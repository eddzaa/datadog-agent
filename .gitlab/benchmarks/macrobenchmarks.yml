variables:
  BENCHMARKS_CI_IMAGE: 486234852809.dkr.ecr.us-east-1.amazonaws.com/ci/benchmarking-platform:trace-agent

.trace_agent_benchmarks:
  stage: benchmarks
  needs: []
  tags: ["team:apm-k8s-tweaked-metal-datadog-agent", "specific:true"]
  timeout: 1h
  rules:
    - if: $CI_PIPELINE_SOURCE == "schedule"
      when: always
    - when: manual
  # If you have a problem with Gitlab cache, see Troubleshooting section in Benchmarking Platform docs
  image: $BENCHMARKS_CI_IMAGE
  needs: ["setup_agent_version"]
  script:
<<<<<<< HEAD
    - git clone --branch igoragoli/update-trace-agent https://gitlab-ci-token:${CI_JOB_TOKEN}@gitlab.ddbuild.io/DataDog/benchmarking-platform /platform && cd /platform
=======
    - git clone --branch trace-agent https://gitlab-ci-token:${CI_JOB_TOKEN}@gitlab.ddbuild.io/DataDog/benchmarking-platform platform && cd platform
>>>>>>> ee8c7395
    - ./steps/run-benchmarks.sh
  artifacts:
    name: "artifacts"
    when: always
    paths:
      - platform/artifacts/
    expire_in: 3 months
  variables:
    FF_USE_LEGACY_KUBERNETES_EXECUTION_STRATEGY: "true" # Important tweak for stability of benchmarks
    KUBERNETES_SERVICE_ACCOUNT_OVERWRITE: datadog-agent

    # Uncomment to force k8s memory limits for CI job container.
    # KUBERNETES_MEMORY_REQUEST: "4Gi"
    # KUBERNETES_MEMORY_LIMIT: "4Gi"

  # Workaround: Currently we're not running the benchmarks on every PR, but GitHub still shows them as pending.
  # By marking the benchmarks as allow_failure, this should go away. (This workaround should be removed once the
  # benchmarks get changed to run on every PR)
  allow_failure: true

trace-agent-v04-2cpus-normal_load-fixed_sps:
  extends: .trace_agent_benchmarks
  variables:
    TRACE_AGENT_ENDPOINT: v04
    TRACE_AGENT_CPUS: 40-41
    DD_APM_MAX_CPU_PERCENT: 0
    DD_APM_MAX_MEMORY: 0
    DD_BENCHMARKS_CONFIGURATION: trace-agent-v04-2cpus-normal_load-fixed_sps
    SCENARIOS: >
      normal_load-10traces210spans-65ksps|
      normal_load-500traces8617spans-65ksps|
      normal_load-3885traces3891spans-65ksps

trace-agent-v04-2cpus-stress_load-fixed_sps:
  extends: .trace_agent_benchmarks
  when: manual
  variables:
    TRACE_AGENT_ENDPOINT: v04
    TRACE_AGENT_CPUS: 40-41
    DD_APM_MAX_CPU_PERCENT: 0
    DD_APM_MAX_MEMORY: 0
    DD_BENCHMARKS_CONFIGURATION: trace-agent-v04-2cpus-stress_load-fixed_sps
    SCENARIOS: >
      stress_load-10traces210spans-525ksps|
      stress_load-500traces8617spans-525ksps|
      stress_load-3885traces3891spans-525ksps

trace-agent-v05-2cpus-normal_load-fixed_sps:
  extends: .trace_agent_benchmarks
  variables:
    TRACE_AGENT_ENDPOINT: v05
    TRACE_AGENT_CPUS: 40-41
    DD_APM_MAX_CPU_PERCENT: 0
    DD_APM_MAX_MEMORY: 0
    DD_BENCHMARKS_CONFIGURATION: trace-agent-v05-2cpus-normal_load-fixed_sps
    SCENARIO: >
      normal_load-10traces210spans-65ksps|
      normal_load-500traces8617spans-65ksps|
      normal_load-3885traces3891spans-65ksps

trace-agent-v05-2cpus-stress_load-fixed_sps:
  extends: .trace_agent_benchmarks
  when: manual
  variables:
    TRACE_AGENT_ENDPOINT: v05
    TRACE_AGENT_CPUS: 40-41
    DD_APM_MAX_CPU_PERCENT: 0
    DD_APM_MAX_MEMORY: 0
    DD_BENCHMARKS_CONFIGURATION: trace-agent-v05-2cpus-stress_load-fixed_sps
    SCENARIOS: >
      stress_load-10traces210spans-525ksps|
      stress_load-500traces8617spans-525ksps|
      stress_load-3885traces3891spans-525ksps<|MERGE_RESOLUTION|>--- conflicted
+++ resolved
@@ -14,11 +14,7 @@
   image: $BENCHMARKS_CI_IMAGE
   needs: ["setup_agent_version"]
   script:
-<<<<<<< HEAD
-    - git clone --branch igoragoli/update-trace-agent https://gitlab-ci-token:${CI_JOB_TOKEN}@gitlab.ddbuild.io/DataDog/benchmarking-platform /platform && cd /platform
-=======
     - git clone --branch trace-agent https://gitlab-ci-token:${CI_JOB_TOKEN}@gitlab.ddbuild.io/DataDog/benchmarking-platform platform && cd platform
->>>>>>> ee8c7395
     - ./steps/run-benchmarks.sh
   artifacts:
     name: "artifacts"

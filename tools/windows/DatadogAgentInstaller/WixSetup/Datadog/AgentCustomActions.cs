--- conflicted
+++ resolved
@@ -241,24 +241,7 @@
                 Impersonate = false
             }
                 .SetProperties(
-<<<<<<< HEAD
                     "PROJECTLOCATION=[PROJECTLOCATION], EMBEDDED2_SIZE=[EMBEDDED2_SIZE], EMBEDDED3_SIZE=[EMBEDDED3_SIZE]");
-
-            PrepareDecompressPythonDistributions = new CustomAction<PythonDistributionCustomAction>(
-                new Id(nameof(PrepareDecompressPythonDistributions)),
-                PythonDistributionCustomAction.PrepareDecompressPythonDistributions,
-                Return.ignore,
-                When.Before,
-                new Step(DecompressPythonDistributions.Id),
-                Conditions.FirstInstall | Conditions.Upgrading | Conditions.Maintenance,
-                Sequence.InstallExecuteSequence
-            )
-            {
-                Execute = Execute.immediate
-            };
-=======
-                    "PROJECTLOCATION=[PROJECTLOCATION], EMBEDDED2_SIZE=[EMBEDDED2_SIZE], EMBEDDED_SIZE=[EMBEDDED3_SIZE]");
->>>>>>> 761bedc6
 
             // Cleanup leftover files on uninstall
             CleanupOnUninstall = new CustomAction<CleanUpFilesCustomAction>(

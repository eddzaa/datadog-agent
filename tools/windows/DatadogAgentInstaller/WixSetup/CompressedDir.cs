--- conflicted
+++ resolved
@@ -1,7 +1,3 @@
-<<<<<<< HEAD
-=======
-using System.Collections.Generic;
->>>>>>> 761bedc6
 using System.IO;
 using System.Linq;
 using System.Xml.Linq;
@@ -23,19 +19,7 @@
 
         public void OnWixSourceGenerated(XDocument document)
         {
-<<<<<<< HEAD
-#if DEBUG
-            // In debug mode, skip generating the file if it
-            // already exists. Delete the file to regenerate it.
-            if (File.Exists(Name))
-            {
-                return;
-            }
-#endif
             var compressionStrategy = new TCompressionStrategy();
-
-=======
->>>>>>> 761bedc6
             var filesInSourceDir = new DirectoryInfo(_sourceDir)
                 .EnumerateFiles("*", SearchOption.AllDirectories)
                 .ToArray();
@@ -46,8 +30,6 @@
             document
                 .Select("Wix/Product")
                 .AddElement("Property", $"Id={sourceDirName.ToUpper()}_SIZE; Value={directorySize}");
-<<<<<<< HEAD
-=======
 
 #if DEBUG
             // In debug mode, skip generating the file if it
@@ -58,7 +40,6 @@
             }
 #endif
             var tar = $"{Name}.tar";
->>>>>>> 761bedc6
 
             compressionStrategy.Compress(filesInSourceDir, Name, _sourceDir);
         }

// Unless explicitly stated otherwise all files in this repository are licensed
// under the Apache License Version 2.0.
// This product includes software developed at Datadog (https://www.datadoghq.com/).
// Copyright 2016-present Datadog, Inc.

package stats

import (
	"strconv"
	"strings"

	pb "github.com/DataDog/datadog-agent/pkg/proto/pbgo/trace"
	"github.com/DataDog/datadog-agent/pkg/trace/log"
	"github.com/DataDog/datadog-agent/pkg/trace/traceutil"
)

const (
	tagStatusCode  = "http.status_code"
	tagSynthetics  = "synthetics"
	tagPeerService = "peer.service"
<<<<<<< HEAD
	allSpanNames   = "*"
=======
	tagSpanKind    = "span.kind"
>>>>>>> 88f1fe21
)

// Aggregation contains all the dimension on which we aggregate statistics.
type Aggregation struct {
	BucketsAggregationKey
	PayloadAggregationKey
	CustomTagKey
}

// BucketsAggregationKey specifies the key by which a bucket is aggregated.
type BucketsAggregationKey struct {
	Service     string
	Name        string
	PeerService string
	Resource    string
	Type        string
	SpanKind    string
	StatusCode  uint32
	Synthetics  bool
}

// PayloadAggregationKey specifies the key by which a payload is aggregated.
type PayloadAggregationKey struct {
	Env         string
	Hostname    string
	Version     string
	ContainerID string
}

type CustomTagKey string

func NewCustomTagKey(customTags []string) CustomTagKey {
	var tags []string

	for _, tag := range customTags {
		tags = append(tags, strings.TrimSpace(tag))
	}
	return CustomTagKey(strings.Join(tags, ","))
}

func getStatusCode(s *pb.Span) uint32 {
	code, ok := traceutil.GetMetric(s, tagStatusCode)
	if ok {
		// only 7.39.0+, for lesser versions, always use Meta
		return uint32(code)
	}
	strC := traceutil.GetMetaDefault(s, tagStatusCode, "")
	if strC == "" {
		return 0
	}
	c, err := strconv.ParseUint(strC, 10, 32)
	if err != nil {
		log.Debugf("Invalid status code %s. Using 0.", strC)
		return 0
	}
	return uint32(c)
}

// NewAggregationFromSpan creates a new aggregation from the provided span and env
func NewAggregationFromSpan(s *pb.Span, origin string, aggKey PayloadAggregationKey, enablePeerSvcAgg bool, customTagConf map[string][]string) Aggregation {
	synthetics := strings.HasPrefix(origin, tagSynthetics)

	customTagSlice := []string{}

	spanTags, ok := customTagConf[s.Name]

	if ok {
		for k := range spanTags {
			tags, ok := s.Meta[spanTags[k]]

			if ok {
				customTagSlice = append(customTagSlice, spanTags[k]+":"+tags)
			}
		}
	}

	AllSpanNameTags, ok := customTagConf[allSpanNames]

	if ok {
		for k := range AllSpanNameTags {
			tags, ok := s.Meta[AllSpanNameTags[k]]

			if ok {
				customTagSlice = append(customTagSlice, AllSpanNameTags[k]+":"+tags)
			}
		}
	}
	customKey := NewCustomTagKey(customTagSlice)

	agg := Aggregation{
		PayloadAggregationKey: aggKey,
		BucketsAggregationKey: BucketsAggregationKey{
			Resource:   s.Resource,
			Service:    s.Service,
			Name:       s.Name,
			SpanKind:   s.Meta[tagSpanKind],
			Type:       s.Type,
			StatusCode: getStatusCode(s),
			Synthetics: synthetics,
		},
		CustomTagKey: customKey,
	}
	if enablePeerSvcAgg {
		agg.PeerService = s.Meta[tagPeerService]
	}
	return agg
}

// NewAggregationFromGroup gets the Aggregation key of grouped stats.
<<<<<<< HEAD
func NewAggregationFromGroup(g pb.ClientGroupedStats) Aggregation {

	separator := ","
	joinedCustomTags := strings.Join(g.CustomTags, separator)

=======
func NewAggregationFromGroup(g *pb.ClientGroupedStats) Aggregation {
>>>>>>> 88f1fe21
	return Aggregation{
		BucketsAggregationKey: BucketsAggregationKey{
			Resource:    g.Resource,
			Service:     g.Service,
			PeerService: g.PeerService,
			Name:        g.Name,
			SpanKind:    g.SpanKind,
			StatusCode:  g.HTTPStatusCode,
			Synthetics:  g.Synthetics,
		},
		CustomTagKey: CustomTagKey(joinedCustomTags),
	}
}<|MERGE_RESOLUTION|>--- conflicted
+++ resolved
@@ -18,11 +18,8 @@
 	tagStatusCode  = "http.status_code"
 	tagSynthetics  = "synthetics"
 	tagPeerService = "peer.service"
-<<<<<<< HEAD
 	allSpanNames   = "*"
-=======
 	tagSpanKind    = "span.kind"
->>>>>>> 88f1fe21
 )
 
 // Aggregation contains all the dimension on which we aggregate statistics.
@@ -132,15 +129,11 @@
 }
 
 // NewAggregationFromGroup gets the Aggregation key of grouped stats.
-<<<<<<< HEAD
-func NewAggregationFromGroup(g pb.ClientGroupedStats) Aggregation {
+func NewAggregationFromGroup(g *pb.ClientGroupedStats) Aggregation {
 
 	separator := ","
 	joinedCustomTags := strings.Join(g.CustomTags, separator)
 
-=======
-func NewAggregationFromGroup(g *pb.ClientGroupedStats) Aggregation {
->>>>>>> 88f1fe21
 	return Aggregation{
 		BucketsAggregationKey: BucketsAggregationKey{
 			Resource:    g.Resource,

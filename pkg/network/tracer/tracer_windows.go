--- conflicted
+++ resolved
@@ -155,11 +155,7 @@
 		t.closedBuffer.Reset()
 	}()
 
-<<<<<<< HEAD
-	buffer := network.ClientPool.Get()
-=======
 	buffer := network.ClientPool.Get(clientID)
->>>>>>> e4b3a559
 	_, err := t.driverInterface.GetOpenConnectionStats(buffer.ConnectionBuffer, func(c *network.ConnectionStats) bool {
 		return !t.shouldSkipConnection(c)
 	})
@@ -187,31 +183,18 @@
 		delta = t.state.GetDelta(clientID, uint64(time.Now().Nanosecond()), activeConnStats, t.reverseDNS.GetDNSStats(), nil)
 	}
 
-<<<<<<< HEAD
-	buffer.Assign(delta.Conns)
-	conns := network.NewConnections(buffer)
-
-=======
->>>>>>> e4b3a559
 	ips := make(map[util.Address]struct{}, len(delta.Conns)/2)
 	for _, conn := range delta.Conns {
 		ips[conn.Source] = struct{}{}
 		ips[conn.Dest] = struct{}{}
 	}
-<<<<<<< HEAD
-=======
 
 	buffer.Assign(delta.Conns)
 	conns := network.NewConnections(buffer)
->>>>>>> e4b3a559
 	conns.DNS = t.reverseDNS.Resolve(ips)
 	conns.ConnTelemetry = t.state.GetTelemetryDelta(clientID, t.getConnTelemetry())
 	conns.HTTP = delta.HTTP
 	conns.DNSStats = delta.DNSStats
-<<<<<<< HEAD
-	conns.ConnTelemetry = telemetryDelta
-=======
->>>>>>> e4b3a559
 	return conns, nil
 }
 

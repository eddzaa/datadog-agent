// Unless explicitly stated otherwise all files in this repository are licensed
// under the Apache License Version 2.0.
// This product includes software developed at Datadog (https://www.datadoghq.com/).
// Copyright 2016-present Datadog, Inc.

//go:build linux_bpf

package connection

import (
	"fmt"
	"time"

	manager "github.com/DataDog/ebpf-manager"
<<<<<<< HEAD
	"github.com/cilium/ebpf"
=======
>>>>>>> 8658eec3

	"github.com/DataDog/datadog-agent/pkg/ebpf/maps"
	"github.com/DataDog/datadog-agent/pkg/network"
	netebpf "github.com/DataDog/datadog-agent/pkg/network/ebpf"
	"github.com/DataDog/datadog-agent/pkg/network/ebpf/probes"
)

const defaultExpiredStateInterval = 60 * time.Second

// perfBatchManager is responsible for two things:
//
// * Keeping track of the state of each batch object we read off the perf ring;
// * Detecting idle batches (this might happen in hosts with a low connection churn);
//
// The motivation is to impose an upper limit on how long a TCP close connection
// event remains stored in the eBPF map before being processed by the NetworkAgent.
type perfBatchManager struct {
	// eBPF
	batchMap *maps.GenericMap[uint32, netebpf.Batch]

	// stateByCPU contains the state of each batch.
	// The slice is indexed by the CPU core number.
	stateByCPU []percpuState

	expiredStateInterval time.Duration

	ch *cookieHasher
}

// newPerfBatchManager returns a new `PerfBatchManager` and initializes the
// eBPF map that holds the tcp_close batch objects.
func newPerfBatchManager(batchMap *maps.GenericMap[uint32, netebpf.Batch], numCPUs uint32) (*perfBatchManager, error) {
	if batchMap == nil {
		return nil, fmt.Errorf("batchMap is nil")
	}

	state := make([]percpuState, numCPUs)
	for cpu := uint32(0); cpu < numCPUs; cpu++ {
		b := new(netebpf.Batch)
		if err := batchMap.Put(&cpu, b); err != nil {
			return nil, fmt.Errorf("error initializing perf batch manager maps: %w", err)
		}
		state[cpu] = percpuState{
			processed: make(map[uint64]batchState),
		}
	}

	return &perfBatchManager{
		batchMap:             batchMap,
		stateByCPU:           state,
		expiredStateInterval: defaultExpiredStateInterval,
		ch:                   newCookieHasher(),
	}, nil
}

// ExtractBatchInto extracts from the given batch all connections that haven't been processed yet.
func (p *perfBatchManager) ExtractBatchInto(buffer *network.ConnectionBuffer, b *netebpf.Batch) {
	cpu := int(b.Cpu)
	if cpu >= len(p.stateByCPU) {
		return
	}

	batchID := b.Id
	cpuState := &p.stateByCPU[cpu]
	start := uint16(0)
	if bState, ok := cpuState.processed[batchID]; ok {
		start = bState.offset
	}

	p.extractBatchInto(buffer, b, start, netebpf.BatchSize)
	delete(cpuState.processed, batchID)
}

// GetPendingConns return all connections that are in batches that are not yet full.
// It tracks which connections have been processed by this call, by batch id.
// This prevents double-processing of connections between GetPendingConns and Extract.
func (p *perfBatchManager) GetPendingConns(buffer *network.ConnectionBuffer) {
	b := new(netebpf.Batch)
	for cpu := uint32(0); cpu < uint32(len(p.stateByCPU)); cpu++ {
		cpuState := &p.stateByCPU[cpu]

		err := p.batchMap.Lookup(&cpu, b)
		if err != nil {
			continue
		}

		batchLen := b.Len
		if batchLen == 0 {
			continue
		}

		// have we already processed these messages?
		start := uint16(0)
		batchID := b.Id
		if bState, ok := cpuState.processed[batchID]; ok {
			start = bState.offset
		}

		p.extractBatchInto(buffer, b, start, batchLen)
		// update timestamp regardless since this partial batch still exists
		cpuState.processed[batchID] = batchState{offset: batchLen, updated: time.Now()}
	}

	p.cleanupExpiredState(time.Now())
}

type percpuState struct {
	// map of batch id -> offset of conns already processed by GetPendingConns
	processed map[uint64]batchState
}

type batchState struct {
	offset  uint16
	updated time.Time
}

// ExtractBatchInto extract network.ConnectionStats objects from the given `batch` into the supplied `buffer`.
// The `start` (inclusive) and `end` (exclusive) arguments represent the offsets of the connections we're interested in.
func (p *perfBatchManager) extractBatchInto(buffer *network.ConnectionBuffer, b *netebpf.Batch, start, end uint16) {
	if start >= end || end > netebpf.BatchSize {
		return
	}

	var ct netebpf.Conn
	for i := start; i < end; i++ {
		switch i {
		case 0:
			ct = b.C0
			//nolint:gosimple // TODO(NET) Fix gosimple linter
			break
		case 1:
			ct = b.C1
			//nolint:gosimple // TODO(NET) Fix gosimple linter
			break
		case 2:
			ct = b.C2
			//nolint:gosimple // TODO(NET) Fix gosimple linter
			break
		case 3:
			ct = b.C3
			//nolint:gosimple // TODO(NET) Fix gosimple linter
			break
		default:
			panic("batch size is out of sync")
		}

		conn := buffer.Next()
		populateConnStats(conn, &ct.Tup, &ct.Conn_stats, p.ch)
		updateTCPStats(conn, &ct.Tcp_stats, ct.Tcp_retransmits)
	}
}

func (p *perfBatchManager) cleanupExpiredState(now time.Time) {
	for cpu := 0; cpu < len(p.stateByCPU); cpu++ {
		cpuState := &p.stateByCPU[cpu]
		for id, s := range cpuState.processed {
			if now.Sub(s.updated) >= p.expiredStateInterval {
				delete(cpuState.processed, id)
			}
		}
	}
}

func newConnBatchManager(mgr *manager.Manager, ringbufferSupported bool) (*perfBatchManager, error) {
	connCloseMap, _, err := mgr.GetMap(probes.ConnCloseBatchMap)
	if err != nil {
		return nil, fmt.Errorf("unable to get map %s: %s", probes.ConnCloseEventMap, err)
	}
	if connCloseEventMap == nil {
		return nil, fmt.Errorf("unable to get map %s: cannot find a map with that name", probes.ConnCloseEventMap)
	}

<<<<<<< HEAD
	numCPUs := 1
	if !ringbufferSupported {
		numCPUs, err = ebpf.PossibleCPU()
	}
=======
	connCloseMap, err := maps.GetMap[uint32, netebpf.Batch](mgr, probes.ConnCloseBatchMap)
>>>>>>> 8658eec3
	if err != nil {
		return nil, fmt.Errorf("unable to get map %s: %s", probes.ConnCloseBatchMap, err)
	}
<<<<<<< HEAD
=======

	numCPUs := connCloseEventMap.MaxEntries()
>>>>>>> 8658eec3
	batchMgr, err := newPerfBatchManager(connCloseMap, numCPUs)
	if err != nil {
		return nil, err
	}

	return batchMgr, nil
}<|MERGE_RESOLUTION|>--- conflicted
+++ resolved
@@ -12,10 +12,7 @@
 	"time"
 
 	manager "github.com/DataDog/ebpf-manager"
-<<<<<<< HEAD
 	"github.com/cilium/ebpf"
-=======
->>>>>>> 8658eec3
 
 	"github.com/DataDog/datadog-agent/pkg/ebpf/maps"
 	"github.com/DataDog/datadog-agent/pkg/network"
@@ -144,19 +141,15 @@
 		switch i {
 		case 0:
 			ct = b.C0
-			//nolint:gosimple // TODO(NET) Fix gosimple linter
 			break
 		case 1:
 			ct = b.C1
-			//nolint:gosimple // TODO(NET) Fix gosimple linter
 			break
 		case 2:
 			ct = b.C2
-			//nolint:gosimple // TODO(NET) Fix gosimple linter
 			break
 		case 3:
 			ct = b.C3
-			//nolint:gosimple // TODO(NET) Fix gosimple linter
 			break
 		default:
 			panic("batch size is out of sync")
@@ -180,31 +173,18 @@
 }
 
 func newConnBatchManager(mgr *manager.Manager, ringbufferSupported bool) (*perfBatchManager, error) {
-	connCloseMap, _, err := mgr.GetMap(probes.ConnCloseBatchMap)
+	connCloseMap, err := maps.GetMap[uint32, netebpf.Batch](mgr, probes.ConnCloseBatchMap)
 	if err != nil {
-		return nil, fmt.Errorf("unable to get map %s: %s", probes.ConnCloseEventMap, err)
+		return nil, fmt.Errorf("unable to get map %s: %s", probes.ConnCloseBatchMap, err)
 	}
-	if connCloseEventMap == nil {
-		return nil, fmt.Errorf("unable to get map %s: cannot find a map with that name", probes.ConnCloseEventMap)
-	}
-
-<<<<<<< HEAD
 	numCPUs := 1
 	if !ringbufferSupported {
 		numCPUs, err = ebpf.PossibleCPU()
 	}
-=======
-	connCloseMap, err := maps.GetMap[uint32, netebpf.Batch](mgr, probes.ConnCloseBatchMap)
->>>>>>> 8658eec3
 	if err != nil {
-		return nil, fmt.Errorf("unable to get map %s: %s", probes.ConnCloseBatchMap, err)
+		return nil, err
 	}
-<<<<<<< HEAD
-=======
-
-	numCPUs := connCloseEventMap.MaxEntries()
->>>>>>> 8658eec3
-	batchMgr, err := newPerfBatchManager(connCloseMap, numCPUs)
+	batchMgr, err := newPerfBatchManager(connCloseMap, uint32(numCPUs))
 	if err != nil {
 		return nil, err
 	}

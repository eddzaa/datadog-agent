// Unless explicitly stated otherwise all files in this repository are licensed
// under the Apache License Version 2.0.
// This product includes software developed at Datadog (https://www.datadoghq.com/).
// Copyright 2016-present Datadog, Inc.

//go:build linux_bpf

package kprobe

import (
	"errors"
	"fmt"

	manager "github.com/DataDog/ebpf-manager"
	"github.com/cilium/ebpf"

	ddebpf "github.com/DataDog/datadog-agent/pkg/ebpf"
	"github.com/DataDog/datadog-agent/pkg/ebpf/bytecode"
	ebpftelemetry "github.com/DataDog/datadog-agent/pkg/ebpf/telemetry"
	"github.com/DataDog/datadog-agent/pkg/network/config"
	netebpf "github.com/DataDog/datadog-agent/pkg/network/ebpf"
	"github.com/DataDog/datadog-agent/pkg/network/ebpf/probes"
	"github.com/DataDog/datadog-agent/pkg/network/filter"
	"github.com/DataDog/datadog-agent/pkg/network/tracer/connection/util"
	"github.com/DataDog/datadog-agent/pkg/network/tracer/offsetguess"
	"github.com/DataDog/datadog-agent/pkg/util/kernel"
	"github.com/DataDog/datadog-agent/pkg/util/log"
)

const probeUID = "net"

//nolint:revive // TODO(NET) Fix revive linter
type TracerType int

const (
	//nolint:revive // TODO(NET) Fix revive linter
	TracerTypePrebuilt TracerType = iota
	//nolint:revive // TODO(NET) Fix revive linter
	TracerTypeRuntimeCompiled
	//nolint:revive // TODO(NET) Fix revive linter
	TracerTypeCORE
)

var (
	// The kernel has to be newer than 4.7.0 since we are using bpf_skb_load_bytes (4.5.0+) method to read from the
	// socket filter, and a tracepoint (4.7.0+).
	classificationMinimumKernel = kernel.VersionCode(4, 7, 0)

	protocolClassificationTailCalls = []manager.TailCallRoute{
		{
			ProgArrayName: probes.ClassificationProgsMap,
			Key:           netebpf.ClassificationQueues,
			ProbeIdentificationPair: manager.ProbeIdentificationPair{
				EBPFFuncName: probes.ProtocolClassifierQueuesSocketFilter,
				UID:          probeUID,
			},
		},
		{
			ProgArrayName: probes.ClassificationProgsMap,
			Key:           netebpf.ClassificationDBs,
			ProbeIdentificationPair: manager.ProbeIdentificationPair{
				EBPFFuncName: probes.ProtocolClassifierDBsSocketFilter,
				UID:          probeUID,
			},
		},
		{
			ProgArrayName: probes.ClassificationProgsMap,
			Key:           netebpf.ClassificationGRPC,
			ProbeIdentificationPair: manager.ProbeIdentificationPair{
				EBPFFuncName: probes.ProtocolClassifierGRPCSocketFilter,
				UID:          probeUID,
			},
		},
		{
			ProgArrayName: probes.TCPCloseProgsMap,
			Key:           0,
			ProbeIdentificationPair: manager.ProbeIdentificationPair{
				EBPFFuncName: probes.TCPCloseFlushReturn,
				UID:          probeUID,
			},
		},
	}

	// these primarily exist for mocking out in tests
	coreTracerLoader          = loadCORETracer
	rcTracerLoader            = loadRuntimeCompiledTracer
	prebuiltTracerLoader      = loadPrebuiltTracer
	tracerOffsetGuesserRunner = offsetguess.TracerOffsets.Offsets

	errCORETracerNotSupported = errors.New("CO-RE tracer not supported on this platform")
)

// ClassificationSupported returns true if the current kernel version supports the classification feature.
// The kernel has to be newer than 4.7.0 since we are using bpf_skb_load_bytes (4.5.0+) method to read from the socket
// filter, and a tracepoint (4.7.0+)
func ClassificationSupported(config *config.Config) bool {
	if !config.ProtocolClassificationEnabled {
		return false
	}
	if !config.CollectTCPv4Conns && !config.CollectTCPv6Conns {
		return false
	}
	currentKernelVersion, err := kernel.HostVersion()
	if err != nil {
		log.Warn("could not determine the current kernel version. classification monitoring disabled.")
		return false
	}

	return currentKernelVersion >= classificationMinimumKernel
}

// LoadTracer loads the co-re/prebuilt/runtime compiled network tracer, depending on config
func LoadTracer(cfg *config.Config, mgrOpts manager.Options, connCloseEventHandler ddebpf.EventHandler, bpfTelemetry *ebpftelemetry.EBPFTelemetry) (*manager.Manager, func(), TracerType, error) {
	kprobeAttachMethod := manager.AttachKprobeWithPerfEventOpen
	if cfg.AttachKprobesWithKprobeEventsABI {
		kprobeAttachMethod = manager.AttachKprobeWithKprobeEvents
	}

	mgrOpts.DefaultKprobeAttachMethod = kprobeAttachMethod

	if cfg.EnableCORE {
		err := isCORETracerSupported()
		if err != nil && !errors.Is(err, errCORETracerNotSupported) {
			return nil, nil, TracerTypeCORE, fmt.Errorf("error determining if CO-RE tracer is supported: %w", err)
		}

		var m *manager.Manager
		var closeFn func()
		if err == nil {
			m, closeFn, err = coreTracerLoader(cfg, mgrOpts, connCloseEventHandler, bpfTelemetry)
			// if it is a verifier error, bail always regardless of
			// whether a fallback is enabled in config
			var ve *ebpf.VerifierError
			if err == nil || errors.As(err, &ve) {
				return m, closeFn, TracerTypeCORE, err
			}
			// do not use offset guessing constants with runtime compilation
			mgrOpts.ConstantEditors = nil
		}

		if cfg.EnableRuntimeCompiler && cfg.AllowRuntimeCompiledFallback {
			log.Warnf("error loading CO-RE network tracer, falling back to runtime compiled: %s", err)
		} else if cfg.AllowPrecompiledFallback {
			log.Warnf("error loading CO-RE network tracer, falling back to pre-compiled: %s", err)
		} else {
			return nil, nil, TracerTypeCORE, fmt.Errorf("error loading CO-RE network tracer: %w", err)
		}
	}

	if cfg.EnableRuntimeCompiler && (!cfg.EnableCORE || cfg.AllowRuntimeCompiledFallback) {
		m, closeFn, err := rcTracerLoader(cfg, mgrOpts, connCloseEventHandler, bpfTelemetry)
		if err == nil {
			return m, closeFn, TracerTypeRuntimeCompiled, err
		}

		if !cfg.AllowPrecompiledFallback {
			return nil, nil, TracerTypeRuntimeCompiled, fmt.Errorf("error compiling network tracer: %w", err)
		}

		log.Warnf("error compiling network tracer, falling back to pre-compiled: %s", err)
	}

	offsets, err := tracerOffsetGuesserRunner(cfg)
	if err != nil {
		return nil, nil, TracerTypePrebuilt, fmt.Errorf("error loading prebuilt tracer: error guessing offsets: %s", err)
	}

	mgrOpts.ConstantEditors = append(mgrOpts.ConstantEditors, offsets...)

	m, closeFn, err := prebuiltTracerLoader(cfg, mgrOpts, connCloseEventHandler, bpfTelemetry)
	return m, closeFn, TracerTypePrebuilt, err
}

func loadTracerFromAsset(buf bytecode.AssetReader, runtimeTracer, coreTracer bool, config *config.Config, mgrOpts manager.Options, connCloseEventHandler ddebpf.EventHandler, bpfTelemetry *ebpftelemetry.EBPFTelemetry) (*manager.Manager, func(), error) {
	m := ebpftelemetry.NewManager(&manager.Manager{}, bpfTelemetry)

	if err := initManager(m, connCloseEventHandler, runtimeTracer, config); err != nil {
		return nil, nil, fmt.Errorf("could not initialize manager: %w", err)
	}

	ringbufferEnabled := util.RingBufferSupported(config)
	util.AddBoolConst(&mgrOpts, ringbufferEnabled, "ringbuffers_enabled")
	if ringbufferEnabled {
		mgrOpts.MapSpecEditors[probes.ConnCloseEventMap] = manager.MapSpecEditor{
			Type:       ebpf.RingBuf,
			MaxEntries: uint32(util.ComputeDefaultClosedConnRingBufferSize()),
			KeySize:    0,
			ValueSize:  0,
			EditorFlag: manager.EditType | manager.EditMaxEntries | manager.EditKeyValue,
		}
	}

	var undefinedProbes []manager.ProbeIdentificationPair

	var closeProtocolClassifierSocketFilterFn func()
	classificationSupported := ClassificationSupported(config)
	util.AddBoolConst(&mgrOpts, classificationSupported, "protocol_classification_enabled")
	var tailCallsIdentifiersSet map[manager.ProbeIdentificationPair]struct{}

	if classificationSupported {
		tailCallsIdentifiersSet = make(map[manager.ProbeIdentificationPair]struct{}, len(protocolClassificationTailCalls))
		for _, tailCall := range protocolClassificationTailCalls {
			tailCallsIdentifiersSet[tailCall.ProbeIdentificationPair] = struct{}{}
		}
		socketFilterProbe, _ := m.GetProbe(manager.ProbeIdentificationPair{
			EBPFFuncName: probes.ProtocolClassifierEntrySocketFilter,
			UID:          probeUID,
		})
		if socketFilterProbe == nil {
			return nil, nil, fmt.Errorf("error retrieving protocol classifier socket filter")
		}

		var err error
		closeProtocolClassifierSocketFilterFn, err = filter.HeadlessSocketFilter(config, socketFilterProbe)
		if err != nil {
			return nil, nil, fmt.Errorf("error enabling protocol classifier: %w", err)
		}

		//nolint:ineffassign,staticcheck // TODO(NET) Fix ineffassign linter // TODO(NET) Fix staticcheck linter
		undefinedProbes = append(undefinedProbes, protocolClassificationTailCalls[0].ProbeIdentificationPair)
		mgrOpts.TailCallRouter = append(mgrOpts.TailCallRouter, protocolClassificationTailCalls...)
	} else {
		// Kernels < 4.7.0 do not know about the per-cpu array map used
		// in classification, preventing the program to load even though
		// we won't use it. We change the type to a simple array map to
		// circumvent that.
		for _, mapName := range []string{probes.ProtocolClassificationBufMap, probes.KafkaClientIDBufMap, probes.KafkaTopicNameBufMap} {
			mgrOpts.MapSpecEditors[mapName] = manager.MapSpecEditor{
				Type:       ebpf.Array,
				EditorFlag: manager.EditType,
			}
		}
	}

	// Use the config to determine what kernel probes should be enabled
	enabledProbes, err := enabledProbes(config, runtimeTracer, coreTracer)
	if err != nil {
		return nil, nil, fmt.Errorf("invalid probe configuration: %v", err)
	}

	// exclude all non-enabled probes to ensure we don't run into problems with unsupported probe types
	for _, p := range m.Probes {
		if _, enabled := enabledProbes[p.EBPFFuncName]; !enabled {
			mgrOpts.ExcludedFunctions = append(mgrOpts.ExcludedFunctions, p.EBPFFuncName)
		}
	}

<<<<<<< HEAD
=======
	_, udpSendPageEnabled := enabledProbes[probes.UDPSendPage]
	addBoolConst(&mgrOpts, udpSendPageEnabled, "udp_send_page_enabled")

	var tailCallsIdentifiersSet map[manager.ProbeIdentificationPair]struct{}
	if classificationSupported {
		tailCallsIdentifiersSet = make(map[manager.ProbeIdentificationPair]struct{}, len(protocolClassificationTailCalls))
		for _, tailCall := range protocolClassificationTailCalls {
			tailCallsIdentifiersSet[tailCall.ProbeIdentificationPair] = struct{}{}
		}
	}

>>>>>>> 7be13496
	for funcName := range enabledProbes {
		probeIdentifier := manager.ProbeIdentificationPair{
			EBPFFuncName: funcName,
			UID:          probeUID,
		}
		if _, ok := tailCallsIdentifiersSet[probeIdentifier]; ok {
			// tail calls should be enabled (a.k.a. not excluded) but not activated.
			continue
		}
		mgrOpts.ActivatedProbes = append(
			mgrOpts.ActivatedProbes,
			&manager.ProbeSelector{
				ProbeIdentificationPair: probeIdentifier,
			})
	}

	if err := m.InitWithOptions(buf, mgrOpts); err != nil {
		return nil, nil, fmt.Errorf("failed to init ebpf manager: %w", err)
	}

	return m.Manager, closeProtocolClassifierSocketFilterFn, nil
}

func loadCORETracer(config *config.Config, mgrOpts manager.Options, connCloseEventHandler ddebpf.EventHandler, bpfTelemetry *ebpftelemetry.EBPFTelemetry) (*manager.Manager, func(), error) {
	var m *manager.Manager
	var closeFn func()
	var err error
	err = ddebpf.LoadCOREAsset(netebpf.ModuleFileName("tracer", config.BPFDebug), func(ar bytecode.AssetReader, o manager.Options) error {
		o.RLimit = mgrOpts.RLimit
		o.MapSpecEditors = mgrOpts.MapSpecEditors
		o.ConstantEditors = mgrOpts.ConstantEditors
		o.DefaultKprobeAttachMethod = mgrOpts.DefaultKprobeAttachMethod
		m, closeFn, err = loadTracerFromAsset(ar, false, true, config, o, connCloseEventHandler, bpfTelemetry)
		return err
	})

	return m, closeFn, err
}

func loadRuntimeCompiledTracer(config *config.Config, mgrOpts manager.Options, connCloseEventHandler ddebpf.EventHandler, bpfTelemetry *ebpftelemetry.EBPFTelemetry) (*manager.Manager, func(), error) {
	buf, err := getRuntimeCompiledTracer(config)
	if err != nil {
		return nil, nil, err
	}
	defer buf.Close()

	return loadTracerFromAsset(buf, true, false, config, mgrOpts, connCloseEventHandler, bpfTelemetry)
}

func loadPrebuiltTracer(config *config.Config, mgrOpts manager.Options, connCloseEventHandler ddebpf.EventHandler, bpfTelemetry *ebpftelemetry.EBPFTelemetry) (*manager.Manager, func(), error) {
	buf, err := netebpf.ReadBPFModule(config.BPFDir, config.BPFDebug)
	if err != nil {
		return nil, nil, fmt.Errorf("could not read bpf module: %w", err)
	}
	defer buf.Close()

	kv, err := kernel.HostVersion()
	if err != nil {
		return nil, nil, fmt.Errorf("kernel version: %s", err)
	}
	// prebuilt on 5.18+ cannot support UDPv6
	if kv >= kernel.VersionCode(5, 18, 0) {
		config.CollectUDPv6Conns = false
	}

	return loadTracerFromAsset(buf, false, false, config, mgrOpts, connCloseEventHandler, bpfTelemetry)
}

func isCORETracerSupported() error {
	kv, err := kernel.HostVersion()
	if err != nil {
		return err
	}
	if kv >= kernel.VersionCode(4, 4, 128) {
		return nil
	}

	platform, err := kernel.Platform()
	if err != nil {
		return err
	}

	// centos/redhat distributions we support
	// can have kernel versions < 4, and
	// CO-RE is supported there
	if platform == "centos" || platform == "redhat" {
		return nil
	}

	return errCORETracerNotSupported
}<|MERGE_RESOLUTION|>--- conflicted
+++ resolved
@@ -245,20 +245,9 @@
 		}
 	}
 
-<<<<<<< HEAD
-=======
 	_, udpSendPageEnabled := enabledProbes[probes.UDPSendPage]
-	addBoolConst(&mgrOpts, udpSendPageEnabled, "udp_send_page_enabled")
-
-	var tailCallsIdentifiersSet map[manager.ProbeIdentificationPair]struct{}
-	if classificationSupported {
-		tailCallsIdentifiersSet = make(map[manager.ProbeIdentificationPair]struct{}, len(protocolClassificationTailCalls))
-		for _, tailCall := range protocolClassificationTailCalls {
-			tailCallsIdentifiersSet[tailCall.ProbeIdentificationPair] = struct{}{}
-		}
-	}
-
->>>>>>> 7be13496
+	util.AddBoolConst(&mgrOpts, udpSendPageEnabled, "udp_send_page_enabled")
+
 	for funcName := range enabledProbes {
 		probeIdentifier := manager.ProbeIdentificationPair{
 			EBPFFuncName: funcName,

--- conflicted
+++ resolved
@@ -45,7 +45,7 @@
 			},
 		}
 		mgr.RingBuffers = []*manager.RingBuffer{rb}
-		ebpf.ReportRingBufferTelemetry(rb)
+		ebpftelemetry.ReportRingBufferTelemetry(rb)
 	} else {
 		pm := &manager.PerfMap{
 			Map: manager.Map{Name: probes.ConnCloseEventMap},
@@ -59,13 +59,8 @@
 			},
 		}
 		mgr.PerfMaps = []*manager.PerfMap{pm}
-		ebpf.ReportPerfMapTelemetry(pm)
+		ebpftelemetry.ReportPerfMapTelemetry(pm)
 	}
-<<<<<<< HEAD
-=======
-	mgr.PerfMaps = []*manager.PerfMap{pm}
-	ebpftelemetry.ReportPerfMapTelemetry(pm)
->>>>>>> 2ff64273
 
 	for funcName := range programs {
 		p := &manager.Probe{

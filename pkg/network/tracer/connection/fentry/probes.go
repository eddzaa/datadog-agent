// Unless explicitly stated otherwise all files in this repository are licensed
// under the Apache License Version 2.0.
// This product includes software developed at Datadog (https://www.datadoghq.com/).
// Copyright 2016-present Datadog, Inc.

//go:build linux_bpf
// +build linux_bpf

package fentry

import (
	"github.com/DataDog/datadog-agent/pkg/network/config"
	"github.com/DataDog/datadog-agent/pkg/network/ebpf/probes"
)

const (
	// inetCskListenStop traces the inet_csk_listen_stop system call (called for both ipv4 and ipv6)
	inetCskListenStop = "inet_csk_listen_stop_enter"

	// tcpConnect traces the connect() system call
	tcpConnect = "tcp_connect"
	// tcpFinishConnect traces tcp_finish_connect() kernel function. This is
	// used to know when a TCP connection switches to the ESTABLISHED state
	tcpFinishConnect = "tcp_finish_connect"

	// tcpSendMsgReturn traces the return value for the tcp_sendmsg() system call
	tcpSendMsgReturn = "tcp_sendmsg_exit"

	// tcpSetState traces the tcp_set_state() kernel function
	tcpSetState = "tcp_set_state"

	// tcpRecvMsgReturn traces the return value for the tcp_recvmsg() system call
	tcpRecvMsgReturn = "tcp_recvmsg_exit"
	// tcpClose traces the tcp_close() system call
	tcpClose = "tcp_close"
	// tcpCloseReturn traces the return of tcp_close() system call
	tcpCloseReturn = "tcp_close_exit"

	// We use the following two probes for UDP
	udpRecvMsgReturn   = "udp_recvmsg_exit"
	udpSendMsgReturn   = "udp_sendmsg_exit"
	udpSendSkb         = "kprobe__udp_send_skb"
	udpv6RecvMsgReturn = "udpv6_recvmsg_exit"
	udpv6SendMsgReturn = "udpv6_sendmsg_exit"
	udpv6SendSkb       = "kprobe__udp_v6_send_skb"

	// udpDestroySock traces the udp_destroy_sock() function
	udpDestroySock = "udp_destroy_sock"
	// udpDestroySockReturn traces the return of the udp_destroy_sock() system call
	udpDestroySockReturn = "udp_destroy_sock_exit"

	// tcpRetransmit traces the the tcp_retransmit_skb() kernel function
	tcpRetransmit = "tcp_retransmit_skb"

	// inetCskAcceptReturn traces the return value for the inet_csk_accept syscall
	inetCskAcceptReturn = "inet_csk_accept_exit"

	// inetBindRet is the kretprobe of the bind() syscall for IPv4
	inetBindRet = "inet_bind_exit"
	// inet6BindRet is the kretprobe of the bind() syscall for IPv6
	inet6BindRet = "inet6_bind_exit"

	// sockFDLookupRet is the kretprobe used for mapping socket FDs to kernel sock structs
	sockFDLookupRet = "sockfd_lookup_light_exit"

	// doSendfileRet is the kretprobe used to trace traffic via SENDFILE(2) syscall
	doSendfileRet = "do_sendfile_exit"
)

<<<<<<< HEAD
var programs = map[string]string{
	probes.NetDevQueue:                         "tracepoint__net__net_dev_queue",
	probes.ProtocolClassifierSocketFilter:      "socket__classifier",
	probes.ProtocolClassifierEntrySocketFilter: "socket__classifier_entry",
	doSendfileRet:                              "do_sendfile_exit", // TODO: available but sockfd_lookup_light not available on some kernels
	inet6BindRet:                               "inet6_bind_exit",
	inetBindRet:                                "inet_bind_exit",
	inetCskAcceptReturn:                        "inet_csk_accept_exit",
	inetCskListenStop:                          "inet_csk_listen_stop_enter",
	sockFDLookupRet:                            "sockfd_lookup_light_exit", // TODO: not available on certain kernels, will have to one or more hooks to get equivalent functionality; affects do_sendfile and HTTPS monitoring (OpenSSL/GnuTLS/GoTLS)
	tcpRecvMsgReturn:                           "tcp_recvmsg_exit",
	tcpClose:                                   "tcp_close",
	tcpCloseReturn:                             "tcp_close_exit",
	tcpConnect:                                 "tcp_connect",
	tcpFinishConnect:                           "tcp_finish_connect",
	tcpRetransmit:                              "tcp_retransmit_skb",
	tcpSendMsgReturn:                           "tcp_sendmsg_exit",
	tcpSetState:                                "tcp_set_state",
	udpDestroySock:                             "udp_destroy_sock",
	udpDestroySockReturn:                       "udp_destroy_sock_exit",
	udpRecvMsgReturn:                           "udp_recvmsg_exit",
	udpSendMsgReturn:                           "udp_sendmsg_exit",
	udpSendSkb:                                 "kprobe__udp_send_skb",
	udpv6RecvMsgReturn:                         "udpv6_recvmsg_exit",
	udpv6SendMsgReturn:                         "udpv6_sendmsg_exit",
	udpv6SendSkb:                               "kprobe__udp_v6_send_skb",
=======
var programs = map[string]struct{}{
	doSendfileRet:        {}, // TODO: available but sockfd_lookup_light not available on some kernels
	inet6BindRet:         {},
	inetBindRet:          {},
	inetCskAcceptReturn:  {},
	inetCskListenStop:    {},
	sockFDLookupRet:      {}, // TODO: not available on certain kernels, will have to one or more hooks to get equivalent functionality; affects do_sendfile and HTTPS monitoring (OpenSSL/GnuTLS/GoTLS)
	tcpRecvMsgReturn:     {},
	tcpClose:             {},
	tcpCloseReturn:       {},
	tcpConnect:           {},
	tcpFinishConnect:     {},
	tcpRetransmit:        {},
	tcpSendMsgReturn:     {},
	tcpSetState:          {},
	udpDestroySock:       {},
	udpDestroySockReturn: {},
	udpRecvMsgReturn:     {},
	udpSendMsgReturn:     {},
	udpSendSkb:           {},
	udpv6RecvMsgReturn:   {},
	udpv6SendMsgReturn:   {},
	udpv6SendSkb:         {},
>>>>>>> 2c31c300
}

func enableProgram(enabled map[string]struct{}, name string) {
	if _, ok := programs[name]; ok {
		enabled[name] = struct{}{}
	}
}

// enabledPrograms returns a map of probes that are enabled per config settings.
func enabledPrograms(c *config.Config) (map[string]struct{}, error) {
	enabled := make(map[string]struct{}, 0)
	if c.CollectTCPConns {
		if c.ClassificationSupported() {
			enableProgram(enabled, probes.ProtocolClassifierEntrySocketFilter)
			enableProgram(enabled, probes.ProtocolClassifierSocketFilter)
			enableProgram(enabled, probes.NetDevQueue)
		}

		enableProgram(enabled, tcpSendMsgReturn)
		enableProgram(enabled, tcpRecvMsgReturn)
		enableProgram(enabled, tcpClose)
		enableProgram(enabled, tcpCloseReturn)
		enableProgram(enabled, tcpConnect)
		enableProgram(enabled, tcpFinishConnect)
		enableProgram(enabled, inetCskAcceptReturn)
		enableProgram(enabled, inetCskListenStop)
		enableProgram(enabled, tcpSetState)
		enableProgram(enabled, tcpRetransmit)

		// TODO: see comments above on availability for these
		//       hooks
		// ksymPath := filepath.Join(c.ProcRoot, "kallsyms")
		// missing, err := ebpf.VerifyKernelFuncs(ksymPath, []string{"sockfd_lookup_light"})
		// if err == nil && len(missing) == 0 {
		// 	enableProgram(enabled, sockFDLookupRet)
		// 	enableProgram(enabled, doSendfileRet)
		// }
	}

	if c.CollectUDPConns {
		enableProgram(enabled, inetBindRet)
		enableProgram(enabled, udpDestroySock)
		enableProgram(enabled, udpDestroySockReturn)
		enableProgram(enabled, udpRecvMsgReturn)
		enableProgram(enabled, udpSendMsgReturn)
		enableProgram(enabled, udpSendSkb)

		if c.CollectIPv6Conns {
			enableProgram(enabled, inet6BindRet)
			enableProgram(enabled, udpv6RecvMsgReturn)
			enableProgram(enabled, udpv6SendMsgReturn)
			enableProgram(enabled, udpv6SendSkb)
		}
	}

	return enabled, nil
}<|MERGE_RESOLUTION|>--- conflicted
+++ resolved
@@ -67,58 +67,31 @@
 	doSendfileRet = "do_sendfile_exit"
 )
 
-<<<<<<< HEAD
-var programs = map[string]string{
-	probes.NetDevQueue:                         "tracepoint__net__net_dev_queue",
-	probes.ProtocolClassifierSocketFilter:      "socket__classifier",
-	probes.ProtocolClassifierEntrySocketFilter: "socket__classifier_entry",
-	doSendfileRet:                              "do_sendfile_exit", // TODO: available but sockfd_lookup_light not available on some kernels
-	inet6BindRet:                               "inet6_bind_exit",
-	inetBindRet:                                "inet_bind_exit",
-	inetCskAcceptReturn:                        "inet_csk_accept_exit",
-	inetCskListenStop:                          "inet_csk_listen_stop_enter",
-	sockFDLookupRet:                            "sockfd_lookup_light_exit", // TODO: not available on certain kernels, will have to one or more hooks to get equivalent functionality; affects do_sendfile and HTTPS monitoring (OpenSSL/GnuTLS/GoTLS)
-	tcpRecvMsgReturn:                           "tcp_recvmsg_exit",
-	tcpClose:                                   "tcp_close",
-	tcpCloseReturn:                             "tcp_close_exit",
-	tcpConnect:                                 "tcp_connect",
-	tcpFinishConnect:                           "tcp_finish_connect",
-	tcpRetransmit:                              "tcp_retransmit_skb",
-	tcpSendMsgReturn:                           "tcp_sendmsg_exit",
-	tcpSetState:                                "tcp_set_state",
-	udpDestroySock:                             "udp_destroy_sock",
-	udpDestroySockReturn:                       "udp_destroy_sock_exit",
-	udpRecvMsgReturn:                           "udp_recvmsg_exit",
-	udpSendMsgReturn:                           "udp_sendmsg_exit",
-	udpSendSkb:                                 "kprobe__udp_send_skb",
-	udpv6RecvMsgReturn:                         "udpv6_recvmsg_exit",
-	udpv6SendMsgReturn:                         "udpv6_sendmsg_exit",
-	udpv6SendSkb:                               "kprobe__udp_v6_send_skb",
-=======
 var programs = map[string]struct{}{
-	doSendfileRet:        {}, // TODO: available but sockfd_lookup_light not available on some kernels
-	inet6BindRet:         {},
-	inetBindRet:          {},
-	inetCskAcceptReturn:  {},
-	inetCskListenStop:    {},
-	sockFDLookupRet:      {}, // TODO: not available on certain kernels, will have to one or more hooks to get equivalent functionality; affects do_sendfile and HTTPS monitoring (OpenSSL/GnuTLS/GoTLS)
-	tcpRecvMsgReturn:     {},
-	tcpClose:             {},
-	tcpCloseReturn:       {},
-	tcpConnect:           {},
-	tcpFinishConnect:     {},
-	tcpRetransmit:        {},
-	tcpSendMsgReturn:     {},
-	tcpSetState:          {},
-	udpDestroySock:       {},
-	udpDestroySockReturn: {},
-	udpRecvMsgReturn:     {},
-	udpSendMsgReturn:     {},
-	udpSendSkb:           {},
-	udpv6RecvMsgReturn:   {},
-	udpv6SendMsgReturn:   {},
-	udpv6SendSkb:         {},
->>>>>>> 2c31c300
+	probes.NetDevQueue:                         {},
+	probes.ProtocolClassifierEntrySocketFilter: {},
+	doSendfileRet:                              {}, // TODO: available but sockfd_lookup_light not available on some kernels
+	inet6BindRet:                               {},
+	inetBindRet:                                {},
+	inetCskAcceptReturn:                        {},
+	inetCskListenStop:                          {},
+	sockFDLookupRet:                            {}, // TODO: not available on certain kernels, will have to one or more hooks to get equivalent functionality; affects do_sendfile and HTTPS monitoring (OpenSSL/GnuTLS/GoTLS)
+	tcpRecvMsgReturn:                           {},
+	tcpClose:                                   {},
+	tcpCloseReturn:                             {},
+	tcpConnect:                                 {},
+	tcpFinishConnect:                           {},
+	tcpRetransmit:                              {},
+	tcpSendMsgReturn:                           {},
+	tcpSetState:                                {},
+	udpDestroySock:                             {},
+	udpDestroySockReturn:                       {},
+	udpRecvMsgReturn:                           {},
+	udpSendMsgReturn:                           {},
+	udpSendSkb:                                 {},
+	udpv6RecvMsgReturn:                         {},
+	udpv6SendMsgReturn:                         {},
+	udpv6SendSkb:                               {},
 }
 
 func enableProgram(enabled map[string]struct{}, name string) {
@@ -133,7 +106,6 @@
 	if c.CollectTCPConns {
 		if c.ClassificationSupported() {
 			enableProgram(enabled, probes.ProtocolClassifierEntrySocketFilter)
-			enableProgram(enabled, probes.ProtocolClassifierSocketFilter)
 			enableProgram(enabled, probes.NetDevQueue)
 		}
 

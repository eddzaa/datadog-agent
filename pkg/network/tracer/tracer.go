// Unless explicitly stated otherwise all files in this repository are licensed
// under the Apache License Version 2.0.
// This product includes software developed at Datadog (https://www.datadoghq.com/).
// Copyright 2016-present Datadog, Inc.

//go:build linux_bpf
// +build linux_bpf

package tracer

import (
	"context"
	"errors"
	"fmt"
	"math"
	"sync"
	"syscall"
	"time"

	ddebpf "github.com/DataDog/datadog-agent/pkg/ebpf"
	"github.com/DataDog/datadog-agent/pkg/ebpf/bytecode"
	"github.com/DataDog/datadog-agent/pkg/ebpf/bytecode/runtime"
	"github.com/DataDog/datadog-agent/pkg/network"
	"github.com/DataDog/datadog-agent/pkg/network/config"
	"github.com/DataDog/datadog-agent/pkg/network/config/sysctl"
	"github.com/DataDog/datadog-agent/pkg/network/dns"
	netebpf "github.com/DataDog/datadog-agent/pkg/network/ebpf"
	"github.com/DataDog/datadog-agent/pkg/network/ebpf/probes"
	"github.com/DataDog/datadog-agent/pkg/network/events"
	"github.com/DataDog/datadog-agent/pkg/network/http"
	"github.com/DataDog/datadog-agent/pkg/network/netlink"
	"github.com/DataDog/datadog-agent/pkg/network/tracer/connection"
	"github.com/DataDog/datadog-agent/pkg/network/tracer/connection/kprobe"
	"github.com/DataDog/datadog-agent/pkg/process/procutil"
	"github.com/DataDog/datadog-agent/pkg/process/util"
	"github.com/DataDog/datadog-agent/pkg/util/atomicstats"
	"github.com/DataDog/datadog-agent/pkg/util/kernel"
	"github.com/DataDog/datadog-agent/pkg/util/log"
	manager "github.com/DataDog/ebpf-manager"
	"github.com/DataDog/gopsutil/host"
	"github.com/cilium/ebpf"
	"go.uber.org/atomic"
	"golang.org/x/sys/unix"
)

const defaultUDPConnTimeoutNanoSeconds = uint64(time.Duration(120) * time.Second)

type Tracer struct {
	config      *config.Config
	state       network.State
	conntracker netlink.Conntracker
	reverseDNS  dns.ReverseDNS
	httpMonitor *http.Monitor
	ebpfTracer  connection.Tracer

	// Telemetry
	skippedConns *atomic.Int64 `stats:""`
	// Will track the count of expired TCP connections
	// We are manually expiring TCP connections because it seems that we are losing some TCP close events
	// For now we are only tracking the `tcp_close` probe, but we should also track the `tcp_set_state` probe when
	// states are set to `TCP_CLOSE_WAIT`, `TCP_CLOSE` and `TCP_FIN_WAIT1` we should probably also track `tcp_time_wait`
	// However there are some caveats by doing that:
	// - `tcp_set_state` does not have access to the PID of the connection => we have to remove the PID from the connection tuple (which can lead to issues)
	// - We will have multiple probes that can trigger for the same connection close event => we would have to add something to dedupe those
	// - - Using the timestamp does not seem to be reliable (we are already seeing unordered connections)
	// - - Having IDs for those events would need to have an internal monotonic counter and this is tricky to manage (race conditions, cleaning)
	//
	// If we want to have a way to track the # of active TCP connections in the future we could use the procfs like here: https://github.com/DataDog/datadog-agent/pull/3728
	// to determine whether a connection is truly closed or not
	expiredTCPConns  *atomic.Int64 `stats:""`
	closedConns      *atomic.Int64 `stats:""`
	connStatsMapSize *atomic.Int64 `stats:""`
	lastCheck        *atomic.Int64 `stats:""`

	activeBuffer *network.ConnectionBuffer
	bufferLock   sync.Mutex

	// Internal buffer used to compute bytekeys
	buf []byte

	// Connections for the tracer to exclude
	sourceExcludes []*network.ConnectionFilter
	destExcludes   []*network.ConnectionFilter

	gwLookup *gatewayLookup

	sysctlUDPConnTimeout       *sysctl.Int
	sysctlUDPConnStreamTimeout *sysctl.Int
<<<<<<< HEAD

	statsReporter stats.Reporter

	processCache *processCache
=======
>>>>>>> c31c274c
}

func NewTracer(config *config.Config) (*Tracer, error) {
	// make sure debugfs is mounted
	if mounted, err := kernel.IsDebugFSMounted(); !mounted {
		return nil, fmt.Errorf("%s: %s", "system-probe unsupported", err)
	}

	// check if current platform is using old kernel API because it affects what kprobe are we going to enable
	currKernelVersion, err := kernel.HostVersion()
	if err != nil {
		// if the platform couldn't be determined, treat it as new kernel case
		log.Warn("could not detect the platform, will use kprobes from kernel version >= 4.1.0")
	}

	// check to see if current kernel is earlier than version 4.1.0
	pre410Kernel := currKernelVersion < kernel.VersionCode(4, 1, 0)
	if pre410Kernel {
		log.Infof("detected platform %s, switch to use kprobes from kernel version < 4.1.0", currKernelVersion)
	}

	offsetBuf, err := netebpf.ReadOffsetBPFModule(config.BPFDir, config.BPFDebug)
	if err != nil {
		return nil, fmt.Errorf("could not read offset bpf module: %s", err)
	}
	defer offsetBuf.Close()

	// Offset guessing has been flaky for some customers, so if it fails we'll retry it up to 5 times
	needsOffsets := (!config.EnableRuntimeCompiler ||
		config.AllowPrecompiledFallback ||
		// hotfix: always force offset guessing for kernel < 4.5 when HTTPS monitoring is enabled
		(config.EnableHTTPSMonitoring && currKernelVersion < kernel.VersionCode(4, 5, 0)))

	var constantEditors []manager.ConstantEditor
	if needsOffsets {
		for i := 0; i < 5; i++ {
			constantEditors, err = runOffsetGuessing(config, offsetBuf)
			if err == nil {
				break
			}
			time.Sleep(1 * time.Second)
		}
		if err != nil {
			return nil, fmt.Errorf("error guessing offsets: %s", err)
		}
	}

	ebpfTracer, err := kprobe.New(config, constantEditors)
	if err != nil {
		return nil, err
	}

	conntracker, err := newConntracker(config)
	if err != nil {
		return nil, err
	}

	state := network.NewState(
		config.ClientStateExpiry,
		config.MaxClosedConnectionsBuffered,
		config.MaxConnectionsStateBuffered,
		config.MaxDNSStatsBuffered,
		config.MaxHTTPStatsBuffered,
	)

	gwLookup := newGatewayLookup(config)
	if gwLookup != nil {
		log.Info("gateway lookup enabled")
	}

	tr := &Tracer{
		config:                     config,
		state:                      state,
		reverseDNS:                 newReverseDNS(config),
		httpMonitor:                newHTTPMonitor(!pre410Kernel, config, ebpfTracer, constantEditors),
		activeBuffer:               network.NewConnectionBuffer(512, 256),
		conntracker:                conntracker,
		sourceExcludes:             network.ParseConnectionFilters(config.ExcludedSourceConnections),
		destExcludes:               network.ParseConnectionFilters(config.ExcludedDestinationConnections),
		buf:                        make([]byte, network.ConnectionByteKeyMaxLen),
		sysctlUDPConnTimeout:       sysctl.NewInt(config.ProcRoot, "net/netfilter/nf_conntrack_udp_timeout", time.Minute),
		sysctlUDPConnStreamTimeout: sysctl.NewInt(config.ProcRoot, "net/netfilter/nf_conntrack_udp_timeout_stream", time.Minute),
		gwLookup:                   gwLookup,
		ebpfTracer:                 ebpfTracer,

		skippedConns:     atomic.NewInt64(0),
		expiredTCPConns:  atomic.NewInt64(0),
		closedConns:      atomic.NewInt64(0),
		connStatsMapSize: atomic.NewInt64(0),
		lastCheck:        atomic.NewInt64(0),
	}

<<<<<<< HEAD
	defer func() {
		if err != nil {
			tr.Stop()
		}
	}()

	if tr.statsReporter, err = stats.NewReporter(tr); err != nil {
		return nil, fmt.Errorf("could not initialize stats: %w", err)
	}

	if config.EnableProcessEventMonitoring {
		if err = events.Init(); err != nil {
			return nil, fmt.Errorf("could not initialize event monitoring: %w", err)
		}

		if tr.processCache, err = newProcessCache(config.MaxProcessesTracked, defaultFilteredEnvs); err != nil {
			return nil, fmt.Errorf("could not create process cache; %w", err)
		}

		events.RegisterHandler(tr.processCache.handleProcessEvent)
	}

	if err = ebpfTracer.Start(tr.storeClosedConnections); err != nil {
=======
	err = ebpfTracer.Start(tr.storeClosedConnections)
	if err != nil {
		tr.Stop()
>>>>>>> c31c274c
		return nil, fmt.Errorf("could not start ebpf manager: %s", err)
	}

	if err = tr.reverseDNS.Start(); err != nil {
		return nil, fmt.Errorf("could not start reverse dns monitor: %w", err)
	}

	return tr, nil
}

func newConntracker(cfg *config.Config) (netlink.Conntracker, error) {
	if !cfg.EnableConntrack {
		return netlink.NewNoOpConntracker(), nil
	}

	var c netlink.Conntracker
	var err error
	if cfg.EnableRuntimeCompiler {
		c, err = NewEBPFConntracker(cfg)
		if err == nil {
			return c, nil
		}

		if !cfg.AllowPrecompiledFallback {
			if cfg.IgnoreConntrackInitFailure {
				log.Warnf("could not initialize ebpf conntrack, tracer will continue without NAT tracking: %s", err)
				return netlink.NewNoOpConntracker(), nil
			}
			return nil, fmt.Errorf("error compiling ebpf conntracker: %s. set network_config.ignore_conntrack_init_failure to true to ignore conntrack failures on startup", err)
		}

		log.Warnf("error compiling ebpf conntracker, falling back to netlink version: %s", err)
	}

	c, err = netlink.NewConntracker(cfg)
	if err != nil {
		if cfg.IgnoreConntrackInitFailure {
			log.Warnf("could not initialize netlink conntrack, tracer will continue without NAT tracking: %s", err)
			return netlink.NewNoOpConntracker(), nil
		}
		return nil, fmt.Errorf("could not initialize conntrack: %s. set network_config.ignore_conntrack_init_failure to true to ignore conntrack failures on startup", err)
	}
	return c, nil
}

func newReverseDNS(c *config.Config) dns.ReverseDNS {
	if !c.DNSInspection {
		return dns.NewNullReverseDNS()
	}

	rdns, err := dns.NewReverseDNS(c)
	if err != nil {
		log.Errorf("could not instantiate dns inspector: %s", err)
		return dns.NewNullReverseDNS()
	}

	log.Info("dns inspection enabled")
	return rdns
}

func runOffsetGuessing(config *config.Config, buf bytecode.AssetReader) ([]manager.ConstantEditor, error) {
	// Enable kernel probes used for offset guessing.
	offsetMgr := newOffsetManager()
	offsetOptions := manager.Options{
		RLimit: &unix.Rlimit{
			Cur: math.MaxUint64,
			Max: math.MaxUint64,
		},
	}
	enabledProbes, err := offsetGuessProbes(config)
	if err != nil {
		return nil, fmt.Errorf("unable to configure offset guessing probes: %w", err)
	}

	for _, p := range offsetMgr.Probes {
		if _, enabled := enabledProbes[probes.ProbeName(p.EBPFSection)]; !enabled {
			offsetOptions.ExcludedFunctions = append(offsetOptions.ExcludedFunctions, p.EBPFFuncName)
		}
	}
	for probeName, funcName := range enabledProbes {
		offsetOptions.ActivatedProbes = append(
			offsetOptions.ActivatedProbes,
			&manager.ProbeSelector{
				ProbeIdentificationPair: manager.ProbeIdentificationPair{
					EBPFSection:  string(probeName),
					EBPFFuncName: funcName,
					UID:          "offset",
				},
			})
	}
	if err := offsetMgr.InitWithOptions(buf, offsetOptions); err != nil {
		return nil, fmt.Errorf("could not load bpf module for offset guessing: %s", err)
	}

	if err := offsetMgr.Start(); err != nil {
		return nil, fmt.Errorf("could not start offset ebpf manager: %s", err)
	}
	defer func() {
		err := offsetMgr.Stop(manager.CleanAll)
		if err != nil {
			log.Warnf("error stopping offset ebpf manager: %s", err)
		}
	}()
	start := time.Now()
	editors, err := guessOffsets(offsetMgr, config)
	if err != nil {
		return nil, err
	}
	log.Infof("socket struct offset guessing complete (took %v)", time.Since(start))
	return editors, nil
}

func (t *Tracer) storeClosedConnections(connections []network.ConnectionStats) {
	var rejected int
	for i := range connections {
		cs := &connections[i]
		if t.shouldSkipConnection(cs) {
			connections[rejected], connections[i] = connections[i], connections[rejected]
			rejected++
			continue
		}

		cs.IPTranslation = t.conntracker.GetTranslationForConn(*cs)
		t.connVia(cs)
		if cs.IPTranslation != nil {
			t.conntracker.DeleteTranslation(*cs)
		}

		t.addProcessInfo(cs)
	}

	connections = connections[rejected:]
	t.closedConns.Add(int64(len(connections)))
	t.skippedConns.Add(int64(rejected))
	t.state.StoreClosedConnections(connections)
}

func monotonicToWallTime(t uint64) (uint64, error) {
	bt, err := host.BootTime()
	if err != nil {
		return 0, err
	}

	return uint64((time.Duration(bt) * time.Second).Nanoseconds()) + t, nil
}

func (t *Tracer) addProcessInfo(c *network.ConnectionStats) {
	if t.processCache == nil {
		return
	}

	ts, err := monotonicToWallTime(c.LastUpdateEpoch)
	if err != nil {
		return
	}

	p, ok := t.processCache.Get(c.Pid, int64(ts))
	if !ok {
		return
	}

	if c.Tags == nil {
		c.Tags = make(map[string]interface{})
	}

	addTag := func(k, v string) {
		if v == "" {
			return
		}
		c.Tags[k+":"+v] = struct{}{}
	}

	addTag("env", p.Envs["DD_ENV"])
	addTag("version", p.Envs["DD_VERSION"])
	addTag("service", p.Envs["DD_SERVICE"])

	c.ContainerID = p.ContainerID
	c.PidExecTime = p.StartTime
}

func (t *Tracer) Stop() {
	t.reverseDNS.Close()
	t.ebpfTracer.Stop()
	t.httpMonitor.Stop()
	t.conntracker.Close()
	t.processCache.Stop()
}

func (t *Tracer) GetActiveConnections(clientID string) (*network.Connections, error) {
	t.bufferLock.Lock()
	defer t.bufferLock.Unlock()
	log.Tracef("GetActiveConnections clientID=%s", clientID)

	t.ebpfTracer.FlushPending()
	latestTime, err := t.getConnections(t.activeBuffer)
	if err != nil {
		return nil, fmt.Errorf("error retrieving connections: %s", err)
	}
	active := t.activeBuffer.Connections()

	delta := t.state.GetDelta(clientID, latestTime, active, t.reverseDNS.GetDNSStats(), t.httpMonitor.GetHTTPStats())
	t.activeBuffer.Reset()

	t.retryConntrack(delta.Conns)

	ips := make([]util.Address, 0, len(delta.Conns)*2)
	for _, conn := range delta.Conns {
		ips = append(ips, conn.Source, conn.Dest)
	}
	names := t.reverseDNS.Resolve(ips)
	ctm := t.state.GetTelemetryDelta(clientID, t.getConnTelemetry(len(active)))
	rctm := t.getRuntimeCompilationTelemetry()
	t.lastCheck.Store(time.Now().Unix())

	return &network.Connections{
		BufferedData:                delta.BufferedData,
		DNS:                         names,
		DNSStats:                    delta.DNSStats,
		HTTP:                        delta.HTTP,
		ConnTelemetry:               ctm,
		CompilationTelemetryByAsset: rctm,
	}, nil
}

func (t *Tracer) RegisterClient(clientID string) error {
	t.state.RegisterClient(clientID)
	return nil
}

func (t *Tracer) getConnTelemetry(mapSize int) map[network.ConnTelemetryType]int64 {
	kprobeStats := ddebpf.GetProbeTotals()
	tm := map[network.ConnTelemetryType]int64{
		network.MonotonicKprobesTriggered: kprobeStats.Hits,
		network.MonotonicKprobesMissed:    kprobeStats.Misses,
		network.ConnsBpfMapSize:           int64(mapSize),
		network.MonotonicConnsClosed:      t.closedConns.Load(),
	}

	stats, err := t.getStats(conntrackStats, dnsStats, epbfStats, httpStats, stateStats)
	if err != nil {
		return nil
	}

	conntrackStats := stats["conntrack"].(map[string]int64)
	if rt, ok := conntrackStats["registers_total"]; ok {
		tm[network.MonotonicConntrackRegisters] = rt
	}
	if sp, ok := conntrackStats["sampling_pct"]; ok {
		tm[network.ConntrackSamplingPercent] = sp
	}

	dnsStats := stats["dns"].(map[string]int64)
	if pp, ok := dnsStats["packets_processed"]; ok {
		tm[network.MonotonicDNSPacketsProcessed] = pp
	}

	if ds, ok := dnsStats["dropped_stats"]; ok {
		tm[network.DNSStatsDropped] = ds
	}

	httpStats := stats["http"].(map[string]interface{})
	if ds, ok := httpStats["dropped"]; ok {
		tm[network.HTTPRequestsDropped] = ds.(int64)
	}

	if ms, ok := httpStats["misses"]; ok {
		tm[network.HTTPRequestsMissed] = ms.(int64)
	}

	ebpfStats := stats["ebpf"].(map[string]int64)
	if usp, ok := ebpfStats["udp_sends_processed"]; ok {
		tm[network.MonotonicUDPSendsProcessed] = usp
	}
	if usm, ok := ebpfStats["udp_sends_missed"]; ok {
		tm[network.MonotonicUDPSendsMissed] = usm
	}
	if pl, ok := ebpfStats["closed_conn_polling_lost"]; ok {
		tm[network.MonotonicPerfLost] = pl
	}

	stateStats := stats["state"].(map[string]int64)
	if ccd, ok := stateStats["closed_conn_dropped"]; ok {
		tm[network.MonotonicClosedConnDropped] = ccd
	}
	if cd, ok := stateStats["conn_dropped"]; ok {
		tm[network.MonotonicConnDropped] = cd
	}

	return tm
}

func (t *Tracer) getRuntimeCompilationTelemetry() map[string]network.RuntimeCompilationTelemetry {
	telemetryByAsset := map[string]map[string]int64{
		"tracer":          runtime.Tracer.GetTelemetry(),
		"conntrack":       runtime.Conntrack.GetTelemetry(),
		"http":            runtime.Http.GetTelemetry(),
		"oomKill":         runtime.OomKill.GetTelemetry(),
		"runtimeSecurity": runtime.RuntimeSecurity.GetTelemetry(),
		"tcpQueueLength":  runtime.TcpQueueLength.GetTelemetry(),
	}

	result := make(map[string]network.RuntimeCompilationTelemetry)
	for assetName, telemetry := range telemetryByAsset {
		tm := network.RuntimeCompilationTelemetry{}
		if enabled, ok := telemetry["runtime_compilation_enabled"]; ok {
			tm.RuntimeCompilationEnabled = enabled == 1
		}
		if result, ok := telemetry["runtime_compilation_result"]; ok {
			tm.RuntimeCompilationResult = int32(result)
		}
		if result, ok := telemetry["kernel_header_fetch_result"]; ok {
			tm.KernelHeaderFetchResult = int32(result)
		}
		if duration, ok := telemetry["runtime_compilation_duration"]; ok {
			tm.RuntimeCompilationDuration = duration
		}
		result[assetName] = tm
	}

	return result
}

// getConnections returns all the active connections in the ebpf maps along with the latest timestamp.  It takes
// a reusable buffer for appending the active connections so that this doesn't continuously allocate
func (t *Tracer) getConnections(activeBuffer *network.ConnectionBuffer) (latestUint uint64, err error) {
	cachedConntrack := newCachedConntrack(t.config.ProcRoot, netlink.NewConntrack, 128)
	defer func() { _ = cachedConntrack.Close() }()

	latestTime, err := ddebpf.NowNanoseconds()
	if err != nil {
		return 0, fmt.Errorf("error retrieving latest timestamp: %s", err)
	}

	var expired []network.ConnectionStats
	err = t.ebpfTracer.GetConnections(activeBuffer, func(c *network.ConnectionStats) bool {
		if t.connectionExpired(c, uint64(latestTime), cachedConntrack) {
			expired = append(expired, *c)
			if c.Type == network.TCP {
				t.expiredTCPConns.Inc()
			}
			t.closedConns.Inc()
			return false
		}

		if t.shouldSkipConnection(c) {
			t.skippedConns.Inc()
			return false
		}
		return true
	})
	if err != nil {
		return 0, err
	}

	active := activeBuffer.Connections()
	for i := range active {
		active[i].IPTranslation = t.conntracker.GetTranslationForConn(active[i])
		// do gateway resolution only on active connections outside
		// the map iteration loop to not add to connections while
		// iterating (leads to ever-increasing connections in the map,
		// since gateway resolution connects to the ec2 metadata
		// endpoint)
		t.connVia(&active[i])
		t.addProcessInfo(&active[i])
	}

	entryCount := len(active)
	if entryCount >= int(t.config.MaxTrackedConnections) {
		log.Errorf("connection tracking map size has reached the limit of %d. Accurate connection count and data volume metrics will be affected. Increase config value `system_probe_config.max_tracked_connections` to correct this.", t.config.MaxTrackedConnections)
	} else if (float64(entryCount) / float64(t.config.MaxTrackedConnections)) >= 0.9 {
		log.Warnf("connection tracking map size of %d is approaching the limit of %d. The config value `system_probe_config.max_tracked_connections` may be increased to avoid any accuracy problems.", entryCount, t.config.MaxTrackedConnections)
	}
	t.connStatsMapSize.Store(int64(entryCount))

	// Remove expired entries
	t.removeEntries(expired)

	// check for expired clients in the state
	t.state.RemoveExpiredClients(time.Now())

	latestTime, err = ddebpf.NowNanoseconds()
	if err != nil {
		return 0, fmt.Errorf("error retrieving latest timestamp: %s", err)
	}
	return uint64(latestTime), nil
}

func (t *Tracer) removeEntries(entries []network.ConnectionStats) {
	now := time.Now()
	// Byte keys of the connections to remove
	keys := make([]string, 0, len(entries))
	// Remove the entries from the eBPF Map
	for i := range entries {
		entry := &entries[i]
		err := t.ebpfTracer.Remove(entry)
		if err != nil {
			if !errors.Is(err, ebpf.ErrKeyNotExist) {
				log.Warnf("failed to remove entry from connections: %s", err)
			}
			continue
		}

		// Delete conntrack entry for this connection
		t.conntracker.DeleteTranslation(*entry)

		// Append the connection key to the keys to remove from the userspace state
		bk := entry.ByteKey(t.buf)
		keys = append(keys, string(bk))
	}

	t.state.RemoveConnections(keys)

	log.Debugf("Removed %d connection entries in %s", len(keys), time.Now().Sub(now))
}

func (t *Tracer) timeoutForConn(c *network.ConnectionStats) uint64 {
	if c.Type == network.TCP {
		return uint64(t.config.TCPConnTimeout.Nanoseconds())
	}

	return t.udpConnTimeout(c.IsAssured)
}

func (t *Tracer) udpConnTimeout(isAssured bool) uint64 {
	if isAssured {
		if v, err := t.sysctlUDPConnStreamTimeout.Get(); err == nil {
			return uint64(time.Duration(v) * time.Second)
		}

	} else {
		if v, err := t.sysctlUDPConnTimeout.Get(); err == nil {
			return uint64(time.Duration(v) * time.Second)
		}
	}

	return defaultUDPConnTimeoutNanoSeconds
}

type statsComp int

const (
	conntrackStats statsComp = iota
	dnsStats
	epbfStats
	gatewayLookupStats
	httpStats
	kprobesStats
	stateStats
	tracerStats
	processCacheStats
)

var allStats = []statsComp{
	conntrackStats,
	dnsStats,
	epbfStats,
	gatewayLookupStats,
	httpStats,
	kprobesStats,
	stateStats,
	tracerStats,
	processCacheStats,
}

func (t *Tracer) getStats(comps ...statsComp) (map[string]interface{}, error) {
	if t.state == nil {
		return nil, fmt.Errorf("internal state not yet initialized")
	}

	if len(comps) == 0 {
		comps = allStats
	}

	ret := map[string]interface{}{}
	for _, c := range comps {
		switch c {
		case conntrackStats:
			ret["conntrack"] = t.conntracker.GetStats()
		case dnsStats:
			ret["dns"] = t.reverseDNS.GetStats()
		case epbfStats:
			ret["ebpf"] = t.ebpfTracer.GetTelemetry()
		case gatewayLookupStats:
			ret["gateway_lookup"] = t.gwLookup.GetStats()
		case httpStats:
			ret["http"] = t.httpMonitor.GetStats()
		case kprobesStats:
			ret["kprobes"] = ddebpf.GetProbeStats()
		case stateStats:
			ret["state"] = t.state.GetStats()["telemetry"]
		case tracerStats:
			tracerStats := atomicstats.Report(t)
			tracerStats["runtime"] = runtime.Tracer.GetTelemetry()
			ret["tracer"] = tracerStats
		case processCacheStats:
			ret["process_cache"] = t.processCache.GetStats()
		}
	}

	return ret, nil
}

// GetStats returns a map of statistics about the current tracer's internal state
func (t *Tracer) GetStats() (map[string]interface{}, error) {
	return t.getStats()
}

// DebugNetworkState returns a map with the current tracer's internal state, for debugging
func (t *Tracer) DebugNetworkState(clientID string) (map[string]interface{}, error) {
	if t.state == nil {
		return nil, fmt.Errorf("internal state not yet initialized")
	}
	return t.state.DumpState(clientID), nil
}

// DebugNetworkMaps returns all connections stored in the BPF maps without modifications from network state
func (t *Tracer) DebugNetworkMaps() (*network.Connections, error) {
	activeBuffer := network.NewConnectionBuffer(512, 512)
	_, err := t.getConnections(activeBuffer)
	if err != nil {
		return nil, fmt.Errorf("error retrieving connections: %s", err)
	}
	return &network.Connections{
		BufferedData: network.BufferedData{
			Conns: activeBuffer.Connections(),
		},
	}, nil

}

// DebugEBPFMaps returns all maps registred in the eBPF manager
func (t *Tracer) DebugEBPFMaps(maps ...string) (string, error) {
	tracerMaps, err := t.ebpfTracer.DumpMaps(maps...)
	if err != nil {
		return "", err
	}
	if t.httpMonitor == nil {
		return "tracer:\n" + tracerMaps, nil
	}

	httpMaps, err := t.httpMonitor.DumpMaps(maps...)
	if err != nil {
		return "", err
	}
	return "tracer:\n" + tracerMaps + "\nhttp_monitor:\n" + httpMaps, nil
}

// connectionExpired returns true if the passed in connection has expired
//
// expiry is handled differently for UDP and TCP. For TCP where conntrack TTL is very long, we use a short expiry for userspace tracking
// but use conntrack as a source of truth to keep long-lived idle TCP conns in the userspace state, while evicting closed TCP connections.
// for UDP, the conntrack TTL is lower (two minutes), so the userspace and conntrack expiry are synced to avoid touching conntrack for
// UDP expiries
func (t *Tracer) connectionExpired(conn *network.ConnectionStats, latestTime uint64, ctr *cachedConntrack) bool {
	timeout := t.timeoutForConn(conn)
	if !conn.IsExpired(latestTime, timeout) {
		return false
	}

	// skip connection check for udp connections or if
	// the pid for the connection is dead
	if conn.Type == network.UDP || !procutil.PidExists(int(conn.Pid)) {
		return true
	}

	exists, err := ctr.Exists(conn)
	if err != nil {
		log.Warnf("error checking conntrack for connection %s: %s", conn.String(), err)
	}
	if !exists {
		exists, err = ctr.ExistsInRootNS(conn)
		if err != nil {
			log.Warnf("error checking conntrack for connection in root ns %s: %s", conn.String(), err)
		}
	}

	return !exists
}

func (t *Tracer) connVia(cs *network.ConnectionStats) {
	if t.gwLookup == nil {
		return // gateway lookup is not enabled
	}

	cs.Via = t.gwLookup.Lookup(cs)
}

func (t *Tracer) retryConntrack(connections []network.ConnectionStats) {
	// If we're sampling events there is no point in retrying a Conntrack lookup.
	if t.conntracker.IsSampling() {
		return
	}

	// Check conntrack once again for short-lived connections that are missing IPTranslations
	// The motivation here is to catch a race condition where the netlink event is processed
	// after the connection is closed
	for i, c := range connections {
		if c.IPTranslation == nil && (c.Type == network.UDP || c.IsShortLived()) {
			translation := t.conntracker.GetTranslationForConn(c)
			if translation != nil {
				connections[i].IPTranslation = translation
				t.conntracker.DeleteTranslation(c)
			}
		}
	}
}

// DebugCachedConntrack dumps the cached NAT conntrack data
func (t *Tracer) DebugCachedConntrack(ctx context.Context) (interface{}, error) {
	rootNSHandle, err := util.GetRootNetNamespace(t.config.ProcRoot)
	if err != nil {
		return nil, err
	}
	defer rootNSHandle.Close()

	rootNS, err := util.GetInoForNs(rootNSHandle)
	if err != nil {
		return nil, err
	}
	table, err := t.conntracker.DumpCachedTable(ctx)
	if err != nil {
		return nil, err
	}

	return struct {
		RootNS  uint32
		Entries map[uint32][]netlink.DebugConntrackEntry
	}{
		RootNS:  rootNS,
		Entries: table,
	}, nil
}

// DebugHostConntrack dumps the NAT conntrack data obtained from the host via netlink.
func (t *Tracer) DebugHostConntrack(ctx context.Context) (interface{}, error) {
	rootNSHandle, err := util.GetRootNetNamespace(t.config.ProcRoot)
	if err != nil {
		return nil, err
	}
	defer rootNSHandle.Close()

	rootNS, err := util.GetInoForNs(rootNSHandle)
	if err != nil {
		return nil, err
	}
	table, err := netlink.DumpHostTable(ctx, t.config.ProcRoot)
	if err != nil {
		return nil, err
	}

	return struct {
		RootNS  uint32
		Entries map[uint32][]netlink.DebugConntrackEntry
	}{
		RootNS:  rootNS,
		Entries: table,
	}, nil
}

// DebugDumpProcessCache dumps the process cache
func (t *Tracer) DebugDumpProcessCache(ctx context.Context) (interface{}, error) {
	if t.processCache != nil {
		return t.processCache.Dump()
	}

	return nil, nil
}

func newHTTPMonitor(supported bool, c *config.Config, tracer connection.Tracer, offsets []manager.ConstantEditor) *http.Monitor {
	if !c.EnableHTTPMonitoring {
		return nil
	}

	if !supported {
		log.Warnf("http monitoring is not supported by this kernel version. please refer to system-probe's documentation")
		return nil
	}
	// Shared with the HTTP program
	sockFDMap := tracer.GetMap(string(probes.SockByPidFDMap))
	monitor, err := http.NewMonitor(c, offsets, sockFDMap)
	if err != nil {
		log.Errorf("could not instantiate http monitor: %s", err)
		return nil
	}

	err = monitor.Start()
	if errors.Is(err, syscall.ENOMEM) {
		log.Error("could not enable http monitoring: not enough memory to attach http ebpf socket filter. please consider raising the limit via sysctl -w net.core.optmem_max=<LIMIT>")
		return nil
	}

	if err != nil {
		log.Errorf("could not enable http monitoring: %s", err)
		return nil
	}

	log.Info("http monitoring enabled")
	return monitor
}<|MERGE_RESOLUTION|>--- conflicted
+++ resolved
@@ -16,6 +16,10 @@
 	"sync"
 	"syscall"
 	"time"
+
+	"github.com/cilium/ebpf"
+	"go.uber.org/atomic"
+	"golang.org/x/sys/unix"
 
 	ddebpf "github.com/DataDog/datadog-agent/pkg/ebpf"
 	"github.com/DataDog/datadog-agent/pkg/ebpf/bytecode"
@@ -38,9 +42,6 @@
 	"github.com/DataDog/datadog-agent/pkg/util/log"
 	manager "github.com/DataDog/ebpf-manager"
 	"github.com/DataDog/gopsutil/host"
-	"github.com/cilium/ebpf"
-	"go.uber.org/atomic"
-	"golang.org/x/sys/unix"
 )
 
 const defaultUDPConnTimeoutNanoSeconds = uint64(time.Duration(120) * time.Second)
@@ -86,13 +87,8 @@
 
 	sysctlUDPConnTimeout       *sysctl.Int
 	sysctlUDPConnStreamTimeout *sysctl.Int
-<<<<<<< HEAD
-
-	statsReporter stats.Reporter
 
 	processCache *processCache
-=======
->>>>>>> c31c274c
 }
 
 func NewTracer(config *config.Config) (*Tracer, error) {
@@ -185,17 +181,12 @@
 		lastCheck:        atomic.NewInt64(0),
 	}
 
-<<<<<<< HEAD
 	defer func() {
 		if err != nil {
 			tr.Stop()
 		}
 	}()
 
-	if tr.statsReporter, err = stats.NewReporter(tr); err != nil {
-		return nil, fmt.Errorf("could not initialize stats: %w", err)
-	}
-
 	if config.EnableProcessEventMonitoring {
 		if err = events.Init(); err != nil {
 			return nil, fmt.Errorf("could not initialize event monitoring: %w", err)
@@ -209,11 +200,6 @@
 	}
 
 	if err = ebpfTracer.Start(tr.storeClosedConnections); err != nil {
-=======
-	err = ebpfTracer.Start(tr.storeClosedConnections)
-	if err != nil {
-		tr.Stop()
->>>>>>> c31c274c
 		return nil, fmt.Errorf("could not start ebpf manager: %s", err)
 	}
 

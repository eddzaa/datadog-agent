--- conflicted
+++ resolved
@@ -160,18 +160,8 @@
 		}
 	}()
 
-<<<<<<< HEAD
-	// pointer to embedded ebpfTelemetry struct within the bpfErrorsCollector,
-	// to avoid possible nil pointer dereference when accessing it via the bpfErrorsCollector pointer
-	var bpfTelemetry *ebpftelemetry.EBPFTelemetry
-
-	if eec := ebpftelemetry.NewEBPFErrorsCollector(cfg.BPFDir); eec != nil {
-		coretelemetry.GetCompatComponent().RegisterCollector(eec)
-=======
 	if tr.bpfErrorsCollector = ebpftelemetry.NewEBPFErrorsCollector(); tr.bpfErrorsCollector != nil {
 		coretelemetry.GetCompatComponent().RegisterCollector(tr.bpfErrorsCollector)
->>>>>>> 874a1869
-
 	} else {
 		log.Debug("eBPF telemetry not supported")
 	}

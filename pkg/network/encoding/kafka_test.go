--- conflicted
+++ resolved
@@ -384,13 +384,9 @@
 	}
 
 	marshaler := GetMarshaler("application/protobuf")
-<<<<<<< HEAD
-	blob, err := modelAndMarshalConnections(marshaler, in)
-=======
 
 	blobWriter := bytes.NewBuffer(nil)
 	err = marshaler.Marshal(in, blobWriter)
->>>>>>> f63bdede
 	require.NoError(t, err)
 
 	unmarshaler := GetUnmarshaler("application/protobuf")

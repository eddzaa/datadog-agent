--- conflicted
+++ resolved
@@ -366,11 +366,7 @@
 		GoTLSExcludeSelf:            cfg.GetBool(join(smNS, "tls", "go", "exclude_self")),
 		EnableHTTPStatsByStatusCode: cfg.GetBool(join(smNS, "enable_http_stats_by_status_code")),
 		EnableUSMQuantization:       cfg.GetBool(join(smNS, "enable_quantization")),
-<<<<<<< HEAD
-		EnableUSMConnectionRollup:   cfg.GetBool(join(netNS, "enable_connection_rollup")),
-=======
 		EnableUSMConnectionRollup:   cfg.GetBool(join(smNS, "enable_connection_rollup")),
->>>>>>> 8e6d4df2
 	}
 
 	httpRRKey := join(smNS, "http_replace_rules")

--- conflicted
+++ resolved
@@ -19,12 +19,8 @@
 	counter telemetry.Counter
 }
 
-<<<<<<< HEAD
 // Inc exported method should have comment or be unexported
-func (sgw *StatCounterWrapper) Inc() {
-=======
 func (sgw *StatCounterWrapper) Inc(tags ...string) {
->>>>>>> b9e46dfd
 	sgw.stat.Inc()
 	sgw.counter.Inc(tags...)
 }
@@ -35,12 +31,8 @@
 	sgw.counter.Delete()
 }
 
-<<<<<<< HEAD
 // Add exported method should have comment or be unexported
-func (sgw *StatCounterWrapper) Add(v int64) {
-=======
 func (sgw *StatCounterWrapper) Add(v int64, tags ...string) {
->>>>>>> b9e46dfd
 	sgw.stat.Add(v)
 	sgw.counter.Add(float64(v), tags...)
 }

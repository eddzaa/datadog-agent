--- conflicted
+++ resolved
@@ -71,16 +71,10 @@
 
 func (b *incompleteBuffer) Add(tx *httpTX) {
 	key := KeyTuple{
-<<<<<<< HEAD
 		SrcIPHigh: uint64(tx.tup.saddr_h),
 		SrcIPLow:  uint64(tx.tup.saddr_l),
 		SrcPort:   uint16(tx.tup.sport),
 		Cookie:    uint64(tx.conn_cookie),
-=======
-		SrcIPHigh: tx.Tup.Saddr_h,
-		SrcIPLow:  tx.Tup.Saddr_l,
-		SrcPort:   tx.Tup.Sport,
->>>>>>> f33a6558
 	}
 
 	parts, ok := b.data[key]

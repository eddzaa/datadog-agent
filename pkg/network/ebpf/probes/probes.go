--- conflicted
+++ resolved
@@ -133,7 +133,6 @@
 var TracerPinPath string
 
 const (
-<<<<<<< HEAD
 	ConnMap                BPFMapName = "conn_stats"
 	TcpStatsMap            BPFMapName = "tcp_stats"
 	ConnCloseEventMap      BPFMapName = "conn_close_event"
@@ -151,25 +150,7 @@
 	PidFDBySockMap         BPFMapName = "pid_fd_by_sock"
 	TagsMap                BPFMapName = "conn_tags"
 	TcpSendMsgArgsMap      BPFMapName = "tcp_sendmsg_args"
-=======
-	ConnMap               BPFMapName = "conn_stats"
-	TcpStatsMap           BPFMapName = "tcp_stats"
-	ConnCloseEventMap     BPFMapName = "conn_close_event"
-	TracerStatusMap       BPFMapName = "tracer_status"
-	PortBindingsMap       BPFMapName = "port_bindings"
-	UdpPortBindingsMap    BPFMapName = "udp_port_bindings"
-	TelemetryMap          BPFMapName = "telemetry"
-	ConnCloseBatchMap     BPFMapName = "conn_close_batch"
-	ConntrackMap          BPFMapName = "conntrack"
-	ConntrackTelemetryMap BPFMapName = "conntrack_telemetry"
-	SockFDLookupArgsMap   BPFMapName = "sockfd_lookup_args"
-	DoSendfileArgsMap     BPFMapName = "do_sendfile_args"
-	SockByPidFDMap        BPFMapName = "sock_by_pid_fd"
-	PidFDBySockMap        BPFMapName = "pid_fd_by_sock"
-	TagsMap               BPFMapName = "conn_tags"
-	TcpSendMsgArgsMap     BPFMapName = "tcp_sendmsg_args"
-	IpMakeSkbArgsMap      BPFMapName = "ip_make_skb_args"
->>>>>>> fd53e46f
+	IpMakeSkbArgsMap       BPFMapName = "ip_make_skb_args"
 )
 
 // SectionName returns the SectionName for the given BPF map

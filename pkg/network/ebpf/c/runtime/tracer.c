--- conflicted
+++ resolved
@@ -36,28 +36,8 @@
 #error "kernel version not included?"
 #endif
 
-<<<<<<< HEAD
-static __always_inline u32 get_sk_cookie(struct sock *sk) {
-    u64 t = bpf_ktime_get_ns();
-    return (u32)(((u64)sk) ^ t);
-}
-
-static __always_inline void handle_tcp_stats(conn_tuple_t *t, struct sock *skp, u8 state) {
-    __u32 rtt = 0;
-    __u32 rtt_var = 0;
-    bpf_probe_read_kernel_with_telemetry(&rtt, sizeof(rtt), &tcp_sk(skp)->srtt_us);
-    bpf_probe_read_kernel_with_telemetry(&rtt_var, sizeof(rtt_var), &tcp_sk(skp)->mdev_us);
-
-    tcp_stats_t stats = { .retransmits = 0, .rtt = rtt, .rtt_var = rtt_var };
-    if (state > 0) {
-        stats.state_transitions = (1 << state);
-    }
-    update_tcp_stats(t, stats);
-}
-=======
 #include "conn-tuple.h"
 #include "sock.h"
->>>>>>> a7286707
 
 // The entrypoint for all packets.
 SEC("socket/classifier")

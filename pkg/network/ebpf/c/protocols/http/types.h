#ifndef __HTTP_TYPES_H
#define __HTTP_TYPES_H

#include "tracer.h"

// This determines the size of the payload fragment that is captured for each HTTP request
#define HTTP_BUFFER_SIZE (8 * 20)
// This controls the number of HTTP transactions read from userspace at a time
#define HTTP_BATCH_SIZE 15

// HTTP/1.1 XXX
// _________^
#define HTTP_STATUS_OFFSET 9

<<<<<<< HEAD
// This is needed to reduce code size on multiple copy optimizations that were made in
=======
// Pseudo TCP sequence number representing a segment with a FIN or RST flags set
// For more information see `http_seen_before`
#define HTTP_TERMINATING 0xFFFFFFFF

// This is needed to reduce code size on multiple copy opitmizations that were made in
>>>>>>> 5bf39c3b
// the http eBPF program.
_Static_assert((HTTP_BUFFER_SIZE % 8) == 0, "HTTP_BUFFER_SIZE must be a multiple of 8.");

typedef enum
{
    HTTP_PACKET_UNKNOWN,
    HTTP_REQUEST,
    HTTP_RESPONSE
} http_packet_t;

typedef enum
{
    HTTP_METHOD_UNKNOWN,
    HTTP_GET,
    HTTP_POST,
    HTTP_PUT,
    HTTP_DELETE,
    HTTP_HEAD,
    HTTP_OPTIONS,
    HTTP_PATCH
} http_method_t;

// HTTP transaction information associated to a certain socket (tuple_t)
typedef struct {
    conn_tuple_t tup;
    __u64 request_started;
    __u8  request_method;
    __u16 response_status_code;
    __u64 response_last_seen;
    char request_fragment[HTTP_BUFFER_SIZE] __attribute__ ((aligned (8)));

    // this field is used to disambiguate segments in the context of keep-alives
    // we populate it with the TCP seq number of the request and then the response segments
    __u32 tcp_seq;

    __u64 tags;
} http_transaction_t;

// OpenSSL types
typedef struct {
    void *ctx;
    void *buf;
} ssl_read_args_t;

typedef struct {
    void *ctx;
    void *buf;
} ssl_write_args_t;

typedef struct {
    void *ctx;
    void *buf;
    size_t *size_out_param;
} ssl_read_ex_args_t;

typedef struct {
    void *ctx;
    void *buf;
    size_t *size_out_param;
} ssl_write_ex_args_t;

typedef struct {
    conn_tuple_t tup;
    __u32 fd;
} ssl_sock_t;

#define LIB_PATH_MAX_SIZE 120

typedef struct {
    __u32 pid;
    __u32 len;
    char buf[LIB_PATH_MAX_SIZE];
} lib_path_t;

#endif<|MERGE_RESOLUTION|>--- conflicted
+++ resolved
@@ -12,15 +12,11 @@
 // _________^
 #define HTTP_STATUS_OFFSET 9
 
-<<<<<<< HEAD
-// This is needed to reduce code size on multiple copy optimizations that were made in
-=======
 // Pseudo TCP sequence number representing a segment with a FIN or RST flags set
 // For more information see `http_seen_before`
 #define HTTP_TERMINATING 0xFFFFFFFF
 
 // This is needed to reduce code size on multiple copy opitmizations that were made in
->>>>>>> 5bf39c3b
 // the http eBPF program.
 _Static_assert((HTTP_BUFFER_SIZE % 8) == 0, "HTTP_BUFFER_SIZE must be a multiple of 8.");
 

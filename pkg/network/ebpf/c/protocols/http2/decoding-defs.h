#ifndef __HTTP2_DECODING_DEFS_H
#define __HTTP2_DECODING_DEFS_H

#include "ktypes.h"

#include "protocols/http2/defs.h"

#define HTTP2_FRAMES_PER_TAIL_CALL 4
// Maximum number of frames to be processed in a single TCP packet. That's also the number of tail calls we'll have.
// NOTE: we may need to revisit this const if we need to capture more connections.
<<<<<<< HEAD
#define HTTP2_MAX_FRAMES_ITERATIONS 10
#define HTTP2_MAX_FRAMES_TO_FILTER 100
=======
#define HTTP2_MAX_FRAMES_ITERATIONS 30
#define HTTP2_MAX_FRAMES_TO_FILTER  100
>>>>>>> bf0adfff

// A limit of max headers which we process in the request/response.
#define HTTP2_MAX_HEADERS_COUNT_FOR_FILTERING 25

// Per request or response we have fewer headers than HTTP2_MAX_HEADERS_COUNT_FOR_FILTERING that are interesting us.
// For request - those are method, path. For response - status code.
// Thus differentiating between the limits can allow reducing code size.
#define HTTP2_MAX_HEADERS_COUNT_FOR_PROCESSING 2

// Maximum size for the path buffer.
#define HTTP2_MAX_PATH_LEN 160

// The maximum index which may be in the static table.
#define MAX_STATIC_TABLE_INDEX 61

// The flag which will be sent in the data/header frame that indicates end of stream.
#define HTTP2_END_OF_STREAM 0x1

// Http2 max batch size.
#define HTTP2_BATCH_SIZE 17

// MAX_6_BITS represents the maximum number that can be represented with 6 bits or less.
// 1 << 6 - 1
#define MAX_6_BITS 63

// MAX_6_BITS represents the maximum number that can be represented with 6 bits or less.
// 1 << 7 - 1
#define MAX_7_BITS 127

#define HTTP2_CONTENT_TYPE_IDX 31

#define MAX_FRAME_SIZE 16384

// Huffman-encoded strings for paths "/" and "/index.html". Needed for HTTP2
// decoding, as these two paths are in the static table, we need to add the
// encoded string ourselves instead of reading them from the Header.
#define HTTP_ROOT_PATH "\x63"
#define HTTP_ROOT_PATH_LEN (sizeof(HTTP_ROOT_PATH) - 1)
#define HTTP_INDEX_PATH "\x60\xd5\x48\x5f\x2b\xce\x9a\x68"
#define HTTP_INDEX_PATH_LEN (sizeof(HTTP_INDEX_PATH) - 1)

typedef enum
{
    kGET = 2,
    kPOST = 3,
    kEmptyPath = 4,
    kIndexPath = 5,
    k200 = 8,
    k204 = 9,
    k206 = 10,
    k304 = 11,
    k400 = 12,
    k404 = 13,
    k500 = 14,

    __MAX_STATIC_TABLE_INDEX = 255,
} __attribute__((packed)) static_table_value_t;

typedef struct {
    char buffer[HTTP2_MAX_PATH_LEN] __attribute__((aligned(8)));
    __u8 string_len;
} dynamic_table_entry_t;

typedef struct {
    __u64 index;
    conn_tuple_t tup;
} dynamic_table_index_t;

typedef struct {
    conn_tuple_t tup;
    __u32 stream_id;
} http2_stream_key_t;

typedef struct {
    conn_tuple_t tup;
    __u64 response_last_seen;
    __u64 request_started;
    __u64 tags;

    __u16 response_status_code;
    __u8 request_method;
    __u8 path_size;
    bool request_end_of_stream;

    __u8 request_path[HTTP2_MAX_PATH_LEN] __attribute__((aligned(8)));
} http2_stream_t;

typedef struct {
    dynamic_table_index_t dynamic_index;
    http2_stream_key_t http2_stream_key;
} http2_ctx_t;

typedef enum
{
    kStaticHeader = 0,
    kExistingDynamicHeader = 1,
    kNewDynamicHeader = 2,
} __attribute__((packed)) http2_header_type_t;

typedef struct {
    __u32 index;
    __u32 new_dynamic_value_offset;
    __u32 new_dynamic_value_size;
    http2_header_type_t type;
} http2_header_t;

typedef struct {
    struct http2_frame frame;
    __u32 offset;
} http2_frame_with_offset;

typedef struct {
    http2_frame_with_offset frames_array[HTTP2_MAX_FRAMES_ITERATIONS] __attribute__((aligned(8)));
    __u8 iteration;
    __u8 frames_count;
} http2_tail_call_state_t;

typedef struct {
    __u32 remainder;
    __u32 header_length;
    char buf[HTTP2_FRAME_HEADER_SIZE];
} frame_header_remainder_t;

// TLS

// This is used as a key to get the state of an http2 TLS connection.
typedef struct {
    conn_tuple_t tup;
    __u32 length;
} http2_tls_state_key_t;

typedef struct {
    bool relevant;
    __u32 stream_id;
    __u8 frame_flags;
} http2_tls_state_t;

#endif<|MERGE_RESOLUTION|>--- conflicted
+++ resolved
@@ -8,13 +8,8 @@
 #define HTTP2_FRAMES_PER_TAIL_CALL 4
 // Maximum number of frames to be processed in a single TCP packet. That's also the number of tail calls we'll have.
 // NOTE: we may need to revisit this const if we need to capture more connections.
-<<<<<<< HEAD
-#define HTTP2_MAX_FRAMES_ITERATIONS 10
-#define HTTP2_MAX_FRAMES_TO_FILTER 100
-=======
 #define HTTP2_MAX_FRAMES_ITERATIONS 30
 #define HTTP2_MAX_FRAMES_TO_FILTER  100
->>>>>>> bf0adfff
 
 // A limit of max headers which we process in the request/response.
 #define HTTP2_MAX_HEADERS_COUNT_FOR_FILTERING 25

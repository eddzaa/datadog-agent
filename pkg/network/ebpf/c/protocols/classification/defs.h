--- conflicted
+++ resolved
@@ -144,13 +144,10 @@
 
 typedef enum {
     TLS_PROG_UNKNOWN = 0,
-<<<<<<< HEAD
-    TLS_PROG_HTTP2,
-    TLS_PROG_HTTP2_FRAMES_PARSER,
-=======
     TLS_HTTP_PROCESS,
     TLS_HTTP_TERMINATION,
->>>>>>> d50f7077
+    TLS_HTTP2_PROCESS,
+    TLS_HTTP2_FRAMES_PARSER,
     TLS_PROG_MAX,
 } tls_prog_t;
 

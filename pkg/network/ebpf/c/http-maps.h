#ifndef __HTTP_MAPS_H
#define __HTTP_MAPS_H

#include "tracer.h"
#include "bpf_helpers.h"
#include "http-types.h"
#include "map-defs.h"

/* This map is used to keep track of in-flight HTTP transactions for each TCP connection */
BPF_HASH_MAP(http_in_flight, conn_tuple_t, http_transaction_t, 1)

/* This map used for notifying userspace that a HTTP batch is ready to be consumed */
BPF_PERF_EVENT_ARRAY_MAP(http_notifications, __u32, 0)

/*
  This map stores finished HTTP transactions in batches so they can be consumed by userspace
  Size is set dynamically during runtime and must be equal to CPUs*HTTP_BATCH_PAGES
 */
BPF_HASH_MAP(http_batches, http_batch_key_t, http_batch_t, 0)

/* This map holds one entry per CPU storing state associated to current http batch*/
BPF_PERCPU_ARRAY_MAP(http_batch_state, __u32, http_batch_state_t, 1)

BPF_HASH_MAP(ssl_sock_by_ctx, void *, ssl_sock_t, 1)

BPF_HASH_MAP(ssl_read_args, u64, ssl_read_args_t, 1024)

BPF_HASH_MAP(bio_new_socket_args, __u64, __u32, 1024)

BPF_HASH_MAP(fd_by_ssl_bio, __u32, void *, 1024)

BPF_HASH_MAP(ssl_ctx_by_pid_tgid, __u64, void *, 1024)

BPF_HASH_MAP(open_at_args, __u64, lib_path_t, 1024)

<<<<<<< HEAD
BPF_HASH_MAP(pending_http_process, __u64, pending_http_process_t, 1024)

BPF_HASH_MAP(sk_filter_trim_cap_args, __u64, sk_filter_trim_cap_args_t, 1024)

BPF_LRU_MAP(skb_socks, __u64, struct sock*, 1024)

BPF_HASH_MAP(security_sock_rcv_skb_params, __u64, __u64, 1024)

=======
>>>>>>> f33a6558
/* Map used to store the sub program actually used by the socket filter.
 * This is done to avoid memory limitation when attaching a filter to
 * a socket.
 * See: https://datadoghq.atlassian.net/wiki/spaces/NET/pages/2326855913/HTTP#Program-size-limit-for-socket-filters */
BPF_PROG_ARRAY(http_progs, 1)

/* This map used for notifying userspace of a shared library being loaded */
BPF_PERF_EVENT_ARRAY_MAP(shared_libraries, __u32, 0)

#endif<|MERGE_RESOLUTION|>--- conflicted
+++ resolved
@@ -33,17 +33,10 @@
 
 BPF_HASH_MAP(open_at_args, __u64, lib_path_t, 1024)
 
-<<<<<<< HEAD
-BPF_HASH_MAP(pending_http_process, __u64, pending_http_process_t, 1024)
-
-BPF_HASH_MAP(sk_filter_trim_cap_args, __u64, sk_filter_trim_cap_args_t, 1024)
-
 BPF_LRU_MAP(skb_socks, __u64, struct sock*, 1024)
 
 BPF_HASH_MAP(security_sock_rcv_skb_params, __u64, __u64, 1024)
 
-=======
->>>>>>> f33a6558
 /* Map used to store the sub program actually used by the socket filter.
  * This is done to avoid memory limitation when attaching a filter to
  * a socket.

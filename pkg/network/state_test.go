// Unless explicitly stated otherwise all files in this repository are licensed
// under the Apache License Version 2.0.
// This product includes software developed at Datadog (https://www.datadoghq.com/).
// Copyright 2016-present Datadog, Inc.

package network

import (
	"fmt"
	"math"
	"math/rand"
	"sync"
	"syscall"
	"testing"
	"time"

	"github.com/stretchr/testify/assert"
	"github.com/stretchr/testify/require"
	"go.uber.org/atomic"

	"github.com/DataDog/datadog-agent/pkg/network/dns"
	"github.com/DataDog/datadog-agent/pkg/network/protocols"
	"github.com/DataDog/datadog-agent/pkg/network/protocols/http"
	"github.com/DataDog/datadog-agent/pkg/network/protocols/kafka"
	"github.com/DataDog/datadog-agent/pkg/network/slice"
	"github.com/DataDog/datadog-agent/pkg/process/util"
)

func BenchmarkConnectionsGet(b *testing.B) {
	conns := generateRandConnections(30000)
	closed := generateRandConnections(30000)

	for _, bench := range []struct {
		connCount   int
		closedCount int
	}{
		{
			connCount:   100,
			closedCount: 0,
		},
		{
			connCount:   100,
			closedCount: 50,
		},
		{
			connCount:   100,
			closedCount: 100,
		},
		{
			connCount:   1000,
			closedCount: 0,
		},
		{
			connCount:   1000,
			closedCount: 500,
		},
		{
			connCount:   1000,
			closedCount: 1000,
		},
		{
			connCount:   10000,
			closedCount: 0,
		},
		{
			connCount:   10000,
			closedCount: 5000,
		},
		{
			connCount:   10000,
			closedCount: 10000,
		},
		{
			connCount:   30000,
			closedCount: 0,
		},
		{
			connCount:   30000,
			closedCount: 15000,
		},
		{
			connCount:   30000,
			closedCount: 30000,
		},
	} {
		b.Run(fmt.Sprintf("ConnectionsGet-%d-%d", bench.connCount, bench.closedCount), func(b *testing.B) {
			ns := newDefaultState()

			// Initial fetch to set up client
			ns.GetDelta(DEBUGCLIENT, latestTime.Load(), nil, nil, nil)

			for _, c := range closed[:bench.closedCount] {
				ns.StoreClosedConnections([]ConnectionStats{c})
			}

			b.ResetTimer()
			b.ReportAllocs()

			for n := 0; n < b.N; n++ {
				ns.GetDelta(DEBUGCLIENT, latestTime.Load(), conns[:bench.connCount], nil, nil)
			}
		})
	}
}

func TestRemoveConnections(t *testing.T) {
	conn := ConnectionStats{
		Pid:    123,
		Type:   UDP,
		Family: AFINET,
		Source: util.AddressFromString("127.0.0.1"),
		Dest:   util.AddressFromString("127.0.0.1"),
		SPort:  31890,
		DPort:  80,
		Monotonic: StatCounters{
			SentBytes:   12345,
			RecvBytes:   6789,
			Retransmits: 2,
		},
		Last: StatCounters{
			SentBytes:   12345,
			RecvBytes:   6789,
			Retransmits: 2,
		},
		IntraHost: true,
		Cookie:    0,
	}

	clientID := "1"
	state := newDefaultState()
	conns := state.GetDelta(clientID, latestEpochTime(), nil, nil, nil).Conns
	assert.Equal(t, 0, len(conns))

	conns = state.GetDelta(clientID, latestEpochTime(), []ConnectionStats{conn}, nil, nil).Conns
	require.Equal(t, 1, len(conns))
	assert.Equal(t, conn, conns[0])

	client := state.clients[clientID]
	assert.Equal(t, 1, len(client.stats))

	state.RemoveConnections([]*ConnectionStats{&conn})
	assert.Equal(t, 0, len(client.stats))
}

func TestRetrieveClosedConnection(t *testing.T) {
	conn := ConnectionStats{
		Pid:    123,
		Type:   TCP,
		Family: AFINET,
		Source: util.AddressFromString("127.0.0.1"),
		Dest:   util.AddressFromString("127.0.0.1"),
		SPort:  31890,
		DPort:  80,
		Monotonic: StatCounters{
			SentBytes:   12345,
			RecvBytes:   6789,
			Retransmits: 2,
		},
		Last: StatCounters{
			SentBytes:   12345,
			RecvBytes:   6789,
			Retransmits: 2,
		},
		IntraHost: true,
		Cookie:    0,
	}

	clientID := "1"

	t.Run("without prior registration", func(t *testing.T) {
		state := newDefaultState()
		state.StoreClosedConnections([]ConnectionStats{conn})
		conns := state.GetDelta(clientID, latestEpochTime(), nil, nil, nil).Conns

		assert.Equal(t, 0, len(conns))
	})

	t.Run("with registration", func(t *testing.T) {
		state := newDefaultState()

		state.RegisterClient(clientID)

		state.StoreClosedConnections([]ConnectionStats{conn})

		conns := state.GetDelta(clientID, latestEpochTime(), nil, nil, nil).Conns
		assert.Equal(t, 1, len(conns))
		assert.Equal(t, conn, conns[0])

		// An other client that is not registered should not have the closed connection
		conns = state.GetDelta("2", latestEpochTime(), nil, nil, nil).Conns
		assert.Equal(t, 0, len(conns))

		// It should no more have connections stored
		conns = state.GetDelta(clientID, latestEpochTime(), nil, nil, nil).Conns
		assert.Equal(t, 0, len(conns))
	})
}

func buildBasicTelemetry() map[ConnTelemetryType]int64 {
	var res = make(map[ConnTelemetryType]int64)
	for i, telType := range MonotonicConnTelemetryTypes {
		res[telType] = int64(i)
	}
	for i, telType := range ConnTelemetryTypes {
		res[telType] = int64(i)
	}

	return res
}

func TestFirstTelemetryRegistering(t *testing.T) {
	clientID := "1"
	state := newDefaultState()
	state.RegisterClient(clientID)
	telem := buildBasicTelemetry()
	delta := state.GetTelemetryDelta(clientID, telem)

	// On first call, delta and telemetry should be the same
	require.Equal(t, telem, delta)
}

func TestTelemetryDiffing(t *testing.T) {
	clientID := "1"
	t.Run("unique client", func(t *testing.T) {
		state := newDefaultState()
		state.RegisterClient(clientID)
		telem := buildBasicTelemetry()
		_ = state.GetTelemetryDelta(clientID, telem)
		delta := state.GetTelemetryDelta(clientID, telem)

		// As we're passing in the same telemetry for the second call,
		// monotonic values should be 0. The other ones should remain.
		for _, telType := range MonotonicConnTelemetryTypes {
			require.Equal(t, delta[telType], int64(0))
		}
		for _, telType := range ConnTelemetryTypes {
			require.Equal(t, delta[telType], telem[telType])
		}
	})
	t.Run("two clients", func(t *testing.T) {
		state := newDefaultState()
		client2 := "2"

		state.RegisterClient(clientID)
		state.RegisterClient(client2)

		telem := buildBasicTelemetry()

		_ = state.GetTelemetryDelta(clientID, telem)

		// when client2 calls this method, it should see previous telemetry data
		// for ones that aren't monotonic.
		delta := state.GetTelemetryDelta(client2, telem)
		for _, telType := range MonotonicConnTelemetryTypes {
			require.Equal(t, delta[telType], telem[telType])
		}
		for _, telType := range ConnTelemetryTypes {
			// As we've passed the same telemetry data for the two calls, we should
			// accumulate the data for the non monotonic part.
			require.Equal(t, delta[telType], telem[telType]*2)
		}
	})
}

func TestNoPriorRegistrationActiveConnections(t *testing.T) {
	clientID := "1"
	state := newDefaultState()
	conn := ConnectionStats{
		Pid:    123,
		Type:   TCP,
		Family: AFINET,
		Source: util.AddressFromString("127.0.0.1"),
		Dest:   util.AddressFromString("127.0.0.1"),
		SPort:  9000,
		DPort:  1234,
		Monotonic: StatCounters{
			SentBytes: 1,
		},
		Cookie: 0,
	}

	delta := state.GetDelta(clientID, latestEpochTime(), []ConnectionStats{conn}, nil, nil)
	require.NotEmpty(t, delta.Conns)
	require.Equal(t, 1, len(delta.Conns))
}

func TestCleanupClient(t *testing.T) {
	clientID := "1"

	state := NewState(100*time.Millisecond, 50000, 75000, 75000, 75000, 75000, false)
	clients := state.(*networkState).getClients()
	assert.Equal(t, 0, len(clients))

	state.RegisterClient(clientID)

	// Should be a no op
	state.(*networkState).RemoveExpiredClients(time.Now())

	clients = state.(*networkState).getClients()
	assert.Equal(t, 1, len(clients))
	assert.Equal(t, "1", clients[0])

	// Should delete the client 1
	state.(*networkState).RemoveExpiredClients(time.Now().Add(150 * time.Millisecond))

	clients = state.(*networkState).getClients()
	assert.Equal(t, 0, len(clients))
}

func TestLastStats(t *testing.T) {
	client1 := "1"
	client2 := "2"
	state := newDefaultState()

	dSent := uint64(42)
	dRecv := uint64(133)
	dRetransmits := uint32(7)

	m := StatCounters{
		SentBytes:   36,
		RecvBytes:   24,
		Retransmits: 2,
	}

	conn := ConnectionStats{
		Pid:       123,
		Type:      TCP,
		Family:    AFINET,
		Source:    util.AddressFromString("127.0.0.1"),
		Dest:      util.AddressFromString("127.0.0.1"),
		SPort:     31890,
		DPort:     80,
		Monotonic: m,
	}

	conn2 := conn
	conn2.Monotonic.SentBytes += dSent
	conn2.Monotonic.RecvBytes += dRecv
	conn2.Monotonic.Retransmits += dRetransmits

	conn3 := conn2
	conn3.Monotonic.SentBytes += dSent
	conn3.Monotonic.RecvBytes += dRecv
	conn3.Monotonic.Retransmits += dRetransmits

	// Start by registering the two clients
	state.RegisterClient(client1)
	state.RegisterClient(client2)

	// First get, we should not have any connections stored
	conns := state.GetDelta(client1, latestEpochTime(), nil, nil, nil).Conns
	assert.Equal(t, 0, len(conns))

	// Same for an other client
	conns = state.GetDelta(client2, latestEpochTime(), nil, nil, nil).Conns
	assert.Equal(t, 0, len(conns))

	// We should have only one connection but with last stats equal to monotonic
	conns = state.GetDelta(client1, latestEpochTime(), []ConnectionStats{conn}, nil, nil).Conns
	assert.Equal(t, 1, len(conns))
	assert.Equal(t, conn.Monotonic.SentBytes, conns[0].Last.SentBytes)
	assert.Equal(t, conn.Monotonic.RecvBytes, conns[0].Last.RecvBytes)
	assert.Equal(t, conn.Monotonic.Retransmits, conns[0].Last.Retransmits)
	assert.Equal(t, conn.Monotonic.SentBytes, conns[0].Monotonic.SentBytes)
	assert.Equal(t, conn.Monotonic.RecvBytes, conns[0].Monotonic.RecvBytes)
	assert.Equal(t, conn.Monotonic.Retransmits, conns[0].Monotonic.Retransmits)

	// This client didn't collect the first connection so last stats = monotonic
	conns = state.GetDelta(client2, latestEpochTime(), []ConnectionStats{conn2}, nil, nil).Conns
	assert.Equal(t, 1, len(conns))
	assert.Equal(t, conn2.Monotonic.SentBytes, conns[0].Last.SentBytes)
	assert.Equal(t, conn2.Monotonic.RecvBytes, conns[0].Last.RecvBytes)
	assert.Equal(t, conn2.Monotonic.Retransmits, conns[0].Last.Retransmits)
	assert.Equal(t, conn2.Monotonic.SentBytes, conns[0].Monotonic.SentBytes)
	assert.Equal(t, conn2.Monotonic.RecvBytes, conns[0].Monotonic.RecvBytes)
	assert.Equal(t, conn2.Monotonic.Retransmits, conns[0].Monotonic.Retransmits)

	// client 1 should have conn3 - conn1 since it did not collected conn2
	conns = state.GetDelta(client1, latestEpochTime(), []ConnectionStats{conn3}, nil, nil).Conns
	assert.Equal(t, 1, len(conns))
	assert.Equal(t, 2*dSent, conns[0].Last.SentBytes)
	assert.Equal(t, 2*dRecv, conns[0].Last.RecvBytes)
	assert.Equal(t, 2*dRetransmits, conns[0].Last.Retransmits)
	assert.Equal(t, conn3.Monotonic.SentBytes, conns[0].Monotonic.SentBytes)
	assert.Equal(t, conn3.Monotonic.RecvBytes, conns[0].Monotonic.RecvBytes)
	assert.Equal(t, conn3.Monotonic.Retransmits, conns[0].Monotonic.Retransmits)

	// client 2 should have conn3 - conn2
	conns = state.GetDelta(client2, latestEpochTime(), []ConnectionStats{conn3}, nil, nil).Conns
	assert.Equal(t, 1, len(conns))
	assert.Equal(t, dSent, conns[0].Last.SentBytes)
	assert.Equal(t, dRecv, conns[0].Last.RecvBytes)
	assert.Equal(t, dRetransmits, conns[0].Last.Retransmits)
	assert.Equal(t, conn3.Monotonic.SentBytes, conns[0].Monotonic.SentBytes)
	assert.Equal(t, conn3.Monotonic.RecvBytes, conns[0].Monotonic.RecvBytes)
	assert.Equal(t, conn3.Monotonic.Retransmits, conns[0].Monotonic.Retransmits)
}

func TestLastStatsForClosedConnection(t *testing.T) {
	clientID := "1"
	state := newDefaultState()

	dSent := uint64(42)
	dRecv := uint64(133)
	dRetransmits := uint32(0)

	m := StatCounters{
		SentBytes:   36,
		RecvBytes:   24,
		Retransmits: 1,
	}

	conn := ConnectionStats{
		Pid:       123,
		Type:      TCP,
		Family:    AFINET,
		Source:    util.AddressFromString("127.0.0.1"),
		Dest:      util.AddressFromString("127.0.0.1"),
		SPort:     31890,
		DPort:     80,
		Monotonic: m,
	}

	conn2 := conn
	conn2.Monotonic.SentBytes += dSent
	conn2.Monotonic.RecvBytes += dRecv
	conn2.Monotonic.Retransmits += dRetransmits

	state.RegisterClient(clientID)

	// First get, we should not have any connections stored
	conns := state.GetDelta(clientID, latestEpochTime(), nil, nil, nil).Conns
	assert.Equal(t, 0, len(conns))

	// We should have one connection with last stats equal to monotonic stats
	conns = state.GetDelta(clientID, latestEpochTime(), []ConnectionStats{conn}, nil, nil).Conns
	assert.Equal(t, 1, len(conns))
	assert.Equal(t, conn.Monotonic.SentBytes, conns[0].Last.SentBytes)
	assert.Equal(t, conn.Monotonic.RecvBytes, conns[0].Last.RecvBytes)
	assert.Equal(t, conn.Monotonic.Retransmits, conns[0].Last.Retransmits)
	assert.Equal(t, conn.Monotonic.SentBytes, conns[0].Monotonic.SentBytes)
	assert.Equal(t, conn.Monotonic.RecvBytes, conns[0].Monotonic.RecvBytes)
	assert.Equal(t, conn.Monotonic.Retransmits, conns[0].Monotonic.Retransmits)

	state.StoreClosedConnections([]ConnectionStats{conn2})

	// We should have one connection with last stats
	conns = state.GetDelta(clientID, latestEpochTime(), nil, nil, nil).Conns

	assert.Equal(t, 1, len(conns))
	assert.Equal(t, dSent, conns[0].Last.SentBytes)
	assert.Equal(t, dRecv, conns[0].Last.RecvBytes)
	assert.Equal(t, dRetransmits, conns[0].Last.Retransmits)
	assert.Equal(t, conn2.Monotonic.SentBytes, conns[0].Monotonic.SentBytes)
	assert.Equal(t, conn2.Monotonic.RecvBytes, conns[0].Monotonic.RecvBytes)
	assert.Equal(t, conn2.Monotonic.Retransmits, conns[0].Monotonic.Retransmits)
}

func TestRaceConditions(t *testing.T) {
	nClients := 10

	// Generate random conns
	genConns := func(n uint32) []ConnectionStats {
		conns := make([]ConnectionStats, 0, n)
		for i := uint32(0); i < n; i++ {
			conns = append(conns, ConnectionStats{
				Pid:    1 + i,
				Type:   TCP,
				Family: AFINET,
				Source: util.AddressFromString("127.0.0.1"),
				Dest:   util.AddressFromString("127.0.0.1"),
				SPort:  uint16(rand.Int()),
				DPort:  uint16(rand.Int()),
				Monotonic: StatCounters{
					SentBytes:   uint64(rand.Int()),
					RecvBytes:   uint64(rand.Int()),
					Retransmits: uint32(rand.Int()),
				},
			})
		}
		return conns
	}

	state := newDefaultState()
	nConns := uint32(100)

	var wg sync.WaitGroup
	wg.Add(nClients)

	// Spawn multiple clients to get multiple times
	for i := 1; i <= nClients; i++ {
		go func(c string) {
			defer wg.Done()
			defer state.RemoveClient(c)
			timer := time.NewTimer(1 * time.Second)
			for {
				select {
				case <-timer.C:
					return
				default:
					state.GetDelta(c, latestEpochTime(), genConns(nConns), nil, nil)
				}
			}
		}(fmt.Sprintf("%d", i))
	}

	wg.Wait()
}

func TestSameKeyEdgeCases(t *testing.T) {
	// For this test all the connections have the same key
	// Each vertical bar represents a collection for a given client
	// Each horizontal bar represents a connection lifespan (from start to end with the number of sent bytes written on top of the line)

	client := "c"
	conn := ConnectionStats{
		Pid:       123,
		Type:      TCP,
		Family:    AFINET,
		Source:    util.AddressFromString("127.0.0.1"),
		Dest:      util.AddressFromString("127.0.0.1"),
		Monotonic: StatCounters{SentBytes: 3},
		Cookie:    1,
	}

	t.Run("ShortlivedConnection", func(t *testing.T) {
		// +     3 bytes      +
		// |                  |
		// |   +---------+    |
		// |                  |
		// +                  +

		// c0                 c1

		// We expect:
		// c0: Nothing
		// c1: Monotonic: 3 bytes, Last seen: 3 bytes
		state := newDefaultState()

		// Let's register our client
		state.RegisterClient(client)

		// First get, we should have nothing
		conns := state.GetDelta(client, latestEpochTime(), nil, nil, nil).Conns
		assert.Equal(t, 0, len(conns))

		// Store the connection as closed
		state.StoreClosedConnections([]ConnectionStats{conn})

		// Second get, we should have monotonic and last stats = 3
		conns = state.GetDelta(client, latestEpochTime(), nil, nil, nil).Conns
		assert.Equal(t, 1, len(conns))
		assert.Equal(t, 3, int(conns[0].Monotonic.SentBytes))
		assert.Equal(t, 3, int(conns[0].Last.SentBytes))

		// should not hold on to closed connection stats
		assert.Empty(t, state.clients["c"].stats)
	})

	t.Run("TwoShortlivedConnections", func(t *testing.T) {
		//  +    3 bytes       5 bytes    +
		//  |                             |
		//  |    +-----+       +-----+    |
		//  |                             |
		//  +                             +

		//  c0                            c1

		// We expect:
		// c0: Nothing
		// c1: Monotonic: 8 bytes, Last seen 8 bytes

		state := newDefaultState()

		// Let's register our client
		state.RegisterClient(client)

		// First get, we should have nothing
		conns := state.GetDelta(client, latestEpochTime(), nil, nil, nil).Conns
		assert.Equal(t, 0, len(conns))

		// Store the connection as closed
		state.StoreClosedConnections([]ConnectionStats{conn})

		conn2 := conn
		conn2.Cookie = 2
		conn2.Monotonic = StatCounters{SentBytes: 5}
		conn2.LastUpdateEpoch++
		// Store the connection another time
		state.StoreClosedConnections([]ConnectionStats{conn2})

		// Second get, we should have monotonic and last stats = 8
		conns = state.GetDelta(client, latestEpochTime(), nil, nil, nil).Conns
		assert.Equal(t, 1, len(conns))
		assert.Equal(t, 8, int(conns[0].Monotonic.SentBytes))
		assert.Equal(t, 8, int(conns[0].Last.SentBytes))

		// should not hold on to closed connection stats
		assert.Empty(t, state.clients["c"].stats)
	})

	t.Run("TwoShortlivedConnectionsCrossing-1", func(t *testing.T) {
		// +    1 b  +  1 bytes    1 b +   1 b        +
		// |         |                 |              |
		// |    +-----------+      +------------+     |
		// |         |                 |              |
		// +         +                 +              +

		// c0        c1                c2             c3
		// We expect:

		// c0: Nothing
		// c1: Monotonic: 1 bytes, Last seen: 1 bytes
		// c2: Monotonic: 3 bytes, Last seen: 2 bytes
		// c3: Monotonic: 2 bytes, Last seen: 1 bytes

		state := newDefaultState()

		// Let's register our client
		state.RegisterClient(client)

		// First get for client c, we should have nothing
		conns := state.GetDelta(client, latestEpochTime(), nil, nil, nil).Conns
		assert.Len(t, conns, 0)

		conn := ConnectionStats{
			Pid:       123,
			Type:      TCP,
			Family:    AFINET,
			Source:    util.AddressFromString("127.0.0.1"),
			Dest:      util.AddressFromString("127.0.0.1"),
			SPort:     9000,
			DPort:     1234,
			Monotonic: StatCounters{SentBytes: 1},
			Cookie:    1,
		}

		// Simulate this connection starting
		conns = state.GetDelta(client, latestEpochTime(), []ConnectionStats{conn}, nil, nil).Conns
		require.Len(t, conns, 1)
		assert.EqualValues(t, 1, conns[0].Last.SentBytes)
		assert.EqualValues(t, 1, conns[0].Monotonic.SentBytes)

		// should not hold on to closed connection stats
		assert.Len(t, state.clients["c"].stats, 1)

		// Store the connection as closed
		conn.Monotonic.SentBytes++
		conn.LastUpdateEpoch = latestEpochTime()
		state.StoreClosedConnections([]ConnectionStats{conn})

		conn2 := conn
		conn2.Monotonic.SentBytes = 1
		conn2.Cookie = 2
		conn2.LastUpdateEpoch = latestEpochTime()
		// Retrieve the connections
		conns = state.GetDelta(client, latestEpochTime(), []ConnectionStats{conn2}, nil, nil).Conns
		require.Len(t, conns, 1)
		assert.EqualValues(t, uint64(2), conns[0].Last.SentBytes)
		assert.EqualValues(t, uint64(3), conns[0].Monotonic.SentBytes)
		// should not hold on to active connection stats
		assert.Len(t, state.clients["c"].stats, 1)
		assert.Contains(t, state.clients["c"].stats, conn2.Cookie)

		conn2.Monotonic.SentBytes++
		conn.LastUpdateEpoch = latestEpochTime()
		// Store the connection as closed
		state.StoreClosedConnections([]ConnectionStats{conn2})

		conns = state.GetDelta(client, latestEpochTime(), nil, nil, nil).Conns
		require.Len(t, conns, 1)
		assert.EqualValues(t, 1, conns[0].Last.SentBytes)
		assert.EqualValues(t, 2, conns[0].Monotonic.SentBytes)
		// should not hold on to closed connection stats
		assert.Len(t, state.clients["c"].stats, 0)
	})

	t.Run("TwoShortlivedConnectionsCrossing-2", func(t *testing.T) {
		// +    3 bytes    2 b  +  3 bytes    1 b +   2 b        +
		// |                    |                 |              |
		// |    +-----+    +-----------+      +------------+     |
		// |                    |                 |              |
		// +                    +                 +              +

		// c0                   c1                c2             c3
		// We expect:

		// c0: Nothing
		// c1: Monotonic: 5 bytes, Last seen: 5 bytes
		// c2: Monotonic: 6 bytes, Last seen: 4 bytes
		// c3: Monotonic: 3 bytes, Last seen: 2 bytes

		state := newDefaultState()

		// Let's register our client
		state.RegisterClient(client)

		// First get, we should have nothing
		conns := state.GetDelta(client, latestEpochTime(), nil, nil, nil).Conns
		assert.Equal(t, 0, len(conns))

		// Store the connection as closed
		state.StoreClosedConnections([]ConnectionStats{conn})

		conn2 := conn
		conn2.Cookie = 2
		conn2.Monotonic = StatCounters{SentBytes: 2}
		conn2.LastUpdateEpoch++
		// Store the connection as an opened connection
		cs := []ConnectionStats{conn2}

		// Second get, we should have monotonic and last stats = 5
		conns = state.GetDelta(client, latestEpochTime(), cs, nil, nil).Conns
		require.Equal(t, 1, len(conns))
		assert.Equal(t, 5, int(conns[0].Monotonic.SentBytes))
		assert.Equal(t, 5, int(conns[0].Last.SentBytes))
		// should not hold on to closed connection stats
		assert.Len(t, state.clients["c"].stats, 1)
		assert.Contains(t, state.clients["c"].stats, conn2.Cookie)

		// Store the connection as closed
		conn2.Monotonic.SentBytes += 3
		conn2.LastUpdateEpoch++
		state.StoreClosedConnections([]ConnectionStats{conn2})

		// Store the connection again
		conn3 := conn2
		conn3.Monotonic.SentBytes = 1
		conn3.Cookie = 3
		conn3.LastUpdateEpoch++
		cs = []ConnectionStats{conn3}

		// Third get, we should have monotonic = 6 and last stats = 4
		conns = state.GetDelta(client, latestEpochTime(), cs, nil, nil).Conns
		require.Equal(t, 1, len(conns))
		assert.Equal(t, 6, int(conns[0].Monotonic.SentBytes))
		assert.Equal(t, 4, int(conns[0].Last.SentBytes))
		// should not hold on to closed connection stats
		assert.Len(t, state.clients["c"].stats, 1)
		assert.Contains(t, state.clients["c"].stats, conn3.Cookie)

		// Store the connection as closed
		conn3.Monotonic.SentBytes += 2
		state.StoreClosedConnections([]ConnectionStats{conn3})

		// 4th get, we should have monotonic = 3 and last stats = 2
		conns = state.GetDelta(client, latestEpochTime(), nil, nil, nil).Conns
		assert.Equal(t, 1, len(conns))
		assert.Equal(t, 3, int(conns[0].Monotonic.SentBytes))
		assert.Equal(t, 2, int(conns[0].Last.SentBytes))
		// should not hold on to closed connection stats
		assert.Empty(t, state.clients["c"].stats)
	})

	t.Run("ConnectionCrossing", func(t *testing.T) {
		// 3 b  +  5 bytes        +
		//      |                 |
		// +-----------+          |
		//      |                 |
		//      +                 +

		//     c0                c1
		// We expect:

		// c0: Monotonic: 3 bytes, Last seen: 3 bytes
		// c1: Monotonic: 8 bytes, Last seen: 5 bytes

		state := newDefaultState()

		// Let's register our client
		state.RegisterClient(client)

		// First get we should have nothing
		conns := state.GetDelta(client, latestEpochTime(), nil, nil, nil).Conns
		assert.Equal(t, 0, len(conns))

		// Store the connection as opened
		cs := []ConnectionStats{conn}

		// First get, we should have monotonic = 3 and last seen = 3
		conns = state.GetDelta(client, latestEpochTime(), cs, nil, nil).Conns
		assert.Equal(t, 1, len(conns))
		assert.Equal(t, 3, int(conns[0].Monotonic.SentBytes))
		assert.Equal(t, 3, int(conns[0].Last.SentBytes))
		assert.Len(t, state.clients["c"].stats, 1)
		assert.Contains(t, state.clients["c"].stats, conn.Cookie)

		// Store the connection as closed
		conn2 := conn
		conn2.Monotonic = StatCounters{SentBytes: 8}
		state.StoreClosedConnections([]ConnectionStats{conn2})

		// Second get, we should have monotonic = 8 and last stats = 5
		conns = state.GetDelta(client, latestEpochTime(), nil, nil, nil).Conns
		assert.Equal(t, 1, len(conns))
		assert.Equal(t, 8, int(conns[0].Monotonic.SentBytes))
		assert.Equal(t, 5, int(conns[0].Last.SentBytes))
		assert.Empty(t, state.clients["c"].stats)
	})

	t.Run("TwoShortlivedConnectionsCrossingWithTwoClients", func(t *testing.T) {
		//              +    3 bytes    2 b  +  3 bytes    1 b +   2 b        +
		//              |                    |                 |              |
		// client c     |    +-----+    +-----------+      +------------+     |
		//              |                    |                 |              |
		//              +                    +                 +              +
		//
		//              c0                   c1                c2             c3
		//
		//
		//              +    3 bytes  +  3 b    +  2 b      2 b     +  1 b         +
		//              |             |         |                   |              |
		// client d     |    +-----+  |  +----------+      +------------+          |
		//              |             |         |                   |              |
		//              +             +         +                   +              +
		//
		//              d0            d1        d2                  d3             d4

		// We expect:
		// c0: Nothing
		// d0: Nothing
		// d1: Monotonic: 3 bytes, Last seen: 3 bytes (this connection started after closed + collect, so we reset monotonic)
		// c1: Monotonic: 5 bytes, Last seen: 5 bytes
		// d2: Monotonic: 3 bytes, Last seen 3 bytes
		// c2: Monotonic: 6 bytes, Last seen: 4 bytes
		// d3: Monotonic: 7 bytes, Last seen 4 bytes
		// c3: Monotonic: 3 bytes, Last seen: 2 bytes
		// d4: Monotonic: 3 bytes, Last seen: 1 bytes

		clientD := "d"

		state := newDefaultState()

		// Let's register our client
		state.RegisterClient(client)

		// First get for client c, we should have nothing
		conns := state.GetDelta(client, latestEpochTime(), nil, nil, nil).Conns
		assert.Equal(t, 0, len(conns))

		// First get for client d, we should have nothing
		conns = state.GetDelta(clientD, latestEpochTime(), nil, nil, nil).Conns
		assert.Equal(t, 0, len(conns))

		// Store the connection as closed
		state.StoreClosedConnections([]ConnectionStats{conn})

		// Second get for client d we should have monotonic and last stats = 3
		conns = state.GetDelta(clientD, latestEpochTime(), nil, nil, nil).Conns
		assert.Equal(t, 1, len(conns))
		assert.Equal(t, 3, int(conns[0].Monotonic.SentBytes))
		assert.Equal(t, 3, int(conns[0].Last.SentBytes))
		assert.Empty(t, state.clients["d"].stats)

		// Store the connection as an opened connection
		conn2 := conn
		conn2.Monotonic.SentBytes = 2
		conn2.Cookie = 2
		conn2.LastUpdateEpoch++
		cs := []ConnectionStats{conn2}

		// Second get, for client c we should have monotonic and last stats = 5
		conns = state.GetDelta(client, latestEpochTime(), cs, nil, nil).Conns
		require.Equal(t, 1, len(conns))
		assert.Equal(t, 5, int(conns[0].Monotonic.SentBytes))
		assert.Equal(t, 5, int(conns[0].Last.SentBytes))
		assert.Len(t, state.clients["c"].stats, 1)
		assert.Contains(t, state.clients["c"].stats, conn2.Cookie)

		// Store the connection as an opened connection
		conn2.Monotonic.SentBytes++
		conn2.LastUpdateEpoch++
		cs = []ConnectionStats{conn2}

		// Third get, for client d we should have monotonic = 3 and last stats = 3
		conns = state.GetDelta(clientD, latestEpochTime(), cs, nil, nil).Conns
		assert.Equal(t, 1, len(conns))
		assert.Equal(t, 3, int(conns[0].Monotonic.SentBytes))
		assert.Equal(t, 3, int(conns[0].Last.SentBytes))
		assert.Len(t, state.clients["d"].stats, 1)
		assert.Contains(t, state.clients["d"].stats, conn2.Cookie)

		// Store the connection as closed
		conn2.Monotonic.SentBytes += 2
		conn2.LastUpdateEpoch++
		state.StoreClosedConnections([]ConnectionStats{conn2})

		// Store the connection again
		conn3 := conn2
		conn3.Monotonic.SentBytes = 1
		conn3.Cookie = 3
		conn3.LastUpdateEpoch++
		cs = []ConnectionStats{conn3}

		// Third get, for client c, we should have monotonic = 6 and last stats = 4
		conns = state.GetDelta(client, latestEpochTime(), cs, nil, nil).Conns
		require.Equal(t, 1, len(conns))
		assert.Equal(t, 6, int(conns[0].Monotonic.SentBytes))
		assert.Equal(t, 4, int(conns[0].Last.SentBytes))
		assert.Len(t, state.clients["c"].stats, 1)
		assert.Contains(t, state.clients["c"].stats, conn3.Cookie)

		// Store the connection again
		conn3.Monotonic.SentBytes++
		conn3.LastUpdateEpoch++
		cs = []ConnectionStats{conn3}

		// 4th get, for client d, we should have monotonic = 7 and last stats = 4
		conns = state.GetDelta(clientD, latestEpochTime(), cs, nil, nil).Conns
		require.Equal(t, 1, len(conns))
		assert.Equal(t, 7, int(conns[0].Monotonic.SentBytes))
		assert.Equal(t, 4, int(conns[0].Last.SentBytes))
		assert.Len(t, state.clients["d"].stats, 1)
		assert.Contains(t, state.clients["d"].stats, conn3.Cookie)

		// Store the connection as closed
		conn3.Monotonic.SentBytes++
		conn3.LastUpdateEpoch++
		state.StoreClosedConnections([]ConnectionStats{conn3})

		// 4th get, for client c we should have monotonic = 3 and last stats = 2
		conns = state.GetDelta(client, latestEpochTime(), nil, nil, nil).Conns
		assert.Equal(t, 1, len(conns))
		assert.Equal(t, 3, int(conns[0].Monotonic.SentBytes))
		assert.Equal(t, 2, int(conns[0].Last.SentBytes))
		assert.Empty(t, state.clients["c"].stats)

		// 5th get, for client d we should have monotonic = 3 and last stats = 1
		conns = state.GetDelta(clientD, latestEpochTime(), nil, nil, nil).Conns
		assert.Equal(t, 1, len(conns))
		assert.Equal(t, 3, int(conns[0].Monotonic.SentBytes))
		assert.Equal(t, 1, int(conns[0].Last.SentBytes))
		assert.Empty(t, state.clients["d"].stats)
	})

	t.Run("ShortlivedConnectionCrossingWithThreeClients", func(t *testing.T) {
		//              +    3 bytes    2 b  +  3 bytes
		//              |                    |
		// client c     |    +-----+    +-----------+
		//              |                    |
		//              +                    +
		//
		//              c0                   c1
		//
		//
		//              +    3 bytes  +  3 b    +  2 b
		//              |             |         |
		// client d     |    +-----+  |  +----------+
		//              |             |         |
		//              +             +         +
		//
		//              d0            d1        d2
		//
		//
		//              +    2 b + 1b  +    5 bytes   +
		//              |        |     |              |
		// client e     |    +-----+   | +---------+  |
		//              |        |     |              |
		//              +        +     +              +
		//
		//              e0       e1    e2             e3

		// We expect:
		// c0, d0, e0: Nothing
		// e1: Monotonic: 2 bytes, Last seen 2 bytes
		// d1: Monotonic 3 bytes, Last seen: 3 bytes
		// e2: Monotonic: 3 bytes, Last seen: 1 bytes
		// c1: Monotonic: 5 bytes, Last seen: 5 bytes
		// d2: Monotonic: 3 bytes, Last seen 3 bytes
		// e3: Monotonic: 5 bytes, Last seen: 5 bytes

		clientD := "d"
		clientE := "e"

		state := newDefaultState()

		// Let's register our clients
		state.RegisterClient(client)
		state.RegisterClient(clientD)
		state.RegisterClient(clientE)

		// First get for client c, we should have nothing
		conns := state.GetDelta(client, latestEpochTime(), nil, nil, nil).Conns
		assert.Equal(t, 0, len(conns))

		// First get for client d, we should have nothing
		conns = state.GetDelta(clientD, latestEpochTime(), nil, nil, nil).Conns
		assert.Equal(t, 0, len(conns))

		// First get for client e, we should have nothing
		conns = state.GetDelta(clientE, latestEpochTime(), nil, nil, nil).Conns
		assert.Equal(t, 0, len(conns))

		// Store the connection
		conn.Monotonic.SentBytes = 2
		conn.LastUpdateEpoch++
		cs := []ConnectionStats{conn}

		// Second get for client e we should have monotonic and last stats = 2
		conns = state.GetDelta(clientE, latestEpochTime(), cs, nil, nil).Conns
		assert.Equal(t, 1, len(conns))
		assert.Equal(t, 2, int(conns[0].Monotonic.SentBytes))
		assert.Equal(t, 2, int(conns[0].Last.SentBytes))
		assert.Len(t, state.clients["e"].stats, 1)
		assert.Contains(t, state.clients["e"].stats, conn.Cookie)

		// Store the connection as closed
		conn.Monotonic.SentBytes++
		conn.LastUpdateEpoch++
		state.StoreClosedConnections([]ConnectionStats{conn})

		// Second get for client d we should have monotonic and last stats = 3
		conns = state.GetDelta(clientD, latestEpochTime(), nil, nil, nil).Conns
		assert.Equal(t, 1, len(conns))
		assert.Equal(t, 3, int(conns[0].Monotonic.SentBytes))
		assert.Equal(t, 3, int(conns[0].Last.SentBytes))
		assert.Empty(t, state.clients["d"].stats)

		// Third get for client e we should have monotonic = 3and last stats = 1
		conns = state.GetDelta(clientE, latestEpochTime(), nil, nil, nil).Conns
		assert.Equal(t, 1, len(conns))
		assert.Equal(t, 3, int(conns[0].Monotonic.SentBytes))
		assert.Equal(t, 1, int(conns[0].Last.SentBytes))
		assert.Empty(t, state.clients["e"].stats)

		// Store the connection as an opened connection
		conn2 := conn
		conn2.Monotonic.SentBytes = 2
		conn2.Cookie = 2
		conn2.LastUpdateEpoch++
		cs = []ConnectionStats{conn2}

		// Second get, for client c we should have monotonic and last stats = 5
		conns = state.GetDelta(client, latestEpochTime(), cs, nil, nil).Conns
		require.Equal(t, 1, len(conns))
		assert.Equal(t, 5, int(conns[0].Monotonic.SentBytes))
		assert.Equal(t, 5, int(conns[0].Last.SentBytes))
		assert.Len(t, state.clients["c"].stats, 1)
		assert.Contains(t, state.clients["c"].stats, conn2.Cookie)

		// Store the connection as an opened connection
		conn2.Monotonic.SentBytes++
		conn2.LastUpdateEpoch++
		cs = []ConnectionStats{conn2}

		// Third get, for client d we should have monotonic = 3 and last stats = 3
		conns = state.GetDelta(clientD, latestEpochTime(), cs, nil, nil).Conns
		assert.Equal(t, 1, len(conns))
		assert.Equal(t, 3, int(conns[0].Monotonic.SentBytes))
		assert.Equal(t, 3, int(conns[0].Last.SentBytes))
		assert.Len(t, state.clients["d"].stats, 1)
		assert.Contains(t, state.clients["d"].stats, conn2.Cookie)

		// Store the connection as closed
		conn2.Monotonic.SentBytes += 2
		conn2.LastUpdateEpoch++
		state.StoreClosedConnections([]ConnectionStats{conn2})

		// 4th get, for client e we should have monotonic = 5 and last stats = 5
		conns = state.GetDelta(clientE, latestEpochTime(), nil, nil, nil).Conns
		assert.Equal(t, 1, len(conns))
		assert.Equal(t, 5, int(conns[0].Monotonic.SentBytes))
		assert.Equal(t, 5, int(conns[0].Last.SentBytes))
		assert.Empty(t, state.clients["e"].stats)
	})

	t.Run("LonglivedConnectionWithTwoClientsJoiningAtDifferentTimes", func(t *testing.T) {
		//              +      3 bytes       +  1 + 3 b        +   2 b
		//              |                    |                 |
		// client c     |    +------------------------------------------+
		//              |                    |                 |
		//              +                    +                 +
		//
		//              c0                   c1                c2
		//
		//                                                5 bytes
		//                                        +                      +
		//                                        |                      |
		// client d                               |---------------------+|
		//                                        |                      |
		//                                        +                      +
		//
		//                                       d0                      d1

		// We expect:
		// c0: Nothing
		// c1: Monotonic: 3 bytes, Last seen: 3 bytes
		// d0: Monotonic: 4 bytes, Last seen: 4 bytes
		// c2: Monotonic: 7 bytes, Last seen: 4 bytes
		// d1: Monotonic: 9 bytes, Last seen: 5 bytes

		clientD := "d"

		state := newDefaultState()

		// First get for client c, we should have nothing
		conns := state.GetDelta(client, latestEpochTime(), nil, nil, nil).Conns
		assert.Equal(t, 0, len(conns))

		// Second get for client c we should have monotonic and last stats = 3
		conns = state.GetDelta(client, latestEpochTime(), []ConnectionStats{conn}, nil, nil).Conns
		assert.Len(t, conns, 1)
		assert.Equal(t, 3, int(conns[0].Monotonic.SentBytes))
		assert.Equal(t, 3, int(conns[0].Last.SentBytes))
		assert.Len(t, state.clients["c"].stats, 1)
		assert.Contains(t, state.clients["c"].stats, conn.Cookie)

		conn2 := conn
		conn2.Monotonic.SentBytes++
		conn2.LastUpdateEpoch++

		// First get for client d we should have monotonic = 4 and last bytes = 4
		conns = state.GetDelta(clientD, latestEpochTime(), []ConnectionStats{conn2}, nil, nil).Conns
		assert.Len(t, conns, 1)
		assert.Equal(t, 4, int(conns[0].Monotonic.SentBytes))
		assert.Equal(t, 4, int(conns[0].Last.SentBytes))
		assert.Len(t, state.clients["d"].stats, 1)
		assert.Contains(t, state.clients["d"].stats, conn2.Cookie)

		conn3 := conn2
		conn3.Monotonic.SentBytes += 3
		conn3.LastUpdateEpoch++

		// Third get for client c we should have monotonic = 7 and last bytes = 4
		conns = state.GetDelta(client, latestEpochTime(), []ConnectionStats{conn3}, nil, nil).Conns
		assert.Len(t, conns, 1)
		assert.Equal(t, 7, int(conns[0].Monotonic.SentBytes))
		assert.Equal(t, 4, int(conns[0].Last.SentBytes))
		assert.Len(t, state.clients["c"].stats, 1)
		assert.Contains(t, state.clients["c"].stats, conn3.Cookie)

		conn4 := conn3
		conn4.Monotonic.SentBytes += 2
		conn4.LastUpdateEpoch++

		// Second get for client d we should have monotonic = 9 and last bytes = 5
		conns = state.GetDelta(clientD, latestEpochTime(), []ConnectionStats{conn4}, nil, nil).Conns
		assert.Len(t, conns, 1)
		assert.Equal(t, 9, int(conns[0].Monotonic.SentBytes))
		assert.Equal(t, 5, int(conns[0].Last.SentBytes))
		assert.Len(t, state.clients["c"].stats, 1)
		assert.Contains(t, state.clients["c"].stats, conn4.Cookie)
	})
}

func TestStatsResetOnUnderflow(t *testing.T) {
	conn := ConnectionStats{
		Pid:       123,
		Type:      TCP,
		Family:    AFINET,
		Source:    util.AddressFromString("127.0.0.1"),
		Dest:      util.AddressFromString("127.0.0.1"),
		Monotonic: StatCounters{SentBytes: 3},
		IntraHost: true,
	}

	client := "client"

	state := newDefaultState()

	// Register the client
	state.RegisterClient(client)

	// Get the connections once to register stats
	conns := state.GetDelta(client, latestEpochTime(), []ConnectionStats{conn}, nil, nil).Conns
	require.Len(t, conns, 1)

	// Expect LastStats to be 3
	conn.Last.SentBytes = 3
	assert.Equal(t, conn, conns[0])

	// Get the connections again but by simulating an underflow
	conn.Monotonic.SentBytes--

	conns = state.GetDelta(client, latestEpochTime(), []ConnectionStats{conn}, nil, nil).Conns
	require.Len(t, conns, 0) // dropped because last stats are zero
}

func TestDoubleCloseOnTwoClients(t *testing.T) {
	conn := ConnectionStats{
		Pid:       123,
		Type:      TCP,
		Family:    AFINET,
		Source:    util.AddressFromString("127.0.0.1"),
		Dest:      util.AddressFromString("127.0.0.1"),
		Monotonic: StatCounters{SentBytes: 3},
		Last:      StatCounters{SentBytes: 3},
		IntraHost: true,
	}

	client1 := "1"
	client2 := "2"

	state := newDefaultState()

	// Register the clients
	state.RegisterClient(client1)
	state.RegisterClient(client2)

	// Store the closed connection twice
	state.StoreClosedConnections([]ConnectionStats{conn})
	conn.LastUpdateEpoch++
	state.StoreClosedConnections([]ConnectionStats{conn})

	// Get the connections for client1 we should have only one with stats counted only once
	conns := state.GetDelta(client1, latestEpochTime(), nil, nil, nil).Conns
	require.Len(t, conns, 1)
	assert.Equal(t, conn, conns[0])

	// Same for client2
	conns = state.GetDelta(client2, latestEpochTime(), nil, nil, nil).Conns
	require.Len(t, conns, 1)
	assert.Equal(t, conn, conns[0])
}

func TestUnorderedCloseEvent(t *testing.T) {
	stateTelemetry.statsUnderflows.Delete()
	conn := ConnectionStats{
		Pid:       123,
		Type:      TCP,
		Family:    AFINET,
		Source:    util.AddressFromString("127.0.0.1"),
		Dest:      util.AddressFromString("127.0.0.1"),
		Monotonic: StatCounters{SentBytes: 3},
	}

	client := "client"
	state := newDefaultState()

	// Register the client
	state.RegisterClient(client)

	// Simulate storing a closed connection while we were reading from the eBPF map
	// in this case the closed conn will have an earlier epoch
	conn.LastUpdateEpoch = latestEpochTime() + 1
	conn.Monotonic.SentBytes++
	conn.Monotonic.RecvBytes = 1
	state.StoreClosedConnections([]ConnectionStats{conn})

	conn.LastUpdateEpoch--
	conn.Monotonic.SentBytes--
	conn.Monotonic.RecvBytes = 0
	conns := state.GetDelta(client, latestEpochTime(), []ConnectionStats{conn}, nil, nil).Conns
	require.Len(t, conns, 1)
	assert.EqualValues(t, 4, conns[0].Last.SentBytes)
	assert.EqualValues(t, 1, conns[0].Last.RecvBytes)

	// Simulate some other gets
	assert.Len(t, state.GetDelta(client, latestEpochTime(), nil, nil, nil).Conns, 0)
	assert.Len(t, state.GetDelta(client, latestEpochTime(), nil, nil, nil).Conns, 0)
	assert.Len(t, state.GetDelta(client, latestEpochTime(), nil, nil, nil).Conns, 0)

	// Simulate having the connection getting active again
	conn.LastUpdateEpoch = latestEpochTime()
	conn.Monotonic.SentBytes--
	state.StoreClosedConnections([]ConnectionStats{conn})

	conns = state.GetDelta(client, latestEpochTime(), nil, nil, nil).Conns
	require.Len(t, conns, 1)
	assert.EqualValues(t, 2, conns[0].Last.SentBytes)
	assert.EqualValues(t, 0, conns[0].Last.RecvBytes)

	// Ensure we don't have underflows / unordered conns
	assert.Zero(t, stateTelemetry.statsUnderflows.Load())

	assert.Len(t, state.GetDelta(client, latestEpochTime(), nil, nil, nil).Conns, 0)
}

func TestAggregateClosedConnectionsTimestamp(t *testing.T) {
	conn := ConnectionStats{
		Pid:       123,
		Type:      TCP,
		Family:    AFINET,
		Source:    util.AddressFromString("127.0.0.1"),
		Dest:      util.AddressFromString("127.0.0.1"),
		Monotonic: StatCounters{SentBytes: 3},
	}

	client := "client"
	state := newDefaultState()

	// Let's register our client
	state.RegisterClient(client)

	conn.LastUpdateEpoch = latestEpochTime()
	state.StoreClosedConnections([]ConnectionStats{conn})

	conn.LastUpdateEpoch = latestEpochTime()
	state.StoreClosedConnections([]ConnectionStats{conn})

	conn.LastUpdateEpoch = latestEpochTime()
	state.StoreClosedConnections([]ConnectionStats{conn})

	// Make sure the connections we get has the latest timestamp
	delta := state.GetDelta(client, latestEpochTime(), nil, nil, nil)
	assert.Equal(t, conn.LastUpdateEpoch, delta.Conns[0].LastUpdateEpoch)
}

func TestDNSStatsWithMultipleClients(t *testing.T) {
	c := ConnectionStats{
		Pid:    123,
		Type:   TCP,
		Family: AFINET,
		Source: util.AddressFromString("127.0.0.1"),
		Dest:   util.AddressFromString("127.0.0.1"),
		SPort:  1000,
		DPort:  53,
	}

	dKey := dns.Key{ClientIP: c.Source, ClientPort: c.SPort, ServerIP: c.Dest, Protocol: getIPProtocol(c.Type)}

	getStats := func() dns.StatsByKeyByNameByType {
		var d = dns.ToHostname("foo.com")
		statsByDomain := make(dns.StatsByKeyByNameByType)
		stats := make(map[dns.QueryType]dns.Stats)
		countByRcode := make(map[uint32]uint32)
		countByRcode[uint32(DNSResponseCodeNoError)] = 1
		stats[dns.TypeA] = dns.Stats{CountByRcode: countByRcode}
		statsByDomain[dKey] = make(map[dns.Hostname]map[dns.QueryType]dns.Stats)
		statsByDomain[dKey][d] = stats
		return statsByDomain
	}

	client1 := "client1"
	client2 := "client2"
	client3 := "client3"
	state := newDefaultState()

	getRCodeFrom := func(delta Delta, c ConnectionStats, domain string, qtype dns.QueryType, code int) uint32 {
		key, _ := DNSKey(&c)
		stats, ok := delta.DNSStats[key]
		require.Truef(t, ok, "couldn't find DNSStats for connection: %+v", c)

		domainStats, ok := stats[dns.ToHostname(domain)]
		require.Truef(t, ok, "couldn't find DNSStats for domain: %s", domain)

		queryTypeStats, ok := domainStats[qtype]
		require.Truef(t, ok, "couldn't find DNSStats for query type: %s", qtype)

		return queryTypeStats.CountByRcode[uint32(code)]
	}

	// Register the first two clients
	state.RegisterClient(client1)
	state.RegisterClient(client2)

	// We should have nothing on first call
	assert.Len(t, state.GetDelta(client1, latestEpochTime(), nil, nil, nil).Conns, 0)
	assert.Len(t, state.GetDelta(client2, latestEpochTime(), nil, nil, nil).Conns, 0)

	c.Monotonic = StatCounters{SentBytes: 100, RecvBytes: 200}
	c.Cookie = 1
	c.LastUpdateEpoch = latestEpochTime()

	delta := state.GetDelta(client1, latestEpochTime(), []ConnectionStats{c}, getStats(), nil)
	require.Len(t, delta.Conns, 1)

	rcode := getRCodeFrom(delta, delta.Conns[0], "foo.com", dns.TypeA, DNSResponseCodeNoError)
	assert.EqualValues(t, 1, rcode)

	// Register the third client but also pass in dns stats
	delta = state.GetDelta(client3, latestEpochTime(), []ConnectionStats{c}, getStats(), nil)
	require.Len(t, delta.Conns, 1)

	// DNS stats should be available for the new client
	rcode = getRCodeFrom(delta, delta.Conns[0], "foo.com", dns.TypeA, DNSResponseCodeNoError)
	assert.EqualValues(t, 1, rcode)

	delta = state.GetDelta(client2, latestEpochTime(), []ConnectionStats{c}, getStats(), nil)
	require.Len(t, delta.Conns, 1)

	// 2nd client should get accumulated stats
	rcode = getRCodeFrom(delta, delta.Conns[0], "foo.com", dns.TypeA, DNSResponseCodeNoError)
	assert.EqualValues(t, 3, rcode)
}

func TestHTTPStats(t *testing.T) {
	t.Run("status code", func(t *testing.T) {
		testHTTPStats(t, true)
	})
	t.Run("status class", func(t *testing.T) {
		testHTTPStats(t, false)
	})
}

func testHTTPStats(t *testing.T, aggregateByStatusCode bool) {
	c := ConnectionStats{
		Source: util.AddressFromString("1.1.1.1"),
		Dest:   util.AddressFromString("0.0.0.0"),
		SPort:  1000,
		DPort:  80,
	}

	key := http.NewKey(c.Source, c.Dest, c.SPort, c.DPort, "/testpath", true, http.MethodGet)

	httpStats := make(map[http.Key]*http.RequestStats)
	httpStats[key] = http.NewRequestStats(aggregateByStatusCode)

	usmStats := make(map[protocols.ProtocolType]interface{})
	usmStats[protocols.HTTP] = httpStats

	// Register client & pass in HTTP stats
	state := newDefaultState()
	delta := state.GetDelta("client", latestEpochTime(), []ConnectionStats{c}, nil, usmStats)

	// Verify connection has HTTP data embedded in it
	assert.Len(t, delta.HTTP, 1)

	// Verify HTTP data has been flushed
	delta = state.GetDelta("client", latestEpochTime(), []ConnectionStats{c}, nil, nil)
	assert.Len(t, delta.HTTP, 0)
}

func TestHTTP2Stats(t *testing.T) {
	t.Run("status code", func(t *testing.T) {
		testHTTP2Stats(t, true)
	})
	t.Run("status class", func(t *testing.T) {
		testHTTP2Stats(t, false)
	})
}

func testHTTP2Stats(t *testing.T, aggregateByStatusCode bool) {
	c := ConnectionStats{
		Source: util.AddressFromString("1.1.1.1"),
		Dest:   util.AddressFromString("0.0.0.0"),
		SPort:  1000,
		DPort:  80,
	}

	getStats := func(path string) map[protocols.ProtocolType]interface{} {
		key := http.NewKey(c.Source, c.Dest, c.SPort, c.DPort, path, true, http.MethodGet)

		http2Stats := make(map[http.Key]*http.RequestStats)
		http2Stats[key] = http.NewRequestStats(aggregateByStatusCode)

		usmStats := make(map[protocols.ProtocolType]interface{})
		usmStats[protocols.HTTP2] = http2Stats

		return usmStats
	}

	// Register client & pass in HTTP2 stats
	state := newDefaultState()
	delta := state.GetDelta("client", latestEpochTime(), []ConnectionStats{c}, nil, getStats("/testpath"))

	// Verify connection has HTTP2 data embedded in it
	assert.Len(t, delta.HTTP2, 1)

	// Verify HTTP2 data has been flushed
	delta = state.GetDelta("client", latestEpochTime(), []ConnectionStats{c}, nil, nil)
	assert.Len(t, delta.HTTP2, 0)
}

func TestHTTPStatsWithMultipleClients(t *testing.T) {
	t.Run("status code", func(t *testing.T) {
		testHTTPStatsWithMultipleClients(t, true)
	})
	t.Run("status class", func(t *testing.T) {
		testHTTPStatsWithMultipleClients(t, false)
	})
}

func testHTTPStatsWithMultipleClients(t *testing.T, aggregateByStatusCode bool) {
	c := ConnectionStats{
		Source: util.AddressFromString("1.1.1.1"),
		Dest:   util.AddressFromString("0.0.0.0"),
		SPort:  1000,
		DPort:  80,
	}

	getStats := func(path string) map[protocols.ProtocolType]interface{} {
		httpStats := make(map[http.Key]*http.RequestStats)
		key := http.NewKey(c.Source, c.Dest, c.SPort, c.DPort, path, true, http.MethodGet)
		httpStats[key] = http.NewRequestStats(aggregateByStatusCode)

		usmStats := make(map[protocols.ProtocolType]interface{})
		usmStats[protocols.HTTP] = httpStats

		return usmStats
	}

	client1 := "client1"
	client2 := "client2"
	client3 := "client3"
	state := newDefaultState()

	// Register the first two clients
	state.RegisterClient(client1)
	state.RegisterClient(client2)

	// We should have nothing on first call
	assert.Len(t, state.GetDelta(client1, latestEpochTime(), nil, nil, nil).HTTP, 0)
	assert.Len(t, state.GetDelta(client2, latestEpochTime(), nil, nil, nil).HTTP, 0)

	// Store the connection to both clients & pass HTTP stats to the first client
	c.LastUpdateEpoch = latestEpochTime()
	state.StoreClosedConnections([]ConnectionStats{c})

	delta := state.GetDelta(client1, latestEpochTime(), nil, nil, getStats("/testpath"))
	assert.Len(t, delta.HTTP, 1)

	// Verify that the HTTP stats were also stored in the second client
	delta = state.GetDelta(client2, latestEpochTime(), nil, nil, nil)
	assert.Len(t, delta.HTTP, 1)

	// Register a third client & verify that it does not have the HTTP stats
	delta = state.GetDelta(client3, latestEpochTime(), []ConnectionStats{c}, nil, nil)
	assert.Len(t, delta.HTTP, 0)

	c.LastUpdateEpoch = latestEpochTime()
	state.StoreClosedConnections([]ConnectionStats{c})

	// Pass in new HTTP stats to the first client
	delta = state.GetDelta(client1, latestEpochTime(), nil, nil, getStats("/testpath2"))
	assert.Len(t, delta.HTTP, 1)

	// And the second client
	delta = state.GetDelta(client2, latestEpochTime(), nil, nil, getStats("/testpath3"))
	assert.Len(t, delta.HTTP, 2)

	// Verify that the third client also accumulated both new HTTP stats
	delta = state.GetDelta(client3, latestEpochTime(), nil, nil, nil)
	assert.Len(t, delta.HTTP, 2)
}

func TestHTTP2StatsWithMultipleClients(t *testing.T) {
	t.Run("status code", func(t *testing.T) {
		testHTTP2StatsWithMultipleClients(t, true)
	})
	t.Run("status class", func(t *testing.T) {
		testHTTP2StatsWithMultipleClients(t, false)
	})
}

func testHTTP2StatsWithMultipleClients(t *testing.T, aggregateByStatusCode bool) {
	c := ConnectionStats{
		Source: util.AddressFromString("1.1.1.1"),
		Dest:   util.AddressFromString("0.0.0.0"),
		SPort:  1000,
		DPort:  80,
	}

	getStats := func(path string) map[protocols.ProtocolType]interface{} {
		http2Stats := make(map[http.Key]*http.RequestStats)
		key := http.NewKey(c.Source, c.Dest, c.SPort, c.DPort, path, true, http.MethodGet)
		http2Stats[key] = http.NewRequestStats(aggregateByStatusCode)

		usmStats := make(map[protocols.ProtocolType]interface{})
		usmStats[protocols.HTTP2] = http2Stats

		return usmStats
	}

	client1 := "client1"
	client2 := "client2"
	client3 := "client3"
	state := newDefaultState()

	// Register the first two clients
	state.RegisterClient(client1)
	state.RegisterClient(client2)

	// We should have nothing on first call
	assert.Len(t, state.GetDelta(client1, latestEpochTime(), nil, nil, nil).HTTP2, 0)
	assert.Len(t, state.GetDelta(client2, latestEpochTime(), nil, nil, nil).HTTP2, 0)

	// Store the connection to both clients & pass HTTP2 stats to the first client
	c.LastUpdateEpoch = latestEpochTime()
	state.StoreClosedConnections([]ConnectionStats{c})

	delta := state.GetDelta(client1, latestEpochTime(), nil, nil, getStats("/testpath"))
	assert.Len(t, delta.HTTP2, 1)

	// Verify that the HTTP2 stats were also stored in the second client
	delta = state.GetDelta(client2, latestEpochTime(), nil, nil, nil)
	assert.Len(t, delta.HTTP2, 1)

	// Register a third client & verify that it does not have the HTTP2 stats
	delta = state.GetDelta(client3, latestEpochTime(), []ConnectionStats{c}, nil, nil)
	assert.Len(t, delta.HTTP2, 0)

	c.LastUpdateEpoch = latestEpochTime()
	state.StoreClosedConnections([]ConnectionStats{c})

	// Pass in new HTTP2 stats to the first client
	delta = state.GetDelta(client1, latestEpochTime(), nil, nil, getStats("/testpath2"))
	assert.Len(t, delta.HTTP2, 1)

	// And the second client
	delta = state.GetDelta(client2, latestEpochTime(), nil, nil, getStats("/testpath3"))
	assert.Len(t, delta.HTTP2, 2)

	// Verify that the third client also accumulated both new HTTP2 stats
	delta = state.GetDelta(client3, latestEpochTime(), nil, nil, nil)
	assert.Len(t, delta.HTTP2, 2)
}

func TestDetermineConnectionIntraHost(t *testing.T) {
	tests := []struct {
		name      string
		conn      ConnectionStats
		intraHost bool
	}{
		{
			name: "equal source/dest",
			conn: ConnectionStats{
				Source: util.AddressFromString("1.1.1.1"),
				Dest:   util.AddressFromString("1.1.1.1"),
				SPort:  123,
				DPort:  456,
			},
			intraHost: true,
		},
		{
			name: "source/dest loopback",
			conn: ConnectionStats{
				Source: util.AddressFromString("127.0.0.1"),
				Dest:   util.AddressFromString("127.0.0.1"),
				SPort:  123,
				DPort:  456,
			},
			intraHost: true,
		},
		{
			name: "dest nat'ed to loopback",
			conn: ConnectionStats{
				Source: util.AddressFromString("1.1.1.1"),
				Dest:   util.AddressFromString("2.2.2.2"),
				SPort:  123,
				DPort:  456,
				IPTranslation: &IPTranslation{
					ReplSrcIP:   util.AddressFromString("127.0.0.1"),
					ReplDstIP:   util.AddressFromString("1.1.1.1"),
					ReplSrcPort: 456,
					ReplDstPort: 123,
				},
			},
			intraHost: true,
		},
		{
			name: "local connection with nat on both sides (outgoing)",
			conn: ConnectionStats{
				Source:    util.AddressFromString("1.1.1.1"),
				Dest:      util.AddressFromString("169.254.169.254"),
				SPort:     12345,
				DPort:     80,
				Direction: OUTGOING,
				NetNS:     1212,
				IPTranslation: &IPTranslation{
					ReplSrcIP:   util.AddressFromString("127.0.0.1"),
					ReplDstIP:   util.AddressFromString("1.1.1.1"),
					ReplSrcPort: 8181,
					ReplDstPort: 12345,
				},
			},
			intraHost: true,
		},
		{
			name: "local connection with nat on both sides (incoming)",
			conn: ConnectionStats{
				Source:    util.AddressFromString("127.0.0.1"),
				Dest:      util.AddressFromString("1.1.1.1"),
				SPort:     8181,
				DPort:     12345,
				Direction: INCOMING,
				NetNS:     1233,
				IPTranslation: &IPTranslation{
					ReplSrcIP:   util.AddressFromString("1.1.1.1"),
					ReplDstIP:   util.AddressFromString("169.254.169.254"),
					ReplSrcPort: 12345,
					ReplDstPort: 80,
				},
			},
			intraHost: true,
		},
		{
			name: "remote connection with source translation (redirect)",
			conn: ConnectionStats{
				Source:    util.AddressFromString("4.4.4.4"),
				Dest:      util.AddressFromString("2.2.2.2"),
				SPort:     12345,
				DPort:     80,
				Direction: INCOMING,
				NetNS:     2,
				IPTranslation: &IPTranslation{
					ReplSrcIP:   util.AddressFromString("2.2.2.2"),
					ReplDstIP:   util.AddressFromString("127.0.0.1"),
					ReplSrcPort: 12345,
					ReplDstPort: 15006,
				},
			},
			intraHost: false,
		},
		{
			name: "local connection, same network ns",
			conn: ConnectionStats{
				Source:    util.AddressFromString("1.1.1.1"),
				Dest:      util.AddressFromString("2.2.2.2"),
				SPort:     12345,
				DPort:     80,
				Direction: OUTGOING,
				NetNS:     1,
			},
			intraHost: true,
		},
		{
			name: "local connection, same network ns",
			conn: ConnectionStats{
				Source:    util.AddressFromString("2.2.2.2"),
				Dest:      util.AddressFromString("1.1.1.1"),
				SPort:     80,
				DPort:     12345,
				Direction: INCOMING,
				NetNS:     1,
			},
			intraHost: true,
		},
		{
			name: "local connection, different network ns",
			conn: ConnectionStats{
				Source:    util.AddressFromString("1.1.1.1"),
				Dest:      util.AddressFromString("2.2.2.2"),
				SPort:     12345,
				DPort:     80,
				Direction: OUTGOING,
				NetNS:     1,
			},
			intraHost: true,
		},
		{
			name: "local connection, different network ns",
			conn: ConnectionStats{
				Source:    util.AddressFromString("2.2.2.2"),
				Dest:      util.AddressFromString("1.1.1.1"),
				SPort:     80,
				DPort:     12345,
				Direction: INCOMING,
				NetNS:     2,
			},
			intraHost: true,
		},
		{
			name: "remote connection",
			conn: ConnectionStats{
				Source:    util.AddressFromString("1.1.1.1"),
				Dest:      util.AddressFromString("3.3.3.3"),
				SPort:     12345,
				DPort:     80,
				Direction: OUTGOING,
				NetNS:     1,
			},
			intraHost: false,
		},
	}

	conns := make([]ConnectionStats, 0, len(tests))
	for _, te := range tests {
		conns = append(conns, te.conn)
	}
	state := newDefaultState()
	state.determineConnectionIntraHost(slice.NewChain(conns))
	for i, te := range tests {
		if i >= len(conns) {
			assert.Failf(t, "missing connection for %s", te.name)
			continue
		}
		c := conns[i]
		assert.Equal(t, te.intraHost, c.IntraHost, "name: %s, conn: %+v", te.name, c)
		if c.Direction == INCOMING {
			if c.IntraHost {
				assert.Nil(t, c.IPTranslation, "name: %s, conn: %+v", te.name, c)
			} else {
				assert.NotNil(t, c.IPTranslation, "name: %s, conn: %+v", te.name, c)
			}
		}
	}
}

func TestClosedMergingWithAddressCollision(t *testing.T) {
	const client = "foo"

	c1 := ConnectionStats{
		Pid:    123,
		Type:   TCP,
		Family: AFINET,
		Source: util.AddressFromString("127.0.0.1"),
		Dest:   util.AddressFromString("127.0.0.1"),
		SPort:  1000,
		DPort:  8080,
		Monotonic: StatCounters{
			SentBytes: 100,
		},
		Cookie: 1,
		IPTranslation: &IPTranslation{
			ReplSrcIP:   util.AddressFromString("1.1.1.1"),
			ReplDstIP:   util.AddressFromString("2.2.2.2"),
			ReplSrcPort: 123,
			ReplDstPort: 456,
		},
	}
	c2 := ConnectionStats{
		Pid:    123,
		Type:   TCP,
		Family: AFINET,
		Source: util.AddressFromString("127.0.0.1"),
		Dest:   util.AddressFromString("127.0.0.1"),
		SPort:  1000,
		DPort:  8080,
		Monotonic: StatCounters{
			SentBytes: 150,
		},
		Cookie: 2,
		IPTranslation: &IPTranslation{
			ReplSrcIP:   util.AddressFromString("3.3.3.3"),
			ReplDstIP:   util.AddressFromString("4.4.4.4"),
			ReplSrcPort: 123,
			ReplDstPort: 456,
		},
	}

	t.Run("ephemeral connections", func(t *testing.T) {
		// tests the state aggregation of *ephemeral* connections that share the
		// same source/destination addresses but that differ in their NAT
		// translations. this tends to happen in high-load scenarios with a lot
		// of connection churn.
		// note that by *ephemeral* we mean connections whose entire lifecycle
		// (eg. TCP_ESTABLISHED to TCP_CLOSE) happens whithin two consecutive
		// connection checks.

		state := newDefaultState()
		state.RegisterClient(client)

		state.StoreClosedConnections([]ConnectionStats{c1})
		state.StoreClosedConnections([]ConnectionStats{c2})

		active := ConnectionStats{
			Pid:    123,
			Type:   TCP,
			Family: AFINET,
			Source: util.AddressFromString("127.0.0.1"),
			Dest:   util.AddressFromString("127.0.0.1"),
			SPort:  1000,
			DPort:  8080,
			Monotonic: StatCounters{
				SentBytes: 150,
			},
			Cookie: 1,
			IPTranslation: &IPTranslation{
				ReplSrcIP:   util.AddressFromString("5.5.5.5"),
				ReplDstIP:   util.AddressFromString("6.6.6.6"),
				ReplSrcPort: 123,
				ReplDstPort: 456,
			},
		}

		// these two connections will be treated as distinct and won't be aggregated.
		// also pass in an active connection with the same (non-nat) tuple; this
		// should aggregated into the first closed connection c1 only
		delta := state.GetDelta(client, latestEpochTime(), []ConnectionStats{active}, nil, nil)
		connections := delta.Conns

		assert.Len(t, delta.Conns, 2)
		assert.Condition(t, func() bool {
			// assert c1 is present
			for _, c := range connections {
				if c.IPTranslation != nil && c.IPTranslation.ReplSrcIP == util.AddressFromString("1.1.1.1") {
					return c.Last.SentBytes == 150 // max(c1, active)
				}
			}
			return false
		})

		assert.Condition(t, func() bool {
			// assert c2 is present
			for _, c := range connections {
				if c.IPTranslation != nil && c.IPTranslation.ReplSrcIP == util.AddressFromString("3.3.3.3") {
					return c.Last.SentBytes == 150 // only c2
				}
			}
			return false
		})
	})

	t.Run("long-lived connection", func(t *testing.T) {
		state := newDefaultState()
		state.RegisterClient(client)

		// despite having different NAT translations these 2 connections will be
		// interpreted as one. we do this because over the lifecycle of a long-lived
		// connection the conntrack entry is looked up multiple times and may change
		// (usually from a nil to a non-nil value). this behavior stems from a
		// *limitation* in our connection tracking code and should be revisited
		// once we find a way to reliably get the NAT translation the *first*
		// time a connection is seen
		_ = state.GetDelta(client, latestEpochTime(), []ConnectionStats{c1}, nil, nil)
		c2.Cookie = c1.Cookie
		state.StoreClosedConnections([]ConnectionStats{c2})

		// assert that the value returned by the second call to `GetDelta` represents c2 - c1
		delta := state.GetDelta(client, latestEpochTime(), nil, nil, nil)
		assert.Len(t, delta.Conns, 1)
		assert.Equal(t, uint64(50), delta.Conns[0].Last.SentBytes)
	})

}

func TestKafkaStats(t *testing.T) {
	c := ConnectionStats{
		Source: util.AddressFromString("1.1.1.1"),
		Dest:   util.AddressFromString("0.0.0.0"),
		SPort:  1000,
		DPort:  80,
	}

	key := kafka.NewKey(c.Source, c.Dest, c.SPort, c.DPort, "my-topic", kafka.ProduceAPIKey, 1)

	kafkaStats := make(map[kafka.Key]*kafka.RequestStat)
	kafkaStats[key] = &kafka.RequestStat{Count: 2}
	usmStats := make(map[protocols.ProtocolType]interface{})
	usmStats[protocols.Kafka] = kafkaStats

	// Register client & pass in Kafka stats
	state := newDefaultState()
	delta := state.GetDelta("client", latestEpochTime(), []ConnectionStats{c}, nil, usmStats)

	// Verify connection has Kafka data embedded in it
	assert.Len(t, delta.Kafka, 1)

	// Verify Kafka data has been flushed
	delta = state.GetDelta("client", latestEpochTime(), []ConnectionStats{c}, nil, nil)
	assert.Len(t, delta.Kafka, 0)
}

func TestKafkaStatsWithMultipleClients(t *testing.T) {
	c := ConnectionStats{
		Source: util.AddressFromString("1.1.1.1"),
		Dest:   util.AddressFromString("0.0.0.0"),
		SPort:  1000,
		DPort:  80,
	}

	getStats := func(topicName string) map[protocols.ProtocolType]interface{} {
		kafkaStats := make(map[kafka.Key]*kafka.RequestStat)
		key := kafka.NewKey(c.Source, c.Dest, c.SPort, c.DPort, topicName, kafka.ProduceAPIKey, 1)
		kafkaStats[key] = &kafka.RequestStat{Count: 2}

		usmStats := make(map[protocols.ProtocolType]interface{})
		usmStats[protocols.Kafka] = kafkaStats

		return usmStats
	}

	client1 := "client1"
	client2 := "client2"
	client3 := "client3"
	state := newDefaultState()

	// Register the first two clients
	state.RegisterClient(client1)
	state.RegisterClient(client2)

	// We should have nothing on first call
	assert.Len(t, state.GetDelta(client1, latestEpochTime(), nil, nil, nil).Kafka, 0)
	assert.Len(t, state.GetDelta(client2, latestEpochTime(), nil, nil, nil).Kafka, 0)

	// Store the connection to both clients & pass HTTP stats to the first client
	c.LastUpdateEpoch = latestEpochTime()
	state.StoreClosedConnections([]ConnectionStats{c})

	delta := state.GetDelta(client1, latestEpochTime(), nil, nil, getStats("my-topic"))
	assert.Len(t, delta.Kafka, 1)

	// Verify that the HTTP stats were also stored in the second client
	delta = state.GetDelta(client2, latestEpochTime(), nil, nil, nil)
	assert.Len(t, delta.Kafka, 1)

	// Register a third client & verify that it does not have the Kafka stats
	delta = state.GetDelta(client3, latestEpochTime(), []ConnectionStats{c}, nil, nil)
	assert.Len(t, delta.Kafka, 0)

	c.LastUpdateEpoch = latestEpochTime()
	state.StoreClosedConnections([]ConnectionStats{c})

	// Pass in new Kafka stats to the first client
	delta = state.GetDelta(client1, latestEpochTime(), nil, nil, getStats("my-topic"))
	assert.Len(t, delta.Kafka, 1)

	// And the second client
	delta = state.GetDelta(client2, latestEpochTime(), nil, nil, getStats("my-topic2"))
	assert.Len(t, delta.Kafka, 2)

	// Verify that the third client also accumulated both Kafka stats
	delta = state.GetDelta(client3, latestEpochTime(), nil, nil, getStats("my-topic2"))
	assert.Len(t, delta.Kafka, 2)
}

<<<<<<< HEAD
func TestConnectionRollup(t *testing.T) {
	strPtr := func(s string) *string { return &s }
	conns := []ConnectionStats{
		{
			Direction: OUTGOING,
			Family:    AFINET,
			IntraHost: false,
			IPTranslation: &IPTranslation{
				ReplDstIP:   util.AddressFromString("172.29.141.26"),
				ReplDstPort: 50010,
				ReplSrcIP:   util.AddressFromString("172.29.177.127"),
				ReplSrcPort: 53,
			},
			SPortIsEphemeral: EphemeralTrue,
			Source:           util.AddressFromString("172.29.141.26"),
			SPort:            50010,
			ContainerID:      struct{ Source, Dest *string }{strPtr("4c66f035f6855163dcb6a9e8755b5f81c5f90088cb3938aad617d9992024394f"), nil},
			Monotonic: StatCounters{
				RecvBytes:      342,
				SentBytes:      156,
				RecvPackets:    2,
				SentPackets:    0,
				Retransmits:    0,
				TCPClosed:      0,
				TCPEstablished: 0,
			},
			NetNS:  4026532341,
			Pid:    28385,
			Dest:   util.AddressFromString("10.100.0.10"),
			DPort:  53,
			Type:   UDP,
			Cookie: 1,
		},
		{
			Direction: OUTGOING,
			Family:    AFINET,
			IntraHost: false,
			IPTranslation: &IPTranslation{
				ReplDstIP:   util.AddressFromString("172.29.141.26"),
				ReplDstPort: 49155,
				ReplSrcIP:   util.AddressFromString("172.29.177.127"),
				ReplSrcPort: 53,
			},
			SPortIsEphemeral: EphemeralTrue,
			Source:           util.AddressFromString("172.29.141.26"),
			SPort:            49155,
			ContainerID:      struct{ Source, Dest *string }{Source: strPtr("4c66f035f6855163dcb6a9e8755b5f81c5f90088cb3938aad617d9992024394f")},
			Monotonic: StatCounters{
				RecvBytes:      314,
				SentBytes:      128,
				RecvPackets:    2,
				SentPackets:    0,
				Retransmits:    0,
				TCPClosed:      0,
				TCPEstablished: 0,
			},
			NetNS:  4026532341,
			Pid:    28385,
			Dest:   util.AddressFromString("10.100.0.10"),
			DPort:  53,
			Type:   UDP,
			Cookie: 2,
		},
		{
			Direction: OUTGOING,
			Family:    AFINET,
			IntraHost: false,
			IPTranslation: &IPTranslation{
				ReplDstIP:   util.AddressFromString("172.29.141.26"),
				ReplDstPort: 52907,
				ReplSrcIP:   util.AddressFromString("172.29.151.242"),
				ReplSrcPort: 53,
			},
			SPortIsEphemeral: EphemeralTrue,
			Source:           util.AddressFromString("172.29.141.26"),
			SPort:            52907,
			ContainerID:      struct{ Source, Dest *string }{Source: strPtr("4c66f035f6855163dcb6a9e8755b5f81c5f90088cb3938aad617d9992024394f")},
			Monotonic: StatCounters{
				RecvBytes:      306,
				SentBytes:      120,
				RecvPackets:    2,
				SentPackets:    0,
				Retransmits:    0,
				TCPClosed:      0,
				TCPEstablished: 0,
			},
			NetNS:  4026532341,
			Pid:    28385,
			Dest:   util.AddressFromString("10.100.0.10"),
			DPort:  53,
			Type:   UDP,
			Cookie: 3,
		},
		{
			Direction: OUTGOING,
			Family:    AFINET,
			IntraHost: false,
			IPTranslation: &IPTranslation{
				ReplDstIP:   util.AddressFromString("172.29.141.26"),
				ReplDstPort: 52904,
				ReplSrcIP:   util.AddressFromString("172.29.151.242"),
				ReplSrcPort: 53,
			},
			SPortIsEphemeral: EphemeralTrue,
			Source:           util.AddressFromString("172.29.141.26"),
			SPort:            52904,
			ContainerID:      struct{ Source, Dest *string }{Source: strPtr("4c66f035f6855163dcb6a9e8755b5f81c5f90088cb3938aad617d9992024394f")},
			Monotonic: StatCounters{
				RecvBytes:      288,
				SentBytes:      118,
				RecvPackets:    2,
				SentPackets:    0,
				Retransmits:    0,
				TCPClosed:      0,
				TCPEstablished: 0,
			},
			NetNS:  4026532341,
			Pid:    28385,
			Dest:   util.AddressFromString("10.100.0.10"),
			DPort:  53,
			Type:   UDP,
			Cookie: 4,
		},
		{
			Direction: OUTGOING,
			Family:    AFINET,
			IntraHost: false,
			IPTranslation: &IPTranslation{
				ReplDstIP:   util.AddressFromString("172.29.141.26"),
				ReplDstPort: 37240,
				ReplSrcIP:   util.AddressFromString("172.29.151.242"),
				ReplSrcPort: 53,
			},
			SPortIsEphemeral: EphemeralTrue,
			Source:           util.AddressFromString("172.29.141.26"),
			SPort:            37240,
			ContainerID:      struct{ Source, Dest *string }{Source: strPtr("4c66f035f6855163dcb6a9e8755b5f81c5f90088cb3938aad617d9992024394f")},
			Monotonic: StatCounters{
				RecvBytes:      594,
				SentBytes:      92,
				RecvPackets:    2,
				SentPackets:    0,
				Retransmits:    0,
				TCPClosed:      0,
				TCPEstablished: 0,
			},
			NetNS:  4026532341,
			Pid:    28385,
			Dest:   util.AddressFromString("10.100.0.10"),
			DPort:  53,
			Type:   UDP,
			Cookie: 5,
		},
	}

	ns := newDefaultState()
	ns.enablePortRollups = true
	ns.RegisterClient("foo")
	delta := ns.GetDelta("foo", 0, conns, nil, nil)
	assert.Len(t, delta.Conns, 2)

=======
func TestFilterConnections(t *testing.T) {
	t.Run("filter", func(t *testing.T) {
		var conns []ConnectionStats
		for i := 0; i < 100; i++ {
			conns = append(conns, ConnectionStats{Monotonic: StatCounters{SentBytes: uint64(i)}})
		}

		var kept []ConnectionStats
		conns = filterConnections(conns, func(c *ConnectionStats) bool {
			if rand.Int()%2 == 0 {
				// keep
				kept = append(kept, *c)
				return true
			}

			return false
		})

		require.Len(t, kept, len(conns))
		for i := 0; i < len(kept); i++ {
			assert.Equal(t, kept[i], conns[i])
			assert.Equal(t, &kept[i], &conns[i])
		}
	})

	t.Run("stable pointer", func(t *testing.T) {
		var conns []ConnectionStats
		for i := 0; i < 100; i++ {
			conns = append(conns, ConnectionStats{Monotonic: StatCounters{SentBytes: uint64(i)}})
		}

		var kept []ConnectionStats
		var keptPtrs []*ConnectionStats
		conns = filterConnections(conns, func(c *ConnectionStats) bool {
			if rand.Int()%2 == 0 {
				// keep
				kept = append(kept, *c)
				keptPtrs = append(keptPtrs, c)
				return true
			}

			return false
		})

		for i := 0; i < len(keptPtrs); i++ {
			assert.Equal(t, *keptPtrs[i], kept[i])
			assert.Equal(t, keptPtrs[i], &conns[i])
			assert.Equal(t, kept[i], conns[i])
		}
	})
>>>>>>> e4b3a559
}

func generateRandConnections(n int) []ConnectionStats {
	cs := make([]ConnectionStats, 0, n)
	for i := 0; i < n; i++ {
		cs = append(cs, ConnectionStats{
			Pid:    123,
			Type:   TCP,
			Family: AFINET,
			Source: util.AddressFromString("127.0.0.1"),
			Dest:   util.AddressFromString("127.0.0.1"),
			SPort:  uint16(rand.Intn(math.MaxUint16)),
			DPort:  uint16(rand.Intn(math.MaxUint16)),
			Monotonic: StatCounters{
				RecvBytes:   rand.Uint64(),
				SentBytes:   rand.Uint64(),
				Retransmits: rand.Uint32(),
			},
		})
	}
	return cs
}

var latestTime atomic.Uint64

func latestEpochTime() uint64 {
	return latestTime.Inc()
}

func newDefaultState() *networkState {
	// Using values from ebpf.NewConfig()
	return NewState(2*time.Minute, 50000, 75000, 75000, 7500, 7500, false).(*networkState)
}

func getIPProtocol(nt ConnectionType) uint8 {
	switch nt {
	case TCP:
		return syscall.IPPROTO_TCP
	case UDP:
		return syscall.IPPROTO_UDP
	default:
		panic("unknown connection type")
	}
}<|MERGE_RESOLUTION|>--- conflicted
+++ resolved
@@ -1995,7 +1995,6 @@
 	assert.Len(t, delta.Kafka, 2)
 }
 
-<<<<<<< HEAD
 func TestConnectionRollup(t *testing.T) {
 	strPtr := func(s string) *string { return &s }
 	conns := []ConnectionStats{
@@ -2156,8 +2155,8 @@
 	ns.RegisterClient("foo")
 	delta := ns.GetDelta("foo", 0, conns, nil, nil)
 	assert.Len(t, delta.Conns, 2)
-
-=======
+}
+
 func TestFilterConnections(t *testing.T) {
 	t.Run("filter", func(t *testing.T) {
 		var conns []ConnectionStats
@@ -2208,7 +2207,6 @@
 			assert.Equal(t, kept[i], conns[i])
 		}
 	})
->>>>>>> e4b3a559
 }
 
 func generateRandConnections(n int) []ConnectionStats {

// Unless explicitly stated otherwise all files in this repository are licensed
// under the Apache License Version 2.0.
// This product includes software developed at Datadog (https://www.datadoghq.com/).
// Copyright 2016-present Datadog, Inc.

//go:build linux_bpf

package kafka

import (
	"io"

	manager "github.com/DataDog/ebpf-manager"
	"github.com/cilium/ebpf"

	"github.com/DataDog/datadog-agent/pkg/network/config"
	"github.com/DataDog/datadog-agent/pkg/network/protocols"
	"github.com/DataDog/datadog-agent/pkg/network/protocols/events"
	"github.com/DataDog/datadog-agent/pkg/network/usm/buildmode"
	"github.com/DataDog/datadog-agent/pkg/network/usm/utils"
)

type protocol struct {
	cfg            *config.Config
	telemetry      *Telemetry
	statkeeper     *StatKeeper
	eventsConsumer *events.Consumer[EbpfTx]
}

const (
	eventStreamName                          = "kafka"
	filterTailCall                           = "socket__kafka_filter"
	dispatcherTailCall                       = "socket__protocol_dispatcher_kafka"
	protocolDispatcherClassificationPrograms = "dispatcher_classification_progs"
	kafkaHeapMap                             = "kafka_heap"
)

// Spec is the protocol spec for the kafka protocol.
var Spec = &protocols.ProtocolSpec{
	Factory: newKafkaProtocol,
	Maps: []*manager.Map{
		{
			Name: protocolDispatcherClassificationPrograms,
		},
		{
			Name: kafkaHeapMap,
		},
	},
	TailCalls: []manager.TailCallRoute{
		{
			ProgArrayName: protocols.ProtocolDispatcherProgramsMap,
			Key:           uint32(protocols.ProgramKafka),
			ProbeIdentificationPair: manager.ProbeIdentificationPair{
				EBPFFuncName: filterTailCall,
			},
		},
		{
			ProgArrayName: protocolDispatcherClassificationPrograms,
			Key:           uint32(protocols.DispatcherKafkaProg),
			ProbeIdentificationPair: manager.ProbeIdentificationPair{
				EBPFFuncName: dispatcherTailCall,
			},
		},
	},
}

func newKafkaProtocol(cfg *config.Config) (protocols.Protocol, error) {
	if !cfg.EnableKafkaMonitoring {
		return nil, nil
	}

	return &protocol{
		cfg:       cfg,
		telemetry: NewTelemetry(),
	}, nil
}

// Name returns the name of the protocol.
func (p *protocol) Name() string {
	return "Kafka"
}

// ConfigureOptions add the necessary options for the kafka monitoring to work, to be used by the manager.
// Configuring the kafka event stream with the manager and its options, and enabling the kafka_monitoring_enabled eBPF
// option.
func (p *protocol) ConfigureOptions(mgr *manager.Manager, opts *manager.Options) {
<<<<<<< HEAD
	events.Configure(p.cfg, eventStreamName, mgr, opts)
	opts.MapSpecEditors[kafkaLastTCPSeqPerConnectionMap] = manager.MapSpecEditor{
		MaxEntries: p.cfg.MaxTrackedConnections,
		EditorFlag: manager.EditMaxEntries,
	}
=======
	events.Configure(eventStreamName, mgr, opts)
>>>>>>> 6964da53
	utils.EnableOption(opts, "kafka_monitoring_enabled")
}

// PreStart creates the kafka events consumer and starts it.
func (p *protocol) PreStart(mgr *manager.Manager) error {
	var err error
	p.eventsConsumer, err = events.NewConsumer(
		eventStreamName,
		mgr,
		p.processKafka,
	)
	if err != nil {
		return err
	}

	p.statkeeper = NewStatkeeper(p.cfg, p.telemetry)
	p.eventsConsumer.Start()

	return nil
}

// PostStart empty implementation.
func (p *protocol) PostStart(*manager.Manager) error {
	return nil
}

// Stop stops the kafka events consumer.
func (p *protocol) Stop(*manager.Manager) {
	if p.eventsConsumer != nil {
		p.eventsConsumer.Stop()
	}
}

// DumpMaps empty implementation.
func (p *protocol) DumpMaps(io.Writer, string, *ebpf.Map) {}

func (p *protocol) processKafka(events []EbpfTx) {
	for i := range events {
		tx := &events[i]
		p.telemetry.Count(tx)
		p.statkeeper.Process(tx)
	}
}

// GetStats returns a map of Kafka stats stored in the following format:
// [source, dest tuple, request path] -> RequestStats object
func (p *protocol) GetStats() *protocols.ProtocolStats {
	p.eventsConsumer.Sync()
	p.telemetry.Log()
	return &protocols.ProtocolStats{
		Type:  protocols.Kafka,
		Stats: p.statkeeper.GetAndResetAllStats(),
	}
}

// IsBuildModeSupported returns always true, as kafka module is supported by all modes.
func (*protocol) IsBuildModeSupported(buildmode.Type) bool {
	return true
}<|MERGE_RESOLUTION|>--- conflicted
+++ resolved
@@ -84,15 +84,7 @@
 // Configuring the kafka event stream with the manager and its options, and enabling the kafka_monitoring_enabled eBPF
 // option.
 func (p *protocol) ConfigureOptions(mgr *manager.Manager, opts *manager.Options) {
-<<<<<<< HEAD
 	events.Configure(p.cfg, eventStreamName, mgr, opts)
-	opts.MapSpecEditors[kafkaLastTCPSeqPerConnectionMap] = manager.MapSpecEditor{
-		MaxEntries: p.cfg.MaxTrackedConnections,
-		EditorFlag: manager.EditMaxEntries,
-	}
-=======
-	events.Configure(eventStreamName, mgr, opts)
->>>>>>> 6964da53
 	utils.EnableOption(opts, "kafka_monitoring_enabled")
 }
 

// Unless explicitly stated otherwise all files in this repository are licensed
// under the Apache License Version 2.0.
// This product includes software developed at Datadog (https://www.datadoghq.com/).
// Copyright 2016-present Datadog, Inc.

//go:build linux_bpf

package http2

import (
	"fmt"
	"net"
	"strconv"
	"strings"

	"golang.org/x/net/http2/hpack"

	"github.com/DataDog/datadog-agent/pkg/network/ebpf"
	"github.com/DataDog/datadog-agent/pkg/network/protocols"
	"github.com/DataDog/datadog-agent/pkg/network/protocols/http"
	"github.com/DataDog/datadog-agent/pkg/network/types"
	"github.com/DataDog/datadog-agent/pkg/process/util"
)

// Path returns the URL from the request fragment captured in eBPF.
func (tx *EbpfTx) Path(buffer []byte) ([]byte, bool) {
	if tx.Path_size == 0 || int(tx.Path_size) > len(tx.Request_path) {
		return nil, false
	}

	// trim null byte + after
	str, err := hpack.HuffmanDecodeToString(tx.Request_path[:tx.Path_size])
	if err != nil {
		return nil, false
	}

	// ensure we found a '/' in the beginning of the path
	if len(str) == 0 || str[0] != '/' {
		return nil, false
	}

	n := copy(buffer, str)
	// indicate if we knowingly captured the entire path
	return buffer[:n], true
}

// RequestLatency returns the latency of the request in nanoseconds
func (tx *EbpfTx) RequestLatency() float64 {
	if uint64(tx.Request_started) == 0 || uint64(tx.Response_last_seen) == 0 {
		return 0
	}
	return protocols.NSTimestampToFloat(tx.Response_last_seen - tx.Request_started)
}

// Incomplete returns true if the transaction contains only the request or response information
// This happens in the context of localhost with NAT, in which case we join the two parts in userspace
func (tx *EbpfTx) Incomplete() bool {
	return tx.Request_started == 0 || tx.Response_last_seen == 0 || tx.StatusCode() == 0 || tx.Path_size == 0 || tx.Method() == http.MethodUnknown
}

func (tx *EbpfTx) ConnTuple() types.ConnectionKey {
	return types.ConnectionKey{
		SrcIPHigh: tx.Tup.Saddr_h,
		SrcIPLow:  tx.Tup.Saddr_l,
		DstIPHigh: tx.Tup.Daddr_h,
		DstIPLow:  tx.Tup.Daddr_l,
		SrcPort:   tx.Tup.Sport,
		DstPort:   tx.Tup.Dport,
	}
}

func (tx *EbpfTx) Method() http.Method {
	switch tx.Request_method {
	case GetValue:
		return http.MethodGet
	case PostValue:
		return http.MethodPost
	default:
		return http.MethodUnknown
	}
}

func (tx *EbpfTx) StatusCode() uint16 {
	switch tx.Response_status_code {
	case uint16(K200Value):
		return 200
	case uint16(K204Value):
		return 204
	case uint16(K206Value):
		return 206
	case uint16(K400Value):
		return 400
	case uint16(K500Value):
		return 500
	default:
		return 0
	}
}

func (tx *EbpfTx) SetStatusCode(code uint16) {
	tx.Response_status_code = code
}

func (tx *EbpfTx) ResponseLastSeen() uint64 {
	return tx.Response_last_seen
}

func (tx *EbpfTx) SetResponseLastSeen(lastSeen uint64) {
	tx.Response_last_seen = lastSeen

}
func (tx *EbpfTx) RequestStarted() uint64 {
	return tx.Request_started
}

func (tx *EbpfTx) SetRequestMethod(m http.Method) {
	tx.Request_method = uint8(m)
}

func (tx *EbpfTx) StaticTags() uint64 {
	return tx.Tags
}

func (tx *EbpfTx) DynamicTags() []string {
	return nil
}

func (tx *EbpfTx) String() string {
	var output strings.Builder
	output.WriteString("http2.ebpfTx{")
	output.WriteString("Method: '" + tx.Method().String() + "', ")
<<<<<<< HEAD
	buf := make([]byte, 160)
=======
	buf := make([]byte, len(tx.Request_path))
>>>>>>> bf0adfff
	path, ok := tx.Path(buf)
	if ok {
		output.WriteString("Path: '" + string(path) + "'")
	}
	output.WriteString("}")
	return output.String()
}

func (t http2StreamKey) family() ebpf.ConnFamily {
	if t.Tup.Metadata&uint32(ebpf.IPv6) != 0 {
		return ebpf.IPv6
	}
	return ebpf.IPv4
}

func (t http2StreamKey) sourceAddress() util.Address {
	if t.family() == ebpf.IPv4 {
		return util.V4Address(uint32(t.Tup.Saddr_l))
	}
	return util.V6Address(t.Tup.Saddr_l, t.Tup.Saddr_h)
}

func (t http2StreamKey) sourceEndpoint() string {
	return net.JoinHostPort(t.sourceAddress().String(), strconv.Itoa(int(t.Tup.Sport)))
}

func (t http2StreamKey) destAddress() util.Address {
	if t.family() == ebpf.IPv4 {
		return util.V4Address(uint32(t.Tup.Daddr_l))
	}
	return util.V6Address(t.Tup.Daddr_l, t.Tup.Daddr_h)
}

func (t http2StreamKey) destEndpoint() string {
	return net.JoinHostPort(t.destAddress().String(), strconv.Itoa(int(t.Tup.Dport)))
}

func (t http2StreamKey) String() string {
	return fmt.Sprintf(
		"[%s] [%s ⇄ %s] (stream id %d)",
		t.family(),
		t.sourceEndpoint(),
		t.destEndpoint(),
		t.Id,
	)
}

func (t http2DynamicTableEntry) String() string {
	if t.Len == 0 {
		return ""
	}

	b := make([]byte, t.Len)
	for i := uint8(0); i < t.Len; i++ {
		b[i] = byte(t.Buffer[i])
	}
	// trim null byte + after
	str, err := hpack.HuffmanDecodeToString(b)
	if err != nil {
		return fmt.Sprintf("FAILED: %s", err)
	}

	return str
}<|MERGE_RESOLUTION|>--- conflicted
+++ resolved
@@ -129,11 +129,7 @@
 	var output strings.Builder
 	output.WriteString("http2.ebpfTx{")
 	output.WriteString("Method: '" + tx.Method().String() + "', ")
-<<<<<<< HEAD
-	buf := make([]byte, 160)
-=======
 	buf := make([]byte, len(tx.Request_path))
->>>>>>> bf0adfff
 	path, ok := tx.Path(buf)
 	if ok {
 		output.WriteString("Path: '" + string(path) + "'")

--- conflicted
+++ resolved
@@ -89,24 +89,10 @@
 			h.add(tx)
 		}
 
-		// Rotate stats
-		stats = h.stats
-		h.stats = make(map[Key]*RequestStats)
-
-<<<<<<< HEAD
 	// Rotate ConnectionAggregator
 	var aggregator *utils.ConnectionAggregator
 	if h.connectionAggregator != nil {
 		aggregator = h.connectionAggregator
-=======
-		// Rotate ConnectionAggregator
-		if h.connectionAggregator == nil {
-			// Feature not enabled
-			return
-		}
-
-		previousAggregationState = h.connectionAggregator
->>>>>>> 9d6f95dc
 		h.connectionAggregator = utils.NewConnectionAggregator()
 	}()
 

// Unless explicitly stated otherwise all files in this repository are licensed
// under the Apache License Version 2.0.
// This product includes software developed at Datadog (https://www.datadoghq.com/).
// Copyright 2016-present Datadog, Inc.

package logs

import (
	"context"
	"errors"
	"fmt"

	"go.uber.org/atomic"

	"github.com/DataDog/datadog-agent/pkg/logs/internal/metrics"
	"github.com/DataDog/datadog-agent/pkg/logs/internal/tailers"
	"github.com/DataDog/datadog-agent/pkg/logs/sources"
	"github.com/DataDog/datadog-agent/pkg/metadata/inventories"

	// we don't want to directly import that, use an interface here
	"github.com/DataDog/datadog-agent/pkg/serverless/logsyncorchestrator"

	"github.com/DataDog/datadog-agent/pkg/util/log"

	"github.com/DataDog/datadog-agent/pkg/logs/config"
	"github.com/DataDog/datadog-agent/pkg/logs/diagnostic"
	"github.com/DataDog/datadog-agent/pkg/logs/service"
	"github.com/DataDog/datadog-agent/pkg/logs/status"
)

const (
	// key used to display a warning message on the agent status
	invalidProcessingRules = "invalid_global_processing_rules"
	invalidEndpoints       = "invalid_endpoints"
	intakeTrackType        = "logs"

	// AgentJSONIntakeProtocol agent json protocol
	AgentJSONIntakeProtocol = "agent-json"

	// Log messages
	multiLineWarning = "multi_line processing rules are not supported as global processing rules."
)

var (
	// isRunning indicates whether logs-agent is running or not
	isRunning = atomic.NewBool(false)
	// logs-agent
	agent *Agent
)

// StartServerless starts a Serverless instance of the Logs Agent.
func StartServerless(logSyncOrchestrator *logsyncorchestrator.LogSyncOrchestrator) (*Agent, error) {
	return start(logSyncOrchestrator)
}

func start(logSyncOrchestrator *logsyncorchestrator.LogSyncOrchestrator) (*Agent, error) {
	if IsAgentRunning() {
		return agent, nil
	}

	// setup the sources and the services
	sources := sources.NewLogSources()
	services := service.NewServices()
	tracker := tailers.NewTailerTracker()

	// setup the server config
	endpoints, err := buildEndpoints()

	if err != nil {
		message := fmt.Sprintf("Invalid endpoints: %v", err)
		status.AddGlobalError(invalidEndpoints, message)
		return nil, errors.New(message)
	}
	status.CurrentTransport = status.TransportTCP
	if endpoints.UseHTTP {
		status.CurrentTransport = status.TransportHTTP
	}
	inventories.SetAgentMetadata(inventories.AgentLogsTransport, status.CurrentTransport)

	// setup the status
	status.Init(isRunning, endpoints, sources, tracker, metrics.LogsExpvars)

	// setup global processing rules
	processingRules, err := config.GlobalProcessingRules()
	if err != nil {
		message := fmt.Sprintf("Invalid processing rules: %v", err)
		status.AddGlobalError(invalidProcessingRules, message)
		return nil, errors.New(message)
	}

	if config.HasMultiLineRule(processingRules) {
		log.Warn(multiLineWarning)
		status.AddGlobalWarning(invalidProcessingRules, multiLineWarning)
	}

	// setup and start the logs agent
	log.Info("Starting logs-agent...")
<<<<<<< HEAD
	agent = NewAgent(sources, services, tracker, processingRules, endpoints)
=======
	agent = NewAgent(sources, services, processingRules, endpoints, logSyncOrchestrator)
>>>>>>> ef6294e5

	agent.Start()
	isRunning.Store(true)
	log.Info("logs-agent started")

	return agent, nil
}

// Stop stops properly the logs-agent to prevent data loss,
// it only returns when the whole pipeline is flushed.
func Stop() {
	log.Info("Stopping logs-agent")
	if IsAgentRunning() {
		if agent != nil {
			agent.Stop()
			agent = nil
		}
		status.Clear()
		isRunning.Store(false)
	}
	log.Info("logs-agent stopped")
}

// Flush flushes synchronously the running instance of the Logs Agent.
// Use a WithTimeout context in order to have a flush that can be cancelled.
func Flush(ctx context.Context) {
	log.Info("Triggering a flush in the logs-agent")
	if IsAgentRunning() {
		if agent != nil {
			agent.Flush(ctx)
		}
	}
	log.Debug("Flush in the logs-agent done.")
}

// IsAgentRunning returns true if the logs-agent is running.
func IsAgentRunning() bool {
	return status.Get(false).IsRunning
}

// GetStatus returns logs-agent status
func GetStatus(verbose bool) status.Status {
	return status.Get(verbose)
}

// GetMessageReceiver returns the diagnostic message receiver
func GetMessageReceiver() *diagnostic.BufferedMessageReceiver {
	if agent == nil {
		return nil
	}
	return agent.diagnosticMessageReceiver
}<|MERGE_RESOLUTION|>--- conflicted
+++ resolved
@@ -95,11 +95,7 @@
 
 	// setup and start the logs agent
 	log.Info("Starting logs-agent...")
-<<<<<<< HEAD
-	agent = NewAgent(sources, services, tracker, processingRules, endpoints)
-=======
-	agent = NewAgent(sources, services, processingRules, endpoints, logSyncOrchestrator)
->>>>>>> ef6294e5
+	agent = NewAgent(sources, services, tracker, processingRules, endpoints, logSyncOrchestrator)
 
 	agent.Start()
 	isRunning.Store(true)

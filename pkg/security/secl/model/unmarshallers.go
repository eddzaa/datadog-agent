// Unless explicitly stated otherwise all files in this repository are licensed
// under the Apache License Version 2.0.
// This product includes software developed at Datadog (https://www.datadoghq.com/).
// Copyright 2016-present Datadog, Inc.

package model

import (
	"encoding/binary"
	"fmt"
	"strings"
	"time"
	"unsafe"
)

// BinaryUnmarshaler interface implemented by every event type
type BinaryUnmarshaler interface {
	UnmarshalBinary(data []byte) (int, error)
}

// UnmarshalBinary unmarshalls a binary representation of itself
func (e *ContainerContext) UnmarshalBinary(data []byte) (int, error) {
	id, err := UnmarshalString(data, ContainerIDLen)
	if err != nil {
		return 0, err
	}
	e.ID = id

	return ContainerIDLen, nil
}

// UnmarshalBinary unmarshalls a binary representation of itself
func (e *ChmodEvent) UnmarshalBinary(data []byte) (int, error) {
	n, err := UnmarshalBinary(data, &e.SyscallEvent, &e.File)
	if err != nil {
		return n, err
	}

	data = data[n:]
	if len(data) < 4 {
		return n, ErrNotEnoughData
	}

	e.Mode = ByteOrder.Uint32(data[0:4])
	return n + 4, nil
}

// UnmarshalBinary unmarshalls a binary representation of itself
func (e *ChownEvent) UnmarshalBinary(data []byte) (int, error) {
	n, err := UnmarshalBinary(data, &e.SyscallEvent, &e.File)
	if err != nil {
		return n, err
	}

	data = data[n:]
	if len(data) < 8 {
		return n, ErrNotEnoughData
	}

	// First convert to int32 to sign extend, then convert to int64
	e.UID = int64(int32(ByteOrder.Uint32(data[0:4])))
	e.GID = int64(int32(ByteOrder.Uint32(data[4:8])))
	return n + 8, nil
}

// UnmarshalBinary unmarshalls a binary representation of itself
func (e *Event) UnmarshalBinary(data []byte) (int, error) {
	if len(data) < 24 {
		return 0, ErrNotEnoughData
	}

	e.TimestampRaw = ByteOrder.Uint64(data[8:16])
	e.Type = ByteOrder.Uint64(data[16:24])

	return 24, nil
}

// UnmarshalBinary unmarshalls a binary representation of itself
func (e *SetuidEvent) UnmarshalBinary(data []byte) (int, error) {
	if len(data) < 16 {
		return 0, ErrNotEnoughData
	}
	e.UID = ByteOrder.Uint32(data[0:4])
	e.EUID = ByteOrder.Uint32(data[4:8])
	e.FSUID = ByteOrder.Uint32(data[8:12])
	return 16, nil
}

// UnmarshalBinary unmarshalls a binary representation of itself
func (e *SetgidEvent) UnmarshalBinary(data []byte) (int, error) {
	if len(data) < 16 {
		return 0, ErrNotEnoughData
	}
	e.GID = ByteOrder.Uint32(data[0:4])
	e.EGID = ByteOrder.Uint32(data[4:8])
	e.FSGID = ByteOrder.Uint32(data[8:12])
	return 16, nil
}

// UnmarshalBinary unmarshalls a binary representation of itself
func (e *CapsetEvent) UnmarshalBinary(data []byte) (int, error) {
	if len(data) < 16 {
		return 0, ErrNotEnoughData
	}
	e.CapEffective = ByteOrder.Uint64(data[0:8])
	e.CapPermitted = ByteOrder.Uint64(data[8:16])
	return 16, nil
}

// UnmarshalBinary unmarshalls a binary representation of itself
func (e *Credentials) UnmarshalBinary(data []byte) (int, error) {
	if len(data) < 40 {
		return 0, ErrNotEnoughData
	}

	e.UID = ByteOrder.Uint32(data[0:4])
	e.GID = ByteOrder.Uint32(data[4:8])
	e.EUID = ByteOrder.Uint32(data[8:12])
	e.EGID = ByteOrder.Uint32(data[12:16])
	e.FSUID = ByteOrder.Uint32(data[16:20])
	e.FSGID = ByteOrder.Uint32(data[20:24])
	e.CapEffective = ByteOrder.Uint64(data[24:32])
	e.CapPermitted = ByteOrder.Uint64(data[32:40])
	return 40, nil
}

func unmarshalTime(data []byte) time.Time {
	if t := int64(ByteOrder.Uint64(data)); t != 0 {
		return time.Unix(0, t)
	}
	return time.Time{}
}

// isValidTTYName uses a naive assumption as other tty driver may create tty with other prefix
func isValidTTYName(ttyName string) bool {
	return IsPrintableASCII(ttyName) && (strings.HasPrefix(ttyName, "tty") || strings.HasPrefix(ttyName, "pts"))
}

// UnmarshalBinary unmarshalls a binary representation of itself
func (e *Process) UnmarshalBinary(data []byte) (int, error) {
	// Unmarshal proc_cache_t
	read, err := UnmarshalBinary(data, &e.FileFields)
	if err != nil {
		return 0, err
	}

	if len(data[read:]) < 112 {
		return 0, ErrNotEnoughData
	}

	e.ExecTime = unmarshalTime(data[read : read+8])
	read += 8

	var ttyRaw [64]byte
	SliceToArray(data[read:read+64], unsafe.Pointer(&ttyRaw))
	ttyName, err := UnmarshalString(ttyRaw[:], 64)
	if err != nil {
		return 0, err
	}
	if isValidTTYName(ttyName) {
		e.TTYName = ttyName
	}
	read += 64

	var commRaw [16]byte
	SliceToArray(data[read:read+16], unsafe.Pointer(&commRaw))
	e.Comm, err = UnmarshalString(commRaw[:], 16)
	if err != nil {
		return 0, err
	}
	read += 16

	// Unmarshal pid_cache_t
	cookie := ByteOrder.Uint32(data[read : read+4])
	if cookie > 0 {
		e.Cookie = cookie
	}
	e.PPid = ByteOrder.Uint32(data[read+4 : read+8])

	e.ForkTime = unmarshalTime(data[read+8 : read+16])
	e.ExitTime = unmarshalTime(data[read+16 : read+24])
	read += 24

	// Unmarshal the credentials contained in pid_cache_t
	n, err := UnmarshalBinary(data[read:], &e.Credentials)
	if err != nil {
		return 0, err
	}
	read += n

	if len(data[read:]) < 16 {
		return 0, ErrNotEnoughData
	}

	e.ArgsID = ByteOrder.Uint32(data[read : read+4])
	e.ArgsTruncated = ByteOrder.Uint32(data[read+4:read+8]) == 1
	read += 8

	e.EnvsID = ByteOrder.Uint32(data[read : read+4])
	e.EnvsTruncated = ByteOrder.Uint32(data[read+4:read+8]) == 1
	read += 8

	return read, nil
}

// UnmarshalBinary unmarshalls a binary representation of itself
func (e *ExecEvent) UnmarshalBinary(data []byte) (int, error) {
	return UnmarshalBinary(data, &e.Process)
}

// UnmarshalBinary unmarshalls a binary representation of itself
func (e *InvalidateDentryEvent) UnmarshalBinary(data []byte) (int, error) {
	if len(data) < 16 {
		return 0, ErrNotEnoughData
	}

	e.Inode = ByteOrder.Uint64(data[0:8])
	e.MountID = ByteOrder.Uint32(data[8:12])
	// padding

	return 16, nil
}

// UnmarshalBinary unmarshalls a binary representation of itself
func (e *ArgsEnvsEvent) UnmarshalBinary(data []byte) (int, error) {
	if len(data) < 136 {
		return 0, ErrNotEnoughData
	}

	e.ID = ByteOrder.Uint32(data[0:4])
	e.Size = ByteOrder.Uint32(data[4:8])
	SliceToArray(data[8:136], unsafe.Pointer(&e.ValuesRaw))

	return 136, nil
}

// UnmarshalBinary unmarshalls a binary representation of itself
func (e *FileFields) UnmarshalBinary(data []byte) (int, error) {
	if len(data) < 72 {
		return 0, ErrNotEnoughData
	}
	e.Inode = ByteOrder.Uint64(data[0:8])
	e.MountID = ByteOrder.Uint32(data[8:12])
	e.PathID = ByteOrder.Uint32(data[12:16])
	e.Flags = int32(ByteOrder.Uint32(data[16:20]))

	// +4 for padding

	e.UID = ByteOrder.Uint32(data[24:28])
	e.GID = ByteOrder.Uint32(data[28:32])
	e.NLink = ByteOrder.Uint32(data[32:36])
	e.Mode = ByteOrder.Uint16(data[36:38])

	// +2 for padding

	timeSec := ByteOrder.Uint64(data[40:48])
	timeNsec := ByteOrder.Uint64(data[48:56])
	e.CTime = uint64(time.Unix(int64(timeSec), int64(timeNsec)).UnixNano())

	timeSec = ByteOrder.Uint64(data[56:64])
	timeNsec = ByteOrder.Uint64(data[64:72])
	e.MTime = uint64(time.Unix(int64(timeSec), int64(timeNsec)).UnixNano())

	return 72, nil
}

// UnmarshalBinary unmarshalls a binary representation of itself
func (e *FileEvent) UnmarshalBinary(data []byte) (int, error) {
	return UnmarshalBinary(data, &e.FileFields)
}

// UnmarshalBinary unmarshalls a binary representation of itself
func (e *LinkEvent) UnmarshalBinary(data []byte) (int, error) {
	return UnmarshalBinary(data, &e.SyscallEvent, &e.Source, &e.Target)
}

// UnmarshalBinary unmarshalls a binary representation of itself
func (e *MkdirEvent) UnmarshalBinary(data []byte) (int, error) {
	n, err := UnmarshalBinary(data, &e.SyscallEvent, &e.File)
	if err != nil {
		return n, err
	}

	data = data[n:]
	if len(data) < 4 {
		return n, ErrNotEnoughData
	}

	e.Mode = ByteOrder.Uint32(data[0:4])
	return n + 4, nil
}

// UnmarshalBinary unmarshalls a binary representation of itself
func (e *MountEvent) UnmarshalBinary(data []byte) (int, error) {
	n, err := UnmarshalBinary(data, &e.SyscallEvent)
	if err != nil {
		return n, err
	}

	data = data[n:]
	if len(data) < 56 {
		return 0, ErrNotEnoughData
	}

	e.MountID = ByteOrder.Uint32(data[0:4])
	e.GroupID = ByteOrder.Uint32(data[4:8])
	e.Device = ByteOrder.Uint32(data[8:12])
	e.ParentMountID = ByteOrder.Uint32(data[12:16])
	e.ParentInode = ByteOrder.Uint64(data[16:24])
	e.RootInode = ByteOrder.Uint64(data[24:32])
	e.RootMountID = ByteOrder.Uint32(data[32:36])

	// Notes: bytes 36 to 40 are used to pad the structure

	SliceToArray(data[40:56], unsafe.Pointer(&e.FSTypeRaw))
	e.FSType, err = UnmarshalString(e.FSTypeRaw[:], 16)
	if err != nil {
		return 0, err
	}

	return 56, nil
}

// UnmarshalBinary unmarshalls a binary representation of itself
func (e *OpenEvent) UnmarshalBinary(data []byte) (int, error) {
	n, err := UnmarshalBinary(data, &e.SyscallEvent, &e.File)
	if err != nil {
		return n, err
	}

	data = data[n:]
	if len(data) < 8 {
		return n, ErrNotEnoughData
	}

	e.Flags = ByteOrder.Uint32(data[0:4])
	e.Mode = ByteOrder.Uint32(data[4:8])
	return n + 8, nil
}

// UnmarshalBinary unmarshalls a binary representation of itself
func (s *SpanContext) UnmarshalBinary(data []byte) (int, error) {
	if len(data) < 16 {
		return 0, ErrNotEnoughData
	}

	s.SpanID = ByteOrder.Uint64(data[0:8])
	s.TraceID = ByteOrder.Uint64(data[8:16])

	return 16, nil
}

// UnmarshalBinary unmarshalls a binary representation of itself
func (e *SELinuxEvent) UnmarshalBinary(data []byte) (int, error) {
	n, err := UnmarshalBinary(data, &e.File)
	if err != nil {
		return n, err
	}

	data = data[n:]
	if len(data) < 8 {
		return n, ErrNotEnoughData
	}

	e.EventKind = SELinuxEventKind(ByteOrder.Uint32(data[0:4]))

	switch e.EventKind {
	case SELinuxBoolChangeEventKind:
		boolValue := ByteOrder.Uint32(data[4:8])
		if boolValue == ^uint32(0) {
			e.BoolChangeValue = "error"
		} else if boolValue > 0 {
			e.BoolChangeValue = "on"
		} else {
			e.BoolChangeValue = "off"
		}
	case SELinuxBoolCommitEventKind:
		boolValue := ByteOrder.Uint32(data[4:8])
		e.BoolCommitValue = boolValue != 0
	case SELinuxStatusChangeEventKind:
		disableValue := ByteOrder.Uint16(data[4:6]) != 0
		enforceValue := ByteOrder.Uint16(data[6:8]) != 0
		if disableValue {
			e.EnforceStatus = "disabled"
		} else if enforceValue {
			e.EnforceStatus = "enforcing"
		} else {
			e.EnforceStatus = "permissive"
		}
	}

	return n + 8, nil
}

// UnmarshalBinary unmarshalls a binary representation of itself
func (p *ProcessContext) UnmarshalBinary(data []byte) (int, error) {
	if len(data) < 8 {
		return 0, ErrNotEnoughData
	}

	p.Pid = ByteOrder.Uint32(data[0:4])
	p.Tid = ByteOrder.Uint32(data[4:8])
	p.NetNS = ByteOrder.Uint32(data[8:12])
	// padding (4 bytes)
	return 16, nil
}

// UnmarshalBinary unmarshalls a binary representation of itself
func (e *RenameEvent) UnmarshalBinary(data []byte) (int, error) {
	return UnmarshalBinary(data, &e.SyscallEvent, &e.Old, &e.New)
}

// UnmarshalBinary unmarshalls a binary representation of itself
func (e *RmdirEvent) UnmarshalBinary(data []byte) (int, error) {
	return UnmarshalBinary(data, &e.SyscallEvent, &e.File)
}

// UnmarshalBinary unmarshalls a binary representation of itself
func (e *SetXAttrEvent) UnmarshalBinary(data []byte) (int, error) {
	n, err := UnmarshalBinary(data, &e.SyscallEvent, &e.File)
	if err != nil {
		return n, err
	}

	data = data[n:]
	if len(data) < 200 {
		return n, ErrNotEnoughData
	}
	SliceToArray(data[0:200], unsafe.Pointer(&e.NameRaw))

	return n + 200, nil
}

// UnmarshalBinary unmarshalls a binary representation of itself
func (e *SyscallEvent) UnmarshalBinary(data []byte) (int, error) {
	if len(data) < 8 {
		return 0, ErrNotEnoughData
	}
	e.Retval = int64(ByteOrder.Uint64(data[0:8]))
	return 8, nil
}

// UnmarshalBinary unmarshalls a binary representation of itself
func (e *UmountEvent) UnmarshalBinary(data []byte) (int, error) {
	n, err := UnmarshalBinary(data, &e.SyscallEvent)
	if err != nil {
		return n, err
	}

	data = data[n:]
	if len(data) < 4 {
		return 0, ErrNotEnoughData
	}

	e.MountID = ByteOrder.Uint32(data[0:4])

	return 8, nil
}

// UnmarshalBinary unmarshalls a binary representation of itself
func (e *UnlinkEvent) UnmarshalBinary(data []byte) (int, error) {
	n, err := UnmarshalBinary(data, &e.SyscallEvent, &e.File)
	if err != nil {
		return n, err
	}

	data = data[n:]
	if len(data) < 8 {
		return 0, ErrNotEnoughData
	}

	e.Flags = ByteOrder.Uint32(data[0:4])
	// padding

	return n + 8, nil
}

// UnmarshalBinary unmarshalls a binary representation of itself
func (e *UtimesEvent) UnmarshalBinary(data []byte) (int, error) {
	n, err := UnmarshalBinary(data, &e.SyscallEvent, &e.File)
	if err != nil {
		return n, err
	}

	data = data[n:]
	if len(data) < 32 {
		return 0, ErrNotEnoughData
	}

	timeSec := ByteOrder.Uint64(data[0:8])
	timeNsec := ByteOrder.Uint64(data[8:16])
	e.Atime = time.Unix(int64(timeSec), int64(timeNsec))

	timeSec = ByteOrder.Uint64(data[16:24])
	timeNsec = ByteOrder.Uint64(data[24:32])
	e.Mtime = time.Unix(int64(timeSec), int64(timeNsec))

	return n + 32, nil
}

// UnmarshalBinary calls a series of BinaryUnmarshaler
func UnmarshalBinary(data []byte, binaryUnmarshalers ...BinaryUnmarshaler) (int, error) {
	read := 0
	for _, marshaler := range binaryUnmarshalers {
		n, err := marshaler.UnmarshalBinary(data[read:])
		read += n
		if err != nil {
			return read, err
		}
	}
	return read, nil
}

// UnmarshalBinary unmarshalls a binary representation of itself
func (e *MountReleasedEvent) UnmarshalBinary(data []byte) (int, error) {
	if len(data) < 8 {
		return 0, ErrNotEnoughData
	}

	e.MountID = ByteOrder.Uint32(data[0:4])
	e.DiscarderRevision = ByteOrder.Uint32(data[4:8])

	return 8, nil
}

// UnmarshalBinary unmarshalls a binary representation of itself
func (e *BPFEvent) UnmarshalBinary(data []byte) (int, error) {
	read, err := UnmarshalBinary(data, &e.SyscallEvent)
	if err != nil {
		return 0, err
	}
	cursor := read

	read, err = e.Map.UnmarshalBinary(data[cursor:])
	if err != nil {
		return 0, err
	}
	cursor += read
	read, err = e.Program.UnmarshalBinary(data[cursor:])
	if err != nil {
		return 0, err
	}
	cursor += read
	if len(data) < cursor+4 {
		return 0, ErrNotEnoughData
	}
	e.Cmd = ByteOrder.Uint32(data[cursor : cursor+4])
	return cursor + 4, nil
}

// UnmarshalBinary unmarshalls a binary representation of itself
func (m *BPFMap) UnmarshalBinary(data []byte) (int, error) {
	if len(data) < 24 {
		return 0, ErrNotEnoughData
	}
	m.ID = ByteOrder.Uint32(data[0:4])
	m.Type = ByteOrder.Uint32(data[4:8])

	var err error
	m.Name, err = UnmarshalString(data[8:24], 16)
	if err != nil {
		return 0, err
	}
	return 24, nil
}

// UnmarshalBinary unmarshalls a binary representation of itself
func (p *BPFProgram) UnmarshalBinary(data []byte) (int, error) {
	if len(data) < 64 {
		return 0, ErrNotEnoughData
	}
	p.ID = ByteOrder.Uint32(data[0:4])
	p.Type = ByteOrder.Uint32(data[4:8])
	p.AttachType = ByteOrder.Uint32(data[8:12])
	// padding
	helpers := []uint64{0, 0, 0}
	helpers[0] = ByteOrder.Uint64(data[16:24])
	helpers[1] = ByteOrder.Uint64(data[24:32])
	helpers[2] = ByteOrder.Uint64(data[32:40])
	p.Helpers = parseHelpers(helpers)

	var err error
	p.Name, err = UnmarshalString(data[40:56], 16)
	if err != nil {
		return 0, err
	}
	for _, b := range data[56:64] {
		p.Tag += fmt.Sprintf("%x", b)
	}
	return 64, nil
}

func parseHelpers(helpers []uint64) []uint32 {
	var rep []uint32
	var add bool

	if len(helpers) < 3 {
		return rep
	}

	for i := 0; i < 192; i++ {
		add = false
		if i < 64 {
			if helpers[0]&(1<<i) == (1 << i) {
				add = true
			}
		} else if i < 128 {
			if helpers[1]&(1<<(i-64)) == (1 << (i - 64)) {
				add = true
			}
		} else if i < 192 {
			if helpers[2]&(1<<(i-128)) == (1 << (i - 128)) {
				add = true
			}
		}

		if add {
			rep = append(rep, uint32(i))
		}
	}
	return rep
}

// UnmarshalBinary unmarshalls a binary representation of itself
func (e *PTraceEvent) UnmarshalBinary(data []byte) (int, error) {
	read, err := UnmarshalBinary(data, &e.SyscallEvent)
	if err != nil {
		return 0, err
	}

	if len(data)-read < 16 {
		return 0, ErrNotEnoughData
	}

	e.Request = ByteOrder.Uint32(data[read : read+4])
	e.PID = ByteOrder.Uint32(data[read+4 : read+8])
	e.Address = ByteOrder.Uint64(data[read+8 : read+16])
	return read + 16, nil
}

// UnmarshalBinary unmarshals a binary representation of itself
func (e *MMapEvent) UnmarshalBinary(data []byte) (int, error) {
	read, err := UnmarshalBinary(data, &e.SyscallEvent, &e.File)
	if err != nil {
		return 0, err
	}

	if len(data)-read < 28 {
		return 0, ErrNotEnoughData
	}

	e.Addr = ByteOrder.Uint64(data[read : read+8])
	e.Offset = ByteOrder.Uint64(data[read+8 : read+16])
	e.Len = ByteOrder.Uint32(data[read+16 : read+20])
	e.Protection = int(ByteOrder.Uint32(data[read+20 : read+24]))
	e.Flags = int(ByteOrder.Uint32(data[read+24 : read+28]))
	return read + 28, nil
}

// UnmarshalBinary unmarshals a binary representation of itself
func (e *MProtectEvent) UnmarshalBinary(data []byte) (int, error) {
	read, err := UnmarshalBinary(data, &e.SyscallEvent)
	if err != nil {
		return 0, err
	}

	if len(data)-read < 32 {
		return 0, ErrNotEnoughData
	}

	e.VMStart = ByteOrder.Uint64(data[read : read+8])
	e.VMEnd = ByteOrder.Uint64(data[read+8 : read+16])
	e.VMProtection = int(ByteOrder.Uint32(data[read+16 : read+24]))
	e.ReqProtection = int(ByteOrder.Uint32(data[read+24 : read+32]))
	return read + 32, nil
}

// UnmarshalBinary unmarshals a binary representation of itself
func (e *LoadModuleEvent) UnmarshalBinary(data []byte) (int, error) {
	read, err := UnmarshalBinary(data, &e.SyscallEvent, &e.File)
	if err != nil {
		return 0, err
	}

	if len(data)-read < 60 {
		return 0, ErrNotEnoughData
	}

	e.Name, err = UnmarshalString(data[read:read+56], 56)
	if err != nil {
		return 0, err
	}
	e.LoadedFromMemory = ByteOrder.Uint32(data[read+56:read+60]) == uint32(1)
	return read + 60, nil
}

// UnmarshalBinary unmarshals a binary representation of itself
func (e *UnloadModuleEvent) UnmarshalBinary(data []byte) (int, error) {
	read, err := UnmarshalBinary(data, &e.SyscallEvent)
	if err != nil {
		return 0, err
	}

	if len(data)-read < 56 {
		return 0, ErrNotEnoughData
	}

	e.Name, err = UnmarshalString(data[read:read+56], 56)
	if err != nil {
		return 0, err
	}
	return read + 56, nil
}

// UnmarshalBinary unmarshals a binary representation of itself
func (e *SignalEvent) UnmarshalBinary(data []byte) (int, error) {
	read, err := UnmarshalBinary(data, &e.SyscallEvent)
	if err != nil {
		return 0, err
	}

	if len(data)-read < 8 {
		return 0, ErrNotEnoughData
	}

	e.PID = ByteOrder.Uint32(data[read : read+4])
	e.Type = ByteOrder.Uint32(data[read+4 : read+8])
	return read + 8, nil
}

// UnmarshalBinary unmarshals a binary representation of itself
func (e *SpliceEvent) UnmarshalBinary(data []byte) (int, error) {
	read, err := UnmarshalBinary(data, &e.SyscallEvent, &e.File)
	if err != nil {
		return 0, err
	}

	if len(data)-read < 8 {
		return 0, ErrNotEnoughData
	}

	e.PipeEntryFlag = ByteOrder.Uint32(data[read : read+4])
	e.PipeExitFlag = ByteOrder.Uint32(data[read+4 : read+8])
	return read + 4, nil
<<<<<<< HEAD
}

// UnmarshalBinary unmarshals a binary representation of itself
func (e *CgroupTracingEvent) UnmarshalBinary(data []byte) (int, error) {
	read, err := UnmarshalBinary(data, &e.ContainerContext)
	if err != nil {
		return 0, err
	}

	if len(data)-read < 8 {
		return 0, ErrNotEnoughData
	}

	e.TimeoutRaw = ByteOrder.Uint64(data[read : read+8])
	return read + 8, nil
}

// UnmarshalBinary unmarshalls a binary representation of itself
func (e *NetworkDeviceContext) UnmarshalBinary(data []byte) (int, error) {
	if len(data) < 8 {
		return 0, ErrNotEnoughData
	}
	e.NetNS = ByteOrder.Uint32(data[0:4])
	e.IfIndex = ByteOrder.Uint32(data[4:8])
	return 8, nil
}

// UnmarshalBinary unmarshalls a binary representation of itself
func (e *NetworkContext) UnmarshalBinary(data []byte) (int, error) {
	read, err := UnmarshalBinary(data, &e.Device)
	if err != nil {
		return 0, err
	}

	if len(data)-read < 44 {
		return 0, ErrNotEnoughData
	}

	e.Source.IP = data[read : read+16]
	e.Destination.IP = data[read+16 : read+32]
	e.Source.Port = binary.BigEndian.Uint16(data[read+32 : read+34])
	e.Destination.Port = binary.BigEndian.Uint16(data[read+34 : read+36])
	// padding 4 bytes

	e.Size = ByteOrder.Uint32(data[read+40 : read+44])
	e.L3Protocol = ByteOrder.Uint16(data[read+44 : read+46])
	e.L4Protocol = ByteOrder.Uint16(data[read+46 : read+48])

	// readjust IP sizes depending on the protocol
	switch e.L3Protocol {
	case 0x800: // unix.ETH_P_IP
		e.Source.IP = e.Source.IP[0:4]
		e.Destination.IP = e.Destination.IP[0:4]
	}
	return read + 48, nil
}

// UnmarshalBinary unmarshalls a binary representation of itself
func (e *DNSEvent) UnmarshalBinary(data []byte) (int, error) {
	if len(data) < 10 {
		return 0, ErrNotEnoughData
	}

	e.ID = ByteOrder.Uint16(data[0:2])
	e.Count = ByteOrder.Uint16(data[2:4])
	e.Type = ByteOrder.Uint16(data[4:6])
	e.Class = ByteOrder.Uint16(data[6:8])
	e.Size = ByteOrder.Uint16(data[8:10])
	e.Name = decodeDNS(data[10:])
	return len(data), nil
}

func decodeDNS(raw []byte) string {
	rawLen := len(raw)
	rep := ""
	i := 0
	for {
		// Parse label length
		if rawLen < i+1 {
			break
		}
		labelLen := int(raw[i])

		if rawLen-(i+1) < labelLen || labelLen == 0 {
			break
		}
		labelRaw := raw[i+1 : i+1+labelLen]

		if i == 0 {
			rep = string(labelRaw)
		} else {
			rep = rep + "." + string(labelRaw)
		}
		i += labelLen + 1
	}
	return rep
}

// UnmarshalBinary unmarshalls a binary representation of itself
func (d *NetDevice) UnmarshalBinary(data []byte) (int, error) {
	if len(data[:]) < 32 {
		return 0, ErrNotEnoughData
	}

	var err error
	d.Name, err = UnmarshalString(data[0:16], 16)
	if err != nil {
		return 0, err
	}
	d.NetNS = ByteOrder.Uint32(data[16:20])
	d.IfIndex = ByteOrder.Uint32(data[20:24])
	d.PeerNetNS = ByteOrder.Uint32(data[24:28])
	d.PeerIfIndex = ByteOrder.Uint32(data[28:32])
	return 32, nil
}

// UnmarshalBinary unmarshalls a binary representation of itself
func (e *NetDeviceEvent) UnmarshalBinary(data []byte) (int, error) {
	read, err := UnmarshalBinary(data, &e.SyscallEvent)
	if err != nil {
		return 0, err
	}
	cursor := read

	read, err = e.Device.UnmarshalBinary(data[cursor:])
	if err != nil {
		return 0, err
	}
	cursor += read
	return cursor, nil
}

// UnmarshalBinary unmarshalls a binary representation of itself
func (e *VethPairEvent) UnmarshalBinary(data []byte) (int, error) {
	read, err := UnmarshalBinary(data, &e.SyscallEvent)
	if err != nil {
		return 0, err
	}
	cursor := read

	read, err = e.HostDevice.UnmarshalBinary(data[cursor:])
	if err != nil {
		return 0, err
	}
	cursor += read

	read, err = e.PeerDevice.UnmarshalBinary(data[cursor:])
	if err != nil {
		return 0, err
	}
	cursor += read

	return cursor, nil
=======
>>>>>>> 664e66ef
}<|MERGE_RESOLUTION|>--- conflicted
+++ resolved
@@ -742,160 +742,4 @@
 	e.PipeEntryFlag = ByteOrder.Uint32(data[read : read+4])
 	e.PipeExitFlag = ByteOrder.Uint32(data[read+4 : read+8])
 	return read + 4, nil
-<<<<<<< HEAD
-}
-
-// UnmarshalBinary unmarshals a binary representation of itself
-func (e *CgroupTracingEvent) UnmarshalBinary(data []byte) (int, error) {
-	read, err := UnmarshalBinary(data, &e.ContainerContext)
-	if err != nil {
-		return 0, err
-	}
-
-	if len(data)-read < 8 {
-		return 0, ErrNotEnoughData
-	}
-
-	e.TimeoutRaw = ByteOrder.Uint64(data[read : read+8])
-	return read + 8, nil
-}
-
-// UnmarshalBinary unmarshalls a binary representation of itself
-func (e *NetworkDeviceContext) UnmarshalBinary(data []byte) (int, error) {
-	if len(data) < 8 {
-		return 0, ErrNotEnoughData
-	}
-	e.NetNS = ByteOrder.Uint32(data[0:4])
-	e.IfIndex = ByteOrder.Uint32(data[4:8])
-	return 8, nil
-}
-
-// UnmarshalBinary unmarshalls a binary representation of itself
-func (e *NetworkContext) UnmarshalBinary(data []byte) (int, error) {
-	read, err := UnmarshalBinary(data, &e.Device)
-	if err != nil {
-		return 0, err
-	}
-
-	if len(data)-read < 44 {
-		return 0, ErrNotEnoughData
-	}
-
-	e.Source.IP = data[read : read+16]
-	e.Destination.IP = data[read+16 : read+32]
-	e.Source.Port = binary.BigEndian.Uint16(data[read+32 : read+34])
-	e.Destination.Port = binary.BigEndian.Uint16(data[read+34 : read+36])
-	// padding 4 bytes
-
-	e.Size = ByteOrder.Uint32(data[read+40 : read+44])
-	e.L3Protocol = ByteOrder.Uint16(data[read+44 : read+46])
-	e.L4Protocol = ByteOrder.Uint16(data[read+46 : read+48])
-
-	// readjust IP sizes depending on the protocol
-	switch e.L3Protocol {
-	case 0x800: // unix.ETH_P_IP
-		e.Source.IP = e.Source.IP[0:4]
-		e.Destination.IP = e.Destination.IP[0:4]
-	}
-	return read + 48, nil
-}
-
-// UnmarshalBinary unmarshalls a binary representation of itself
-func (e *DNSEvent) UnmarshalBinary(data []byte) (int, error) {
-	if len(data) < 10 {
-		return 0, ErrNotEnoughData
-	}
-
-	e.ID = ByteOrder.Uint16(data[0:2])
-	e.Count = ByteOrder.Uint16(data[2:4])
-	e.Type = ByteOrder.Uint16(data[4:6])
-	e.Class = ByteOrder.Uint16(data[6:8])
-	e.Size = ByteOrder.Uint16(data[8:10])
-	e.Name = decodeDNS(data[10:])
-	return len(data), nil
-}
-
-func decodeDNS(raw []byte) string {
-	rawLen := len(raw)
-	rep := ""
-	i := 0
-	for {
-		// Parse label length
-		if rawLen < i+1 {
-			break
-		}
-		labelLen := int(raw[i])
-
-		if rawLen-(i+1) < labelLen || labelLen == 0 {
-			break
-		}
-		labelRaw := raw[i+1 : i+1+labelLen]
-
-		if i == 0 {
-			rep = string(labelRaw)
-		} else {
-			rep = rep + "." + string(labelRaw)
-		}
-		i += labelLen + 1
-	}
-	return rep
-}
-
-// UnmarshalBinary unmarshalls a binary representation of itself
-func (d *NetDevice) UnmarshalBinary(data []byte) (int, error) {
-	if len(data[:]) < 32 {
-		return 0, ErrNotEnoughData
-	}
-
-	var err error
-	d.Name, err = UnmarshalString(data[0:16], 16)
-	if err != nil {
-		return 0, err
-	}
-	d.NetNS = ByteOrder.Uint32(data[16:20])
-	d.IfIndex = ByteOrder.Uint32(data[20:24])
-	d.PeerNetNS = ByteOrder.Uint32(data[24:28])
-	d.PeerIfIndex = ByteOrder.Uint32(data[28:32])
-	return 32, nil
-}
-
-// UnmarshalBinary unmarshalls a binary representation of itself
-func (e *NetDeviceEvent) UnmarshalBinary(data []byte) (int, error) {
-	read, err := UnmarshalBinary(data, &e.SyscallEvent)
-	if err != nil {
-		return 0, err
-	}
-	cursor := read
-
-	read, err = e.Device.UnmarshalBinary(data[cursor:])
-	if err != nil {
-		return 0, err
-	}
-	cursor += read
-	return cursor, nil
-}
-
-// UnmarshalBinary unmarshalls a binary representation of itself
-func (e *VethPairEvent) UnmarshalBinary(data []byte) (int, error) {
-	read, err := UnmarshalBinary(data, &e.SyscallEvent)
-	if err != nil {
-		return 0, err
-	}
-	cursor := read
-
-	read, err = e.HostDevice.UnmarshalBinary(data[cursor:])
-	if err != nil {
-		return 0, err
-	}
-	cursor += read
-
-	read, err = e.PeerDevice.UnmarshalBinary(data[cursor:])
-	if err != nil {
-		return 0, err
-	}
-	cursor += read
-
-	return cursor, nil
-=======
->>>>>>> 664e66ef
 }
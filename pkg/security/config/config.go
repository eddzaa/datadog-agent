--- conflicted
+++ resolved
@@ -179,31 +179,8 @@
 func NewConfig(cfg *config.Config) (*Config, error) {
 	c := &Config{
 		Config:                             *ebpf.NewConfig(),
-<<<<<<< HEAD
-		RuntimeEnabled:                     aconfig.Datadog.GetBool("runtime_security_config.enabled"),
-		FIMEnabled:                         aconfig.Datadog.GetBool("runtime_security_config.fim_enabled"),
-		EnableKernelFilters:                aconfig.Datadog.GetBool("runtime_security_config.enable_kernel_filters"),
-		EnableApprovers:                    aconfig.Datadog.GetBool("runtime_security_config.enable_approvers"),
-		EnableDiscarders:                   aconfig.Datadog.GetBool("runtime_security_config.enable_discarders"),
-		FlushDiscarderWindow:               aconfig.Datadog.GetInt("runtime_security_config.flush_discarder_window"),
-		SocketPath:                         aconfig.Datadog.GetString("runtime_security_config.socket"),
-		SyscallMonitor:                     aconfig.Datadog.GetBool("runtime_security_config.syscall_monitor.enabled"),
-		PoliciesDir:                        aconfig.Datadog.GetString("runtime_security_config.policies.dir"),
-		WatchPoliciesDir:                   aconfig.Datadog.GetBool("runtime_security_config.policies.watch_dir"),
-		EventServerBurst:                   aconfig.Datadog.GetInt("runtime_security_config.event_server.burst"),
-		EventServerRate:                    aconfig.Datadog.GetInt("runtime_security_config.event_server.rate"),
-		EventServerRetention:               aconfig.Datadog.GetInt("runtime_security_config.event_server.retention"),
-		PIDCacheSize:                       aconfig.Datadog.GetInt("runtime_security_config.pid_cache_size"),
-		CookieCacheSize:                    aconfig.Datadog.GetInt("runtime_security_config.cookie_cache_size"),
-		LoadControllerEventsCountThreshold: int64(aconfig.Datadog.GetInt("runtime_security_config.load_controller.events_count_threshold")),
-		LoadControllerDiscarderTimeout:     time.Duration(aconfig.Datadog.GetInt("runtime_security_config.load_controller.discarder_timeout")) * time.Second,
-		LoadControllerControlPeriod:        time.Duration(aconfig.Datadog.GetInt("runtime_security_config.load_controller.control_period")) * time.Second,
-		StatsPollingInterval:               time.Duration(aconfig.Datadog.GetInt("runtime_security_config.events_stats.polling_interval")) * time.Second,
-		StatsTagsCardinality:               aconfig.Datadog.GetString("runtime_security_config.events_stats.tags_cardinality"),
-=======
 		RuntimeEnabled:                     coreconfig.Datadog.GetBool("runtime_security_config.enabled"),
 		FIMEnabled:                         coreconfig.Datadog.GetBool("runtime_security_config.fim_enabled"),
-		EventMonitoring:                    coreconfig.Datadog.GetBool("runtime_security_config.event_monitoring.enabled"),
 		EnableKernelFilters:                coreconfig.Datadog.GetBool("runtime_security_config.enable_kernel_filters"),
 		EnableApprovers:                    coreconfig.Datadog.GetBool("runtime_security_config.enable_approvers"),
 		EnableDiscarders:                   coreconfig.Datadog.GetBool("runtime_security_config.enable_discarders"),
@@ -222,7 +199,6 @@
 		LoadControllerControlPeriod:        time.Duration(coreconfig.Datadog.GetInt("runtime_security_config.load_controller.control_period")) * time.Second,
 		StatsPollingInterval:               time.Duration(coreconfig.Datadog.GetInt("runtime_security_config.events_stats.polling_interval")) * time.Second,
 		StatsTagsCardinality:               coreconfig.Datadog.GetString("runtime_security_config.events_stats.tags_cardinality"),
->>>>>>> d860d455
 		StatsdAddr:                         fmt.Sprintf("%s:%d", cfg.StatsdHost, cfg.StatsdPort),
 		AgentMonitoringEvents:              coreconfig.Datadog.GetBool("runtime_security_config.agent_monitoring_events"),
 		CustomSensitiveWords:               coreconfig.Datadog.GetStringSlice("runtime_security_config.custom_sensitive_words"),
@@ -239,17 +215,11 @@
 		RemoteConfigurationEnabled:         coreconfig.Datadog.GetBool("runtime_security_config.remote_configuration.enabled"),
 
 		// runtime compilation
-<<<<<<< HEAD
-		RuntimeCompilationEnabled:            aconfig.Datadog.GetBool("runtime_security_config.runtime_compilation.enabled"),
-		RuntimeCompiledConstantsEnabled:      aconfig.Datadog.GetBool("runtime_security_config.runtime_compilation.compiled_constants_enabled"),
-		RuntimeCompiledConstantsIsSet:        aconfig.Datadog.IsSet("runtime_security_config.runtime_compilation.compiled_constants_enabled"),
-		RemoteConfigurationEnabled:           aconfig.Datadog.GetBool("runtime_security_config.remote_configuration.enabled"),
-		NetworkProcessEventMonitoringEnabled: aconfig.Datadog.GetBool("runtime_security_config.event_monitoring.network_process.enabled"),
-		ProcessEventMonitoringEnabled:        aconfig.Datadog.GetBool("runtime_security_config.event_monitoring.process.enabled"),
-=======
-		RuntimeCompilationEnabled:       coreconfig.Datadog.GetBool("runtime_security_config.runtime_compilation.enabled"),
-		RuntimeCompiledConstantsEnabled: coreconfig.Datadog.GetBool("runtime_security_config.runtime_compilation.compiled_constants_enabled"),
-		RuntimeCompiledConstantsIsSet:   coreconfig.Datadog.IsSet("runtime_security_config.runtime_compilation.compiled_constants_enabled"),
+		RuntimeCompilationEnabled:            coreconfig.Datadog.GetBool("runtime_security_config.runtime_compilation.enabled"),
+		RuntimeCompiledConstantsEnabled:      coreconfig.Datadog.GetBool("runtime_security_config.runtime_compilation.compiled_constants_enabled"),
+		RuntimeCompiledConstantsIsSet:        coreconfig.Datadog.IsSet("runtime_security_config.runtime_compilation.compiled_constants_enabled"),
+		NetworkProcessEventMonitoringEnabled: coreconfig.Datadog.GetBool("runtime_security_config.event_monitoring.network_process.enabled"),
+		ProcessEventMonitoringEnabled:        coreconfig.Datadog.GetBool("runtime_security_config.event_monitoring.process.enabled"),
 
 		// activity dump
 		ActivityDumpEnabled:                   coreconfig.Datadog.GetBool("runtime_security_config.activity_dump.enabled"),
@@ -264,7 +234,6 @@
 		ActivityDumpLocalStorageMaxDumpsCount: coreconfig.Datadog.GetInt("runtime_security_config.activity_dump.local_storage.max_dumps_count"),
 		ActivityDumpLocalStorageCompression:   coreconfig.Datadog.GetBool("runtime_security_config.activity_dump.local_storage.compression"),
 		ActivityDumpRemoteStorageCompression:  coreconfig.Datadog.GetBool("runtime_security_config.activity_dump.remote_storage.compression"),
->>>>>>> d860d455
 	}
 
 	// if runtime is enabled then we force fim

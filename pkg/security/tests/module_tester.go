// Unless explicitly stated otherwise all files in this repository are licensed
// under the Apache License Version 2.0.
// This product includes software developed at Datadog (https://www.datadoghq.com/).
// Copyright 2016-present Datadog, Inc.

//go:build functionaltests || stresstests

// Package tests holds tests related files
package tests

import (
	"bytes"
	"context"
	"encoding/json"
	"errors"
	"flag"
	"fmt"
	"io"
	"io/fs"
	"math/rand"
	"os"
	"os/exec"
	"path"
	"path/filepath"
	"reflect"
	"runtime/pprof"
	"strconv"
	"strings"
	"sync"
	"syscall"
	"testing"
	"text/template"
	"time"
	"unsafe"

	"github.com/cihub/seelog"
	"github.com/davecgh/go-spew/spew"
	"github.com/hashicorp/go-multierror"
	"github.com/oliveagle/jsonpath"
	"github.com/stretchr/testify/assert"
	"golang.org/x/sys/unix"

	spconfig "github.com/DataDog/datadog-agent/cmd/system-probe/config"
	ddebpf "github.com/DataDog/datadog-agent/pkg/ebpf"
	"github.com/DataDog/datadog-agent/pkg/eventmonitor"
	emconfig "github.com/DataDog/datadog-agent/pkg/eventmonitor/config"
	secconfig "github.com/DataDog/datadog-agent/pkg/security/config"
	"github.com/DataDog/datadog-agent/pkg/security/ebpf/kernel"
	"github.com/DataDog/datadog-agent/pkg/security/events"
	"github.com/DataDog/datadog-agent/pkg/security/module"
	"github.com/DataDog/datadog-agent/pkg/security/probe"
	sprobe "github.com/DataDog/datadog-agent/pkg/security/probe"
	"github.com/DataDog/datadog-agent/pkg/security/proto/api"
	cgroupModel "github.com/DataDog/datadog-agent/pkg/security/resolvers/cgroup/model"
	"github.com/DataDog/datadog-agent/pkg/security/resolvers/tags"
	rulesmodule "github.com/DataDog/datadog-agent/pkg/security/rules"
	"github.com/DataDog/datadog-agent/pkg/security/secl/compiler/eval"
	"github.com/DataDog/datadog-agent/pkg/security/secl/model"
	"github.com/DataDog/datadog-agent/pkg/security/secl/rules"
	activity_tree "github.com/DataDog/datadog-agent/pkg/security/security_profile/activity_tree"
	"github.com/DataDog/datadog-agent/pkg/security/security_profile/dump"
	"github.com/DataDog/datadog-agent/pkg/security/security_profile/profile"
	"github.com/DataDog/datadog-agent/pkg/security/serializers"
	"github.com/DataDog/datadog-agent/pkg/security/tests/statsdclient"
	"github.com/DataDog/datadog-agent/pkg/security/utils"
	utilkernel "github.com/DataDog/datadog-agent/pkg/util/kernel"
	"github.com/DataDog/datadog-agent/pkg/util/log"
)

var (
	logger seelog.LoggerInterface
	//nolint:deadcode,unused
	testSuitePid uint32
)

const (
	getEventTimeout                 = 10 * time.Second
	filelessExecutionFilenamePrefix = "memfd:"
)

type stringSlice []string

const testConfig = `---
log_level: DEBUG
system_probe_config:
  enabled: true
  sysprobe_socket: /tmp/test-sysprobe.sock
  enable_kernel_header_download: true
  enable_runtime_compiler: true

event_monitoring_config:
  socket: /tmp/test-event-monitor.sock
  runtime_compilation:
    enabled: true
  remote_tagger: false
  custom_sensitive_words:
    - "*custom*"
  network:
    enabled: true
  flush_discarder_window: 0
{{if .DisableFilters}}
  enable_kernel_filters: false
{{end}}
{{if .DisableApprovers}}
  enable_approvers: false
{{end}}
{{if .DisableDiscarders}}
  enable_discarders: false
{{end}}
  erpc_dentry_resolution_enabled: {{ .ErpcDentryResolutionEnabled }}
  map_dentry_resolution_enabled: {{ .MapDentryResolutionEnabled }}
  envs_with_value:
  {{range .EnvsWithValue}}
    - {{.}}
  {{end}}

runtime_security_config:
  enabled: {{ .RuntimeSecurityEnabled }}
  remote_configuration:
    enabled: false
  socket: /tmp/test-runtime-security.sock
  sbom:
    enabled: {{ .SBOMEnabled }}
  activity_dump:
    enabled: {{ .EnableActivityDump }}
{{if .EnableActivityDump}}
    rate_limiter: {{ .ActivityDumpRateLimiter }}
    tag_rules:
      enabled: {{ .ActivityDumpTagRules }}
    dump_duration: {{ .ActivityDumpDuration }}
    {{if .ActivityDumpLoadControllerPeriod }}
    load_controller_period: {{ .ActivityDumpLoadControllerPeriod }}
    {{end}}
    {{if .ActivityDumpCleanupPeriod }}
    cleanup_period: {{ .ActivityDumpCleanupPeriod }}
    {{end}}
    {{if .ActivityDumpLoadControllerTimeout }}
    min_timeout: {{ .ActivityDumpLoadControllerTimeout }}
    {{end}}
    traced_cgroups_count: {{ .ActivityDumpTracedCgroupsCount }}
    traced_event_types:   {{range .ActivityDumpTracedEventTypes}}
    - {{.}}
    {{end}}
    local_storage:
      output_directory: {{ .ActivityDumpLocalStorageDirectory }}
      compression: {{ .ActivityDumpLocalStorageCompression }}
      formats: {{range .ActivityDumpLocalStorageFormats}}
      - {{.}}
      {{end}}
{{end}}
  security_profile:
    enabled: {{ .EnableSecurityProfile }}
{{if .EnableSecurityProfile}}
    dir: {{ .SecurityProfileDir }}
    watch_dir: {{ .SecurityProfileWatchDir }}
    anomaly_detection:
      minimum_stable_period: {{.AnomalyDetectionMinimumStablePeriod}}
      workload_warmup_period: {{.AnomalyDetectionWarmupPeriod}}
{{end}}

  self_test:
    enabled: false

  policies:
    dir: {{.TestPoliciesDir}}
  log_patterns:
  {{range .LogPatterns}}
    - "{{.}}"
  {{end}}
  log_tags:
  {{range .LogTags}}
    - {{.}}
  {{end}}
`

const testPolicy = `---
version: 1.2.3

macros:
{{range $Macro := .Macros}}
  - id: {{$Macro.ID}}
    expression: >-
      {{$Macro.Expression}}
{{end}}

rules:
{{range $Rule := .Rules}}
  - id: {{$Rule.ID}}
    version: {{$Rule.Version}}
    expression: >-
      {{$Rule.Expression}}
    tags:
{{- range $Tag, $Val := .Tags}}
      {{$Tag}}: {{$Val}}
{{- end}}
    actions:
{{- range $Action := .Actions}}
{{- if $Action.Set}}
      - set:
          name: {{$Action.Set.Name}}
		  {{- if $Action.Set.Value}}
          value: {{$Action.Set.Value}}
          {{- else if $Action.Set.Field}}
          field: {{$Action.Set.Field}}
          {{- end}}
          scope: {{$Action.Set.Scope}}
          append: {{$Action.Set.Append}}
{{- end}}
{{- end}}
{{end}}
`

var (
	testEnvironment  string
	logLevelStr      string
	logPatterns      stringSlice
	logTags          stringSlice
	logStatusMetrics bool
	withProfile      bool
)

const (
	// HostEnvironment for the Host environment
	HostEnvironment = "host"
	// DockerEnvironment for the docker container environment
	DockerEnvironment = "docker"
	testPolicyID      = "secagent-policy-%d.policy"
)

type testOpts struct {
	testDir                             string
	disableFilters                      bool
	disableApprovers                    bool
	enableActivityDump                  bool
	activityDumpRateLimiter             int
	activityDumpTagRules                bool
	activityDumpDuration                time.Duration
	activityDumpLoadControllerPeriod    time.Duration
	activityDumpCleanupPeriod           time.Duration
	activityDumpLoadControllerTimeout   time.Duration
	activityDumpTracedCgroupsCount      int
	activityDumpTracedEventTypes        []string
	activityDumpLocalStorageDirectory   string
	activityDumpLocalStorageCompression bool
	activityDumpLocalStorageFormats     []string
	enableSecurityProfile               bool
	securityProfileDir                  string
	securityProfileWatchDir             bool
	anomalyDetectionMinimumStablePeriod time.Duration
	anomalyDetectionWarmupPeriod        time.Duration
	disableDiscarders                   bool
	eventsCountThreshold                int
	disableERPCDentryResolution         bool
	disableMapDentryResolution          bool
	envsWithValue                       []string
	disableAbnormalPathCheck            bool
	disableRuntimeSecurity              bool
	enableSBOM                          bool
	preStartCallback                    func(test *testModule)
	tagsResolver                        tags.Resolver
<<<<<<< HEAD
	nbPoliciesToLoad                    int
=======
	snapshotRuleMatchHandler            func(*testModule, *model.Event, *rules.Rule)
>>>>>>> 46585578
}

func (s *stringSlice) String() string {
	return strings.Join(*s, " ")
}

func (s *stringSlice) Set(value string) error {
	*s = append(*s, value)
	return nil
}

func (to testOpts) Equal(opts testOpts) bool {
	return to.testDir == opts.testDir &&
		to.disableApprovers == opts.disableApprovers &&
		to.enableActivityDump == opts.enableActivityDump &&
		to.activityDumpRateLimiter == opts.activityDumpRateLimiter &&
		to.activityDumpTagRules == opts.activityDumpTagRules &&
		to.activityDumpDuration == opts.activityDumpDuration &&
		to.activityDumpLoadControllerPeriod == opts.activityDumpLoadControllerPeriod &&
		to.activityDumpTracedCgroupsCount == opts.activityDumpTracedCgroupsCount &&
		to.activityDumpLoadControllerTimeout == opts.activityDumpLoadControllerTimeout &&
		reflect.DeepEqual(to.activityDumpTracedEventTypes, opts.activityDumpTracedEventTypes) &&
		to.activityDumpLocalStorageDirectory == opts.activityDumpLocalStorageDirectory &&
		to.activityDumpLocalStorageCompression == opts.activityDumpLocalStorageCompression &&
		reflect.DeepEqual(to.activityDumpLocalStorageFormats, opts.activityDumpLocalStorageFormats) &&
		to.enableSecurityProfile == opts.enableSecurityProfile &&
		to.securityProfileDir == opts.securityProfileDir &&
		to.securityProfileWatchDir == opts.securityProfileWatchDir &&
		to.anomalyDetectionMinimumStablePeriod == opts.anomalyDetectionMinimumStablePeriod &&
		to.anomalyDetectionWarmupPeriod == opts.anomalyDetectionWarmupPeriod &&
		to.disableDiscarders == opts.disableDiscarders &&
		to.disableFilters == opts.disableFilters &&
		to.eventsCountThreshold == opts.eventsCountThreshold &&
		to.disableERPCDentryResolution == opts.disableERPCDentryResolution &&
		to.disableMapDentryResolution == opts.disableMapDentryResolution &&
		reflect.DeepEqual(to.envsWithValue, opts.envsWithValue) &&
		to.disableAbnormalPathCheck == opts.disableAbnormalPathCheck &&
		to.disableRuntimeSecurity == opts.disableRuntimeSecurity &&
		to.enableSBOM == opts.enableSBOM &&
		to.snapshotRuleMatchHandler == nil && opts.snapshotRuleMatchHandler == nil
}

type testModule struct {
	sync.RWMutex
	secconfig     *secconfig.Config
	opts          testOpts
	st            *simpleTest
	t             testing.TB
	eventMonitor  *eventmonitor.EventMonitor
	cws           *module.CWSConsumer
	probe         *sprobe.Probe
	eventHandlers eventHandlers
	cmdWrapper    cmdWrapper
	statsdClient  *statsdclient.StatsdClient
	proFile       *os.File
	ruleEngine    *rulesmodule.RuleEngine
	tracePipe     *tracePipeLogger
}

var testMod *testModule

type onRuleHandler func(*model.Event, *rules.Rule)
type onProbeEventHandler func(*model.Event)
type onCustomSendEventHandler func(*rules.Rule, *events.CustomEvent)
type onDiscarderPushedHandler func(event eval.Event, field eval.Field, eventType eval.EventType) bool

type eventHandlers struct {
	sync.RWMutex
	onRuleMatch       onRuleHandler
	onProbeEvent      onProbeEventHandler
	onCustomSendEvent onCustomSendEventHandler
	onDiscarderPushed onDiscarderPushedHandler
}

//nolint:deadcode,unused
func getInode(tb testing.TB, path string) uint64 {
	fileInfo, err := os.Lstat(path)
	if err != nil {
		tb.Error(err)
		return 0
	}

	stats, ok := fileInfo.Sys().(*syscall.Stat_t)
	if !ok {
		tb.Error(errors.New("Not a syscall.Stat_t"))
		return 0
	}

	return stats.Ino
}

//nolint:deadcode,unused
func which(tb testing.TB, name string) string {
	executable, err := whichNonFatal(name)
	if err != nil {
		tb.Fatalf("%s", err)
	}
	return executable
}

// whichNonFatal is "which" which returns an error instead of fatal
//
//nolint:deadcode,unused
func whichNonFatal(name string) (string, error) {
	executable, err := exec.LookPath(name)
	if err != nil {
		return "", fmt.Errorf("could not resolve %s: %v", name, err)
	}

	if dest, err := filepath.EvalSymlinks(executable); err == nil {
		return dest, nil
	}

	return executable, nil
}

//nolint:deadcode,unused
func copyFile(src string, dst string, mode fs.FileMode) error {
	input, err := os.ReadFile(src)
	if err != nil {
		return err
	}

	return os.WriteFile(dst, input, mode)
}

//nolint:deadcode,unused
func assertMode(tb testing.TB, actualMode, expectedMode uint32, msgAndArgs ...interface{}) bool {
	tb.Helper()
	if len(msgAndArgs) == 0 {
		msgAndArgs = append(msgAndArgs, "wrong mode")
	}
	return assert.Equal(tb, strconv.FormatUint(uint64(expectedMode), 8), strconv.FormatUint(uint64(actualMode), 8), msgAndArgs...)
}

//nolint:deadcode,unused
func assertRights(tb testing.TB, actualMode, expectedMode uint16, msgAndArgs ...interface{}) bool {
	tb.Helper()
	return assertMode(tb, uint32(actualMode)&01777, uint32(expectedMode), msgAndArgs...)
}

//nolint:deadcode,unused
func assertNearTimeObject(tb testing.TB, eventTime time.Time) bool {
	tb.Helper()
	now := time.Now()
	if eventTime.After(now) || eventTime.Before(now.Add(-1*time.Hour)) {
		tb.Errorf("expected time close to %s, got %s", now, eventTime)
		return false
	}
	return true
}

//nolint:deadcode,unused
func assertNearTime(tb testing.TB, ns uint64) bool {
	tb.Helper()
	return assertNearTimeObject(tb, time.Unix(0, int64(ns)))
}

//nolint:deadcode,unused
func assertTriggeredRule(tb testing.TB, r *rules.Rule, id string) bool {
	tb.Helper()
	return assert.Equal(tb, id, r.ID, "wrong triggered rule")
}

//nolint:deadcode,unused
func assertNotTriggeredRule(tb testing.TB, r *rules.Rule, id string) bool {
	tb.Helper()
	return assert.NotEqual(tb, id, r.ID, "wrong triggered rule")
}

//nolint:deadcode,unused
func assertReturnValue(tb testing.TB, retval, expected int64) bool {
	tb.Helper()
	return assert.Equal(tb, expected, retval, "wrong return value")
}

//nolint:deadcode,unused
func assertFieldEqual(tb testing.TB, e *model.Event, field string, value interface{}, msgAndArgs ...interface{}) bool {
	tb.Helper()
	fieldValue, err := e.GetFieldValue(field)
	if err != nil {
		tb.Errorf("failed to get field '%s': %s", field, err)
		return false
	}
	return assert.Equal(tb, value, fieldValue, msgAndArgs...)
}

//nolint:deadcode,unused
func assertFieldNotEqual(tb testing.TB, e *model.Event, field string, value interface{}, msgAndArgs ...interface{}) bool {
	tb.Helper()
	fieldValue, err := e.GetFieldValue(field)
	if err != nil {
		tb.Errorf("failed to get field '%s': %s", field, err)
		return false
	}
	return assert.NotEqual(tb, value, fieldValue, msgAndArgs...)
}

//nolint:deadcode,unused
func assertFieldNotEmpty(tb testing.TB, e *model.Event, field string, msgAndArgs ...interface{}) bool {
	tb.Helper()
	fieldValue, err := e.GetFieldValue(field)
	if err != nil {
		tb.Errorf("failed to get field '%s': %s", field, err)
		return false
	}
	return assert.NotEmpty(tb, fieldValue, msgAndArgs...)
}

//nolint:deadcode,unused
func assertFieldContains(tb testing.TB, e *model.Event, field string, value interface{}, msgAndArgs ...interface{}) bool {
	tb.Helper()
	fieldValue, err := e.GetFieldValue(field)
	if err != nil {
		tb.Errorf("failed to get field '%s': %s", field, err)
		return false
	}
	return assert.Contains(tb, fieldValue, value, msgAndArgs...)
}

//nolint:deadcode,unused
func assertFieldIsOneOf(tb testing.TB, e *model.Event, field string, possibleValues interface{}, msgAndArgs ...interface{}) bool {
	tb.Helper()
	fieldValue, err := e.GetFieldValue(field)
	if err != nil {
		tb.Errorf("failed to get field '%s': %s", field, err)
		return false
	}
	return assert.Contains(tb, possibleValues, fieldValue, msgAndArgs...)
}

//nolint:deadcode,unused
func assertFieldStringArrayIndexedOneOf(tb *testing.T, e *model.Event, field string, index int, values []string, msgAndArgs ...interface{}) bool {
	tb.Helper()
	fieldValue, err := e.GetFieldValue(field)
	if err != nil {
		tb.Errorf("failed to get field '%s': %s", field, err)
		return false
	}

	if fieldValues, ok := fieldValue.([]string); ok {
		return assert.Contains(tb, values, fieldValues[index])
	}

	tb.Errorf("failed to get field '%s' as an array", field)
	return false
}

//nolint:deadcode,unused
func validateProcessContextLineage(tb testing.TB, event *model.Event, probe *sprobe.Probe) {
	eventJSON, err := serializers.MarshalEvent(event, probe.GetResolvers())
	if err != nil {
		tb.Errorf("failed to marshal event: %v", err)
		return
	}

	var data interface{}
	if err := json.Unmarshal(eventJSON, &data); err != nil {
		tb.Error(err)
		tb.Error(string(eventJSON))
		return
	}

	json, err := jsonpath.JsonPathLookup(data, "$.process.ancestors")
	if err != nil {
		tb.Errorf("should have a process context with ancestors, got %+v (%s)", json, spew.Sdump(data))
		tb.Error(string(eventJSON))
		return
	}

	var prevPID, prevPPID float64

	for _, entry := range json.([]interface{}) {
		pce, ok := entry.(map[string]interface{})
		if !ok {
			tb.Errorf("invalid process cache entry, %+v", entry)
			tb.Error(string(eventJSON))
			return
		}

		pid, ok := pce["pid"].(float64)
		if !ok || pid == 0 {
			tb.Errorf("invalid pid, %+v", pce)
			tb.Error(string(eventJSON))
			return
		}

		// check lineage, exec should have the exact same pid, fork pid/ppid relationship
		if prevPID != 0 && pid != prevPID && pid != prevPPID {
			tb.Errorf("invalid process tree, parent/child broken (%f -> %f/%f), %+v", pid, prevPID, prevPPID, json)
			tb.Error(string(eventJSON))
			return
		}
		prevPID = pid

		if pid != 1 {
			ppid, ok := pce["ppid"].(float64)
			if !ok {
				tb.Errorf("invalid pid, %+v", pce)
				tb.Error(string(eventJSON))
				return
			}

			prevPPID = ppid
		}
	}

	if prevPID != 1 {
		tb.Errorf("invalid process tree, last ancestor should be pid 1, %+v", json)
		tb.Error(string(eventJSON))
	}
}

//nolint:deadcode,unused
func validateProcessContextSECL(tb testing.TB, event *model.Event, probe *sprobe.Probe) {
	// Process file name values cannot be blank
	nameFields := []string{
		"process.file.name",
		"process.ancestors.file.name",
		"process.parent.file.path",
		"process.parent.file.name",
	}

	nameFieldValid, hasPath := checkProcessContextFieldsForBlankValues(tb, event, nameFields)

	// Process path values can be blank if the process was a fileless execution
	pathFields := []string{
		"process.file.path",
		"process.ancestors.file.path",
	}

	pathFieldValid := true
	if hasPath {
		pathFieldValid, _ = checkProcessContextFieldsForBlankValues(tb, event, pathFields)
	}

	valid := nameFieldValid && pathFieldValid

	if !valid {
		eventJSON, err := serializers.MarshalEvent(event, probe.GetResolvers())
		if err != nil {
			tb.Errorf("failed to marshal event: %v", err)
			return
		}
		tb.Error(string(eventJSON))
	}
}

func checkProcessContextFieldsForBlankValues(tb testing.TB, event *model.Event, fieldNamesToCheck []string) (bool, bool) {
	validField := true
	hasPath := true

	for _, field := range fieldNamesToCheck {
		fieldValue, err := event.GetFieldValue(field)
		if err != nil {
			tb.Errorf("failed to get field '%s': %s", field, err)
			validField = false
		}

		switch value := fieldValue.(type) {
		case string:
			if len(value) == 0 {
				tb.Errorf("empty value for '%s'", field)
				validField = false
			}

			if strings.HasSuffix(field, ".name") && strings.HasPrefix(value, filelessExecutionFilenamePrefix) {
				hasPath = false
			}
		case []string:
			for _, v := range value {
				if len(v) == 0 {
					tb.Errorf("empty value for '%s'", field)
					validField = false
				}
				if strings.HasSuffix(field, ".name") && strings.HasPrefix(v, filelessExecutionFilenamePrefix) {
					hasPath = false
				}
			}
		default:
			tb.Errorf("unknown type value for '%s'", field)
			validField = false
		}
	}

	return validField, hasPath
}

//nolint:deadcode,unused
func validateProcessContext(tb testing.TB, event *model.Event, probe *sprobe.Probe) {
	if event.ProcessContext.IsKworker {
		return
	}

	validateProcessContextLineage(tb, event, probe)
	validateProcessContextSECL(tb, event, probe)
}

//nolint:deadcode,unused
func validateEvent(tb testing.TB, validate func(event *model.Event, rule *rules.Rule), probe *sprobe.Probe) func(event *model.Event, rule *rules.Rule) {
	return func(event *model.Event, rule *rules.Rule) {
		validateProcessContext(tb, event, probe)
		validate(event, rule)
	}
}

//nolint:deadcode,unused
func (tm *testModule) validateExecEvent(tb *testing.T, kind wrapperType, validate func(event *model.Event, rule *rules.Rule)) func(event *model.Event, rule *rules.Rule) {
	return func(event *model.Event, rule *rules.Rule) {
		validate(event, rule)

		if kind == dockerWrapperType {
			assertFieldNotEmpty(tb, event, "exec.container.id", "exec container id not found")
			assertFieldNotEmpty(tb, event, "process.container.id", "process container id not found")
		}

		tm.validateExecSchema(tb, event)
	}
}

func setTestPolicy(dir string, macros []*rules.MacroDefinition, rules []*rules.RuleDefinition, policyID string) (string, error) {
	testPolicyFile, err := os.Create(path.Join(dir, policyID))
	if err != nil {
		return "", err
	}

	fail := func(err error) error {
		os.Remove(testPolicyFile.Name())
		return err
	}

	tmpl, err := template.New("test-policy").Parse(testPolicy)
	if err != nil {
		return "", fail(err)
	}

	buffer := new(bytes.Buffer)
	if err := tmpl.Execute(buffer, map[string]interface{}{
		"Rules":  rules,
		"Macros": macros,
	}); err != nil {
		return "", fail(err)
	}

	_, err = testPolicyFile.Write(buffer.Bytes())
	if err != nil {
		return "", fail(err)
	}

	if err := testPolicyFile.Close(); err != nil {
		return "", fail(err)
	}

	return testPolicyFile.Name(), nil
}

func genTestConfigs(dir string, opts testOpts, testDir string) (*emconfig.Config, *secconfig.Config, error) {
	tmpl, err := template.New("test-config").Parse(testConfig)
	if err != nil {
		return nil, nil, err
	}

	if opts.eventsCountThreshold == 0 {
		opts.eventsCountThreshold = 100000000
	}

	if opts.activityDumpRateLimiter == 0 {
		opts.activityDumpRateLimiter = 500
	}

	if opts.activityDumpTracedCgroupsCount == 0 {
		opts.activityDumpTracedCgroupsCount = 5
	}

	if opts.activityDumpDuration == 0 {
		opts.activityDumpDuration = testActivityDumpDuration
	}

	if len(opts.activityDumpTracedEventTypes) == 0 {
		opts.activityDumpTracedEventTypes = []string{"exec", "open", "bind", "dns", "syscalls"}
	}

	if opts.activityDumpLocalStorageDirectory == "" {
		opts.activityDumpLocalStorageDirectory = "/tmp/activity_dumps"
	}

	if opts.securityProfileDir == "" {
		opts.securityProfileDir = "/tmp/activity_dumps/profiles"
	}

	erpcDentryResolutionEnabled := true
	if opts.disableERPCDentryResolution {
		erpcDentryResolutionEnabled = false
	}

	mapDentryResolutionEnabled := true
	if opts.disableMapDentryResolution {
		mapDentryResolutionEnabled = false
	}

	runtimeSecurityEnabled := true
	if opts.disableRuntimeSecurity {
		runtimeSecurityEnabled = false
	}

	buffer := new(bytes.Buffer)
	if err := tmpl.Execute(buffer, map[string]interface{}{
		"TestPoliciesDir":                     dir,
		"DisableApprovers":                    opts.disableApprovers,
		"DisableDiscarders":                   opts.disableDiscarders,
		"EnableActivityDump":                  opts.enableActivityDump,
		"ActivityDumpRateLimiter":             opts.activityDumpRateLimiter,
		"ActivityDumpTagRules":                opts.activityDumpTagRules,
		"ActivityDumpDuration":                opts.activityDumpDuration,
		"ActivityDumpLoadControllerPeriod":    opts.activityDumpLoadControllerPeriod,
		"ActivityDumpLoadControllerTimeout":   opts.activityDumpLoadControllerTimeout,
		"ActivityDumpCleanupPeriod":           opts.activityDumpCleanupPeriod,
		"ActivityDumpTracedCgroupsCount":      opts.activityDumpTracedCgroupsCount,
		"ActivityDumpTracedEventTypes":        opts.activityDumpTracedEventTypes,
		"ActivityDumpLocalStorageDirectory":   opts.activityDumpLocalStorageDirectory,
		"ActivityDumpLocalStorageCompression": opts.activityDumpLocalStorageCompression,
		"ActivityDumpLocalStorageFormats":     opts.activityDumpLocalStorageFormats,
		"EnableSecurityProfile":               opts.enableSecurityProfile,
		"SecurityProfileDir":                  opts.securityProfileDir,
		"SecurityProfileWatchDir":             opts.securityProfileWatchDir,
		"AnomalyDetectionMinimumStablePeriod": opts.anomalyDetectionMinimumStablePeriod,
		"AnomalyDetectionWarmupPeriod":        opts.anomalyDetectionWarmupPeriod,
		"EventsCountThreshold":                opts.eventsCountThreshold,
		"ErpcDentryResolutionEnabled":         erpcDentryResolutionEnabled,
		"MapDentryResolutionEnabled":          mapDentryResolutionEnabled,
		"LogPatterns":                         logPatterns,
		"LogTags":                             logTags,
		"EnvsWithValue":                       opts.envsWithValue,
		"RuntimeSecurityEnabled":              runtimeSecurityEnabled,
		"SBOMEnabled":                         opts.enableSBOM,
	}); err != nil {
		return nil, nil, err
	}

	ddConfigName, sysprobeConfigName, err := func() (string, string, error) {
		ddConfig, err := os.OpenFile(path.Join(testDir, "datadog.yaml"), os.O_CREATE|os.O_RDWR, 0o644)
		if err != nil {
			return "", "", err
		}
		defer ddConfig.Close()

		sysprobeConfig, err := os.Create(path.Join(testDir, "system-probe.yaml"))
		if err != nil {
			return "", "", err
		}
		defer sysprobeConfig.Close()

		_, err = io.Copy(sysprobeConfig, buffer)
		if err != nil {
			return "", "", err
		}
		return ddConfig.Name(), sysprobeConfig.Name(), nil
	}()
	if err != nil {
		return nil, nil, err
	}

	err = spconfig.SetupOptionalDatadogConfigWithDir(testDir, ddConfigName)
	if err != nil {
		return nil, nil, fmt.Errorf("unable to set up datadog.yaml configuration: %s", err)
	}

	spconfig, err := spconfig.New(sysprobeConfigName)
	if err != nil {
		return nil, nil, fmt.Errorf("failed to load config: %w", err)
	}

	emconfig := emconfig.NewConfig(spconfig)

	secconfig, err := secconfig.NewConfig()
	if err != nil {
		return nil, nil, fmt.Errorf("failed to load config: %w", err)
	}

	secconfig.Probe.ERPCDentryResolutionEnabled = !opts.disableERPCDentryResolution
	secconfig.Probe.MapDentryResolutionEnabled = !opts.disableMapDentryResolution

	return emconfig, secconfig, nil
}

func newTestModule(t testing.TB, macroDefs []*rules.MacroDefinition, ruleDefs []*rules.RuleDefinition, opts testOpts) (*testModule, error) {
	var proFile *os.File
	if withProfile {
		var err error
		proFile, err = os.CreateTemp("/tmp", fmt.Sprintf("cpu-profile-%s", t.Name()))
		if err != nil {
			t.Fatal(err)
		}

		if err = os.Chmod(proFile.Name(), 0666); err != nil {
			t.Fatal(err)
		}

		t.Logf("Generating CPU profile in %s", proFile.Name())

		if err := pprof.StartCPUProfile(proFile); err != nil {
			t.Fatal(err)
		}
	}

	if err := initLogger(); err != nil {
		return nil, err
	}

	st, err := newSimpleTest(t, macroDefs, ruleDefs, opts.testDir)
	if err != nil {
		return nil, err
	}

	if _, err = setTestPolicy(st.root, macroDefs, ruleDefs, fmt.Sprintf(testPolicyID, 0)); err != nil {
		return nil, err
	}

	if opts.nbPoliciesToLoad > 1 {
		for i := 1; i < opts.nbPoliciesToLoad; i++ {

			// We need to modify slightly the ruleIDs to make them unique to the policy so no conflicts occur
			policyRuleDefs := ruleDefs
			for j, rd := range policyRuleDefs {
				rd.ID = fmt.Sprintf(rd.ID+"_%d", j)
				policyRuleDefs[j] = rd
			}
			if _, err = setTestPolicy(st.root, macroDefs, policyRuleDefs, fmt.Sprintf(testPolicyID, i)); err != nil {
				return nil, err
			}
		}
	}

	var cmdWrapper cmdWrapper
	if testEnvironment == DockerEnvironment {
		cmdWrapper = newStdCmdWrapper()
	} else {
		wrapper, err := newDockerCmdWrapper(st.Root(), st.Root(), "ubuntu")
		if err == nil {
			cmdWrapper = newMultiCmdWrapper(wrapper, newStdCmdWrapper())
		} else {
			// docker not present run only on host
			cmdWrapper = newStdCmdWrapper()
		}
	}

	if testMod != nil && opts.Equal(testMod.opts) {
		testMod.st = st
		testMod.cmdWrapper = cmdWrapper
		testMod.t = t
		if testMod.tracePipe, err = testMod.startTracing(); err != nil {
			return testMod, err
		}

		if opts.preStartCallback != nil {
			opts.preStartCallback(testMod)
		}

		if !opts.disableRuntimeSecurity {
			if err = testMod.reloadPolicies(); err != nil {
				return testMod, err
			}
		}

		if ruleDefs != nil && logStatusMetrics {
			t.Logf("%s entry stats: %s\n", t.Name(), GetStatusMetrics(testMod.probe))
		}
		return testMod, nil
	} else if testMod != nil {
		testMod.cleanup()
	}

	emconfig, secconfig, err := genTestConfigs(st.root, opts, st.root)
	if err != nil {
		return nil, err
	}

	t.Log("Instantiating a new security module")

	statsdClient := statsdclient.NewStatsdClient()

	testMod = &testModule{
		secconfig:     secconfig,
		opts:          opts,
		st:            st,
		t:             t,
		cmdWrapper:    cmdWrapper,
		statsdClient:  statsdClient,
		proFile:       proFile,
		eventHandlers: eventHandlers{},
	}

	emopts := eventmonitor.Opts{
		StatsdClient: statsdClient,
		ProbeOpts: probe.Opts{
			StatsdClient:              statsdClient,
			DontDiscardRuntime:        true,
			PathResolutionEnabled:     true,
			SyscallsMapMonitorEnabled: true,
			TTYFallbackEnabled:        true,
		},
	}
	if opts.tagsResolver != nil {
		emopts.ProbeOpts.TagsResolver = opts.tagsResolver
	} else {
		emopts.ProbeOpts.TagsResolver = NewFakeResolver()
	}
	testMod.eventMonitor, err = eventmonitor.NewEventMonitor(emconfig, secconfig, emopts)
	if err != nil {
		return nil, err
	}
	testMod.probe = testMod.eventMonitor.Probe

	var ruleSetloadedErr *multierror.Error
	if !opts.disableRuntimeSecurity {
		cws, err := module.NewCWSConsumer(testMod.eventMonitor, secconfig.RuntimeSecurity, module.Opts{EventSender: testMod})
		if err != nil {
			return nil, fmt.Errorf("failed to create module: %w", err)
		}
		testMod.cws = cws
		testMod.ruleEngine = cws.GetRuleEngine()

		testMod.eventMonitor.RegisterEventConsumer(cws)

		testMod.ruleEngine.SetRulesetLoadedCallback(func(es *rules.EvaluationSet, err *multierror.Error) {
			ruleSetloadedErr = err
			log.Infof("Adding test module as listener")
			for _, ruleSet := range es.RuleSets {
				ruleSet.AddListener(testMod)
			}
		})
	}

	// listen to probe event
	if err := testMod.probe.AddFullAccessEventHandler(testMod); err != nil {
		return nil, err
	}

	testMod.probe.AddNewNotifyDiscarderPushedCallback(testMod.NotifyDiscarderPushedCallback)

	if err := testMod.eventMonitor.Init(); err != nil {
		return nil, fmt.Errorf("failed to init module: %w", err)
	}

	kv, _ := kernel.NewKernelVersion()

	if os.Getenv("DD_TESTS_RUNTIME_COMPILED") == "1" && secconfig.Probe.RuntimeCompilationEnabled && !testMod.eventMonitor.Probe.IsRuntimeCompiled() && !kv.IsSuseKernel() {
		return nil, errors.New("failed to runtime compile module")
	}

	if opts.preStartCallback != nil {
		opts.preStartCallback(testMod)
	}

	if testMod.tracePipe, err = testMod.startTracing(); err != nil {
		return nil, err
	}

	if opts.snapshotRuleMatchHandler != nil {
		testMod.RegisterRuleEventHandler(func(e *model.Event, r *rules.Rule) {
			opts.snapshotRuleMatchHandler(testMod, e, r)
		})
		defer testMod.RegisterRuleEventHandler(nil)
	}
	if err := testMod.eventMonitor.Start(); err != nil {
		return nil, fmt.Errorf("failed to start module: %w", err)
	}

	if ruleSetloadedErr.ErrorOrNil() != nil {
		defer testMod.Close()
		return nil, ruleSetloadedErr.ErrorOrNil()
	}

	if logStatusMetrics {
		t.Logf("%s entry stats: %s\n", t.Name(), GetStatusMetrics(testMod.probe))
	}

	return testMod, nil
}

func (tm *testModule) HandleEvent(event *model.Event) {
	tm.eventHandlers.RLock()
	defer tm.eventHandlers.RUnlock()

	if tm.eventHandlers.onProbeEvent != nil {
		tm.eventHandlers.onProbeEvent(event)
	}
}

func (tm *testModule) HandleCustomEvent(rule *rules.Rule, event *events.CustomEvent) {}

func (tm *testModule) SendEvent(rule *rules.Rule, event events.Event, extTagsCb func() []string, service string) {
	tm.eventHandlers.RLock()
	defer tm.eventHandlers.RUnlock()

	switch ev := event.(type) {
	case *events.CustomEvent:
		if tm.eventHandlers.onCustomSendEvent != nil {
			tm.eventHandlers.onCustomSendEvent(rule, ev)
		}
	}
}

func (tm *testModule) Run(t *testing.T, name string, fnc func(t *testing.T, kind wrapperType, cmd func(bin string, args []string, envs []string) *exec.Cmd)) {
	tm.cmdWrapper.Run(t, name, fnc)
}

func (tm *testModule) reloadPolicies() error {
	log.Debugf("reload policies with testDir: %s", tm.Root())
	policiesDir := tm.Root()

	provider, err := rules.NewPoliciesDirProvider(policiesDir, false)
	if err != nil {
		return err
	}

	if err := tm.ruleEngine.LoadPolicies([]rules.PolicyProvider{provider}, true); err != nil {
		return fmt.Errorf("failed to reload test module: %w", err)
	}

	return nil
}

func (tm *testModule) Root() string {
	return tm.st.root
}

func (tm *testModule) RuleMatch(rule *rules.Rule, event eval.Event) bool {
	tm.eventHandlers.RLock()
	callback := tm.eventHandlers.onRuleMatch
	tm.eventHandlers.RUnlock()

	if callback != nil {
		callback(event.(*model.Event), rule)
	}

	return true
}

func (tm *testModule) EventDiscarderFound(rs *rules.RuleSet, event eval.Event, field eval.Field, eventType eval.EventType) {
}

func (tm *testModule) RegisterDiscarderPushedHandler(cb onDiscarderPushedHandler) {
	tm.eventHandlers.Lock()
	tm.eventHandlers.onDiscarderPushed = cb
	tm.eventHandlers.Unlock()
}

func (tm *testModule) NotifyDiscarderPushedCallback(eventType string, event *model.Event, field string) {
	tm.eventHandlers.RLock()
	callback := tm.eventHandlers.onDiscarderPushed
	tm.eventHandlers.RUnlock()

	if callback != nil {
		_ = callback(event, field, eventType)
	}
}

func (tm *testModule) GetEventDiscarder(tb testing.TB, action func() error, cb onDiscarderPushedHandler) error {
	tb.Helper()

	message := make(chan ActionMessage, 1)

	ctx, cancel := context.WithCancel(context.Background())
	defer cancel()

	tm.RegisterDiscarderPushedHandler(func(event eval.Event, field eval.Field, eventType eval.EventType) bool {
		tb.Helper()

		select {
		case <-ctx.Done():
			return true
		case msg := <-message:
			switch msg {
			case Skip:
				cancel()
			case Continue:
				if cb(event, field, eventType) {
					cancel()
				} else {
					message <- Continue
				}
			}
		}
		return true
	})

	defer func() {
		tm.RegisterDiscarderPushedHandler(nil)
	}()

	if err := action(); err != nil {
		message <- Skip
		return err
	}
	message <- Continue

	select {
	case <-time.After(getEventTimeout):
		return tm.NewTimeoutError()
	case <-ctx.Done():
		return nil
	}
}

//nolint:deadcode,unused
func (tm *testModule) marshalEvent(ev *model.Event) (string, error) {
	b, err := serializers.MarshalEvent(ev, tm.probe.GetResolvers())
	return string(b), err
}

//nolint:deadcode,unused
func (tm *testModule) debugEvent(ev *model.Event) string {
	b, err := tm.marshalEvent(ev)
	if err != nil {
		return err.Error()
	}
	return string(b)
}

// GetStatusMetrics returns a string representation of the perf buffer monitor metrics
func GetStatusMetrics(probe *sprobe.Probe) string {
	if probe == nil {
		return ""
	}
	monitor := probe.GetMonitor()
	if monitor == nil {
		return ""
	}
	eventStreamMonitor := monitor.GetEventStreamMonitor()
	if eventStreamMonitor == nil {
		return ""
	}

	status := map[string]interface{}{
		"kernel-lost": eventStreamMonitor.GetKernelLostCount("events", -1, model.MaxKernelEventType),
		"per-events":  map[string]interface{}{},
	}

	for i := model.UnknownEventType + 1; i < model.MaxKernelEventType; i++ {
		stats, kernelStats := eventStreamMonitor.GetEventStats(i, "events", -1)
		if stats.Count.Load() == 0 && kernelStats.Count.Load() == 0 && kernelStats.Lost.Load() == 0 {
			continue
		}
		status["per-events"].(map[string]interface{})[i.String()] = map[string]uint64{
			"user":        stats.Count.Load(),
			"kernel":      kernelStats.Count.Load(),
			"kernel-lost": kernelStats.Lost.Load(),
		}
	}
	data, _ := json.Marshal(status)

	var out bytes.Buffer
	_ = json.Indent(&out, data, "", "\t")

	return out.String()
}

// ErrTimeout is used to indicate that a test timed out
type ErrTimeout struct {
	msg string
}

func (et ErrTimeout) Error() string {
	return et.msg
}

// NewTimeoutError returns a new timeout error with the metrics collected during the test
func (tm *testModule) NewTimeoutError() ErrTimeout {
	var msg strings.Builder

	msg.WriteString("timeout, details: ")
	msg.WriteString(GetStatusMetrics(tm.probe))
	msg.WriteString(spew.Sdump(ddebpf.GetProbeStats()))

	events := tm.ruleEngine.StopEventCollector()
	if len(events) != 0 {
		msg.WriteString("\nevents evaluated:\n")

		for _, event := range events {
			msg.WriteString(fmt.Sprintf("%s (eval=%v) {\n", event.Type, event.EvalResult))
			for field, value := range event.Fields {
				msg.WriteString(fmt.Sprintf("\t%s=%v,\n", field, value))
			}
			msg.WriteString("}\n")
		}
	}

	return ErrTimeout{msg.String()}
}

// ActionMessage is used to send a message from an action function to its callback
type ActionMessage int

const (
	// Continue means that the callback should execute normally
	Continue ActionMessage = iota
	// Skip means that the callback should skip the test
	Skip
)

// ErrSkipTest is used to notify that a test should be skipped
type ErrSkipTest struct {
	msg string
}

func (err ErrSkipTest) Error() string {
	return err.msg
}

func (tm *testModule) WaitSignal(tb testing.TB, action func() error, cb onRuleHandler) {
	tb.Helper()

	if err := tm.GetSignal(tb, action, validateEvent(tb, cb, tm.probe)); err != nil {
		if _, ok := err.(ErrSkipTest); ok {
			tb.Skip(err)
		} else {
			tb.Fatal(err)
		}
	}
}

func (tm *testModule) GetSignal(tb testing.TB, action func() error, cb onRuleHandler) error {
	tb.Helper()

	ctx, cancel := context.WithCancel(context.Background())
	defer cancel()

	message := make(chan ActionMessage, 1)
	failNow := make(chan bool, 1)

	tm.RegisterRuleEventHandler(func(e *model.Event, r *rules.Rule) {
		tb.Helper()
		select {
		case <-ctx.Done():
			return
		case msg := <-message:
			switch msg {
			case Continue:
				cb(e, r)
				if tb.Skipped() || tb.Failed() {
					failNow <- true
				}
			case Skip:
			}
		}
		cancel()
	})

	defer func() {
		tm.RegisterRuleEventHandler(nil)
	}()

	if err := action(); err != nil {
		message <- Skip
		return err
	}
	message <- Continue

	select {
	case <-failNow:
		tb.FailNow()
		return nil
	case <-time.After(getEventTimeout):
		return tm.NewTimeoutError()
	case <-ctx.Done():
		return nil
	}
}

func (tm *testModule) RegisterRuleEventHandler(cb onRuleHandler) {
	tm.eventHandlers.Lock()
	tm.eventHandlers.onRuleMatch = cb
	tm.eventHandlers.Unlock()
}

func (tm *testModule) GetCustomEventSent(tb testing.TB, action func() error, cb func(rule *rules.Rule, event *events.CustomEvent) bool, timeout time.Duration, eventType model.EventType) error {
	tb.Helper()
	ctx, cancel := context.WithCancel(context.Background())
	defer cancel()

	message := make(chan ActionMessage, 1)

	tm.RegisterCustomSendEventHandler(func(rule *rules.Rule, event *events.CustomEvent) {
		if event.GetEventType() != eventType {
			return
		}

		select {
		case <-ctx.Done():
			return
		case msg := <-message:
			switch msg {
			case Continue:
				if cb(rule, event) {
					cancel()
				} else {
					message <- Continue
				}
			case Skip:
				cancel()
			}
		}
	})
	defer tm.RegisterCustomSendEventHandler(nil)

	if err := action(); err != nil {
		message <- Skip
		return err
	}
	message <- Continue

	select {
	case <-time.After(timeout):
		return tm.NewTimeoutError()
	case <-ctx.Done():
		return nil
	}
}

func (tm *testModule) RegisterProbeEventHandler(cb onProbeEventHandler) {
	tm.eventHandlers.Lock()
	tm.eventHandlers.onProbeEvent = cb
	tm.eventHandlers.Unlock()
}

func (tm *testModule) RegisterCustomSendEventHandler(cb onCustomSendEventHandler) {
	tm.eventHandlers.Lock()
	tm.eventHandlers.onCustomSendEvent = cb
	tm.eventHandlers.Unlock()
}

func (tm *testModule) GetProbeEvent(action func() error, cb func(event *model.Event) bool, timeout time.Duration, eventTypes ...model.EventType) error {
	ctx, cancel := context.WithCancel(context.Background())
	defer cancel()

	message := make(chan ActionMessage, 1)

	tm.RegisterProbeEventHandler(func(event *model.Event) {
		if len(eventTypes) > 0 {
			match := false
			for _, eventType := range eventTypes {
				if event.GetEventType() == eventType {
					match = true
					break
				}
			}
			if !match {
				return
			}
		}

		select {
		case <-ctx.Done():
			return
		case msg := <-message:
			switch msg {
			case Continue:
				if cb(event) {
					cancel()
				} else {
					message <- Continue
				}
			case Skip:
				cancel()
			}
		}
	})
	defer tm.RegisterProbeEventHandler(nil)

	if action == nil {
		message <- Continue
	} else {
		if err := action(); err != nil {
			message <- Skip
			return err
		}
		message <- Continue
	}

	select {
	case <-time.After(timeout):
		return tm.NewTimeoutError()
	case <-ctx.Done():
		return nil
	}
}

func (tm *testModule) Path(filename ...string) (string, unsafe.Pointer, error) {
	return tm.st.Path(filename...)
}

func (tm *testModule) CreateWithOptions(filename string, user, group, mode int) (string, unsafe.Pointer, error) {
	testFile, testFilePtr, err := tm.st.Path(filename)
	if err != nil {
		return testFile, testFilePtr, err
	}

	// Create file
	f, err := os.OpenFile(testFile, os.O_CREATE, os.FileMode(mode))
	if err != nil {
		return "", nil, err
	}
	f.Close()

	// Chown the file
	err = os.Chown(testFile, user, group)
	return testFile, testFilePtr, err
}

func (tm *testModule) Create(filename string) (string, unsafe.Pointer, error) {
	testFile, testPtr, err := tm.st.Path(filename)
	if err != nil {
		return "", nil, err
	}

	f, err := os.Create(testFile)
	if err != nil {
		return "", nil, err
	}

	if err := f.Close(); err != nil {
		return "", nil, err
	}

	return testFile, testPtr, err
}

//nolint:unused
type tracePipeLogger struct {
	*TracePipe
	stop       chan struct{}
	executable string
	tb         testing.TB
}

//nolint:unused
func (l *tracePipeLogger) handleEvent(event *TraceEvent) {
	// for some reason, the event task is resolved to "<...>"
	// so we check that event.PID is the ID of a task of the running process
	taskPath := utilkernel.HostProc(strconv.Itoa(int(utils.Getpid())), "task", event.PID)
	_, err := os.Stat(taskPath)

	if event.Task == l.executable || (event.Task == "<...>" && err == nil) {
		l.tb.Log(strings.TrimSuffix(event.Raw, "\n"))
	}
}

//nolint:unused
func (l *tracePipeLogger) Start() {
	channelEvents, channelErrors := l.Channel()

	go func() {
		for {
			select {
			case <-l.stop:
				for len(channelEvents) > 0 {
					l.handleEvent(<-channelEvents)
				}
				return
			case event := <-channelEvents:
				l.handleEvent(event)
			case err := <-channelErrors:
				log.Error(err)
			}
		}
	}()
}

//nolint:unused
func (l *tracePipeLogger) Stop() {
	time.Sleep(time.Millisecond * 200)

	l.stop <- struct{}{}
	l.Close()
}

//nolint:unused
func (tm *testModule) startTracing() (*tracePipeLogger, error) {
	tracePipe, err := NewTracePipe()
	if err != nil {
		return nil, err
	}

	executable, err := os.Executable()
	if err != nil {
		return nil, err
	}

	logger := &tracePipeLogger{
		TracePipe:  tracePipe,
		stop:       make(chan struct{}),
		executable: filepath.Base(executable),
		tb:         tm.t,
	}
	logger.Start()

	time.Sleep(time.Millisecond * 200)

	return logger, nil
}

func (tm *testModule) cleanup() {
	tm.eventMonitor.Close()
}

func (tm *testModule) validateAbnormalPaths() {
	assert.Zero(tm.t, tm.statsdClient.Get("datadog.runtime_security.rules.rate_limiter.allow:rule_id:abnormal_path"), "abnormal error detected")
}

func (tm *testModule) validateSyscallsInFlight() {
	inflight := tm.statsdClient.GetByPrefix("datadog.runtime_security.syscalls_map.event_inflight:event_type:")
	for key, value := range inflight {
		assert.Greater(tm.t, int64(1024), value, "event type: %s leaked: %d", key, value)
	}
}

func (tm *testModule) Close() {
	if !tm.opts.disableRuntimeSecurity {
		tm.eventMonitor.SendStats()
	}

	if !tm.opts.disableAbnormalPathCheck {
		tm.validateAbnormalPaths()
	}

	// make sure we don't leak syscalls
	tm.validateSyscallsInFlight()

	if tm.tracePipe != nil {
		tm.tracePipe.Stop()
		tm.tracePipe = nil
	}

	tm.statsdClient.Flush()

	if logStatusMetrics {
		tm.t.Logf("%s exit stats: %s\n", tm.t.Name(), GetStatusMetrics(tm.probe))
	}

	if withProfile {
		pprof.StopCPUProfile()
	}
}

var logInitilialized bool

func initLogger() error {
	logLevel, found := seelog.LogLevelFromString(logLevelStr)
	if !found {
		return fmt.Errorf("invalid log level '%s'", logLevel)
	}

	if !logInitilialized {
		if _, err := swapLogLevel(logLevel); err != nil {
			return err
		}

		logInitilialized = true
	}
	return nil
}

func swapLogLevel(logLevel seelog.LogLevel) (seelog.LogLevel, error) {
	if logger == nil {
		logFormat := "[%Date(2006-01-02 15:04:05.000)] [%LEVEL] %Func:%Line %Msg\n"

		var err error

		logger, err = seelog.LoggerFromWriterWithMinLevelAndFormat(os.Stdout, logLevel, logFormat)
		if err != nil {
			return 0, err
		}
	}
	log.SetupLogger(logger, logLevel.String())

	prevLevel, _ := seelog.LogLevelFromString(logLevelStr)
	logLevelStr = logLevel.String()
	return prevLevel, nil
}

type simpleTest struct {
	root string
}

func (t *simpleTest) Root() string {
	return t.root
}

func (t *simpleTest) ProcessName() string {
	executable, _ := os.Executable()
	return path.Base(executable)
}

func (t *simpleTest) Path(filename ...string) (string, unsafe.Pointer, error) {
	components := []string{t.root}
	components = append(components, filename...)
	path := path.Join(components...)
	filenamePtr, err := syscall.BytePtrFromString(path)
	if err != nil {
		return "", nil, err
	}
	return path, unsafe.Pointer(filenamePtr), nil
}

func (t *simpleTest) load(macros []*rules.MacroDefinition, rules []*rules.RuleDefinition) (err error) {
	executeExpressionTemplate := func(expression string) (string, error) {
		buffer := new(bytes.Buffer)
		tmpl, err := template.New("").Parse(expression)
		if err != nil {
			return "", err
		}

		if err := tmpl.Execute(buffer, t); err != nil {
			return "", err
		}

		return buffer.String(), nil
	}

	for _, rule := range rules {
		if rule.Expression, err = executeExpressionTemplate(rule.Expression); err != nil {
			return err
		}
	}

	for _, macro := range macros {
		if macro.Expression, err = executeExpressionTemplate(macro.Expression); err != nil {
			return err
		}
	}

	return nil
}

func newSimpleTest(tb testing.TB, macros []*rules.MacroDefinition, rules []*rules.RuleDefinition, testDir string) (*simpleTest, error) {
	t := &simpleTest{
		root: testDir,
	}

	if testDir == "" {
		t.root = tb.TempDir()

		targetFileMode := fs.FileMode(0o711)

		// chmod the root and its parent since TempDir returns a 2-layers directory `/tmp/TestNameXXXX/NNN/`
		if err := os.Chmod(t.root, targetFileMode); err != nil {
			return nil, err
		}
		if err := os.Chmod(filepath.Dir(t.root), targetFileMode); err != nil {
			return nil, err
		}
	}

	if err := t.load(macros, rules); err != nil {
		return nil, err
	}

	return t, nil
}

// systemUmask caches the system umask between tests
var systemUmask int //nolint:unused

//nolint:deadcode,unused
func applyUmask(fileMode int) int {
	if systemUmask == 0 {
		// Get the system umask to compute the right access mode
		systemUmask = unix.Umask(0)
		// the previous line overrides the system umask, change it back
		_ = unix.Umask(systemUmask)
	}
	return fileMode &^ systemUmask
}

//nolint:deadcode,unused
func ifSyscallSupported(syscall string, test func(t *testing.T, syscallNB uintptr)) func(t *testing.T) {
	return func(t *testing.T) {
		t.Helper()

		syscallNB, found := supportedSyscalls[syscall]
		if !found {
			t.Skipf("%s is not supported", syscall)
		}

		test(t, syscallNB)
	}
}

// waitForProbeEvent returns the first open event with the provided filename.
// WARNING: this function may yield a "fatal error: concurrent map writes" error if the ruleset of testModule does not
// contain a rule on "open.file.path"
//
//nolint:deadcode,unused
func waitForProbeEvent(test *testModule, action func() error, key string, value interface{}, eventType model.EventType) error {
	return test.GetProbeEvent(action, func(event *model.Event) bool {
		if v, _ := event.GetFieldValue(key); v == value {
			return true
		}
		return false
	}, getEventTimeout, eventType)
}

//nolint:deadcode,unused
func waitForOpenProbeEvent(test *testModule, action func() error, filename string) error {
	return waitForProbeEvent(test, action, "open.file.path", filename, model.FileOpenEventType)
}

// TestMain is the entry points for functional tests
func TestMain(m *testing.M) {
	flag.Parse()
	retCode := m.Run()
	if testMod != nil {
		testMod.cleanup()
	}
	os.Exit(retCode)
}

func init() {
	flag.StringVar(&testEnvironment, "env", HostEnvironment, "environment used to run the test suite: ex: host, docker")
	flag.StringVar(&logLevelStr, "loglevel", seelog.WarnStr, "log level")
	flag.Var(&logPatterns, "logpattern", "List of log pattern")
	flag.Var(&logTags, "logtag", "List of log tag")
	flag.BoolVar(&logStatusMetrics, "status-metrics", false, "display status metrics")
	flag.BoolVar(&withProfile, "with-profile", false, "enable profile per test")

	rand.Seed(time.Now().UnixNano())

	testSuitePid = utils.Getpid()
}

//nolint:deadcode,unused
func checkKernelCompatibility(tb testing.TB, why string, skipCheck func(kv *kernel.Version) bool) {
	tb.Helper()
	kv, err := kernel.NewKernelVersion()
	if err != nil {
		tb.Errorf("failed to get kernel version: %s", err)
		return
	}

	if skipCheck(kv) {
		tb.Skipf("kernel version not supported: %s", why)
	}
}

func (tm *testModule) StartActivityDumpComm(comm string, outputDir string, formats []string) ([]string, error) {
	managers := tm.probe.GetProfileManagers()
	if managers == nil {
		return nil, errors.New("No monitor")
	}
	p := &api.ActivityDumpParams{
		Comm:              comm,
		Timeout:           "1m",
		DifferentiateArgs: true,
		Storage: &api.StorageRequestParams{
			LocalStorageDirectory:    outputDir,
			LocalStorageFormats:      formats,
			LocalStorageCompression:  false,
			RemoteStorageFormats:     []string{},
			RemoteStorageCompression: false,
		},
	}
	mess, err := managers.DumpActivity(p)
	if err != nil || mess == nil || len(mess.Storage) < 1 {
		return nil, fmt.Errorf("failed to start activity dump: err:%v message:%v len:%v", err, mess, len(mess.Storage))
	}

	var files []string
	for _, s := range mess.Storage {
		files = append(files, s.File)
	}
	return files, nil
}

func (tm *testModule) StopActivityDump(name, containerID, comm string) error {
	managers := tm.probe.GetProfileManagers()
	if managers == nil {
		return errors.New("No monitor")
	}
	p := &api.ActivityDumpStopParams{
		Name:        name,
		ContainerID: containerID,
		Comm:        comm,
	}
	_, err := managers.StopActivityDump(p)
	if err != nil {
		return err
	}
	return nil
}

type activityDumpIdentifier struct {
	Name        string
	ContainerID string
	Timeout     string
	OutputFiles []string
}

func (tm *testModule) ListActivityDumps() ([]*activityDumpIdentifier, error) {
	managers := tm.probe.GetProfileManagers()
	if managers == nil {
		return nil, errors.New("No monitor")
	}
	p := &api.ActivityDumpListParams{}
	mess, err := managers.ListActivityDumps(p)
	if err != nil || mess == nil {
		return nil, err
	}

	var dumps []*activityDumpIdentifier
	for _, dump := range mess.Dumps {
		var files []string
		for _, storage := range dump.Storage {
			if storage.Type == "local_storage" {
				files = append(files, storage.File)
			}
		}
		if len(files) == 0 {
			continue // do not add activity dumps without any local storage files
		}

		dumps = append(dumps, &activityDumpIdentifier{
			Name:        dump.Metadata.Name,
			ContainerID: dump.Metadata.ContainerID,
			Timeout:     dump.Metadata.Timeout,
			OutputFiles: files,
		})
	}
	return dumps, nil
}

func (tm *testModule) DecodeActivityDump(path string) (*dump.ActivityDump, error) {
	managers := tm.probe.GetProfileManagers()
	if managers == nil {
		return nil, errors.New("No monitor")
	}

	adm := managers.GetActivityDumpManager()
	if adm == nil {
		return nil, errors.New("No activity dump manager")
	}

	ad := dump.NewActivityDump(adm)
	if ad == nil {
		return nil, errors.New("Creation of new activity dump fails")
	}

	if err := ad.Decode(path); err != nil {
		return nil, err
	}

	return ad, nil
}

func DecodeSecurityProfile(path string) (*profile.SecurityProfile, error) {
	protoProfile, err := profile.LoadProfileFromFile(path)
	if err != nil {
		return nil, err
	} else if protoProfile == nil {
		return nil, errors.New("Profile parsing error")
	}

	newProfile := profile.NewSecurityProfile(cgroupModel.WorkloadSelector{},
		[]model.EventType{
			model.ExecEventType,
			model.DNSEventType,
		})
	if newProfile == nil {
		return nil, errors.New("Profile creation")
	}
	profile.ProtoToSecurityProfile(newProfile, nil, protoProfile)
	return newProfile, nil
}

func (tm *testModule) StartADocker() (*dockerCmdWrapper, error) {
	// we use alpine to use nslookup on some tests, and validate all busybox specificities
	docker, err := newDockerCmdWrapper(tm.st.Root(), tm.st.Root(), "alpine")
	if err != nil {
		return nil, err
	}

	_, err = docker.start()
	if err != nil {
		return nil, err
	}

	return docker, nil
}

func (tm *testModule) StartADockerGetDump() (*dockerCmdWrapper, *activityDumpIdentifier, error) {
	dockerInstance, err := tm.StartADocker()
	if err != nil {
		return nil, nil, err
	}
	time.Sleep(1 * time.Second) // a quick sleep to let events to be added to the dump
	dumps, err := tm.ListActivityDumps()
	if err != nil {
		_, _ = dockerInstance.stop()
		return nil, nil, err
	}
	dump := findLearningContainerID(dumps, dockerInstance.containerID)
	if dump == nil {
		_, _ = dockerInstance.stop()
		return nil, nil, errors.New("ContainerID not found on activity dump list")
	}
	return dockerInstance, dump, nil
}

//nolint:deadcode,unused
func findLearningContainerID(dumps []*activityDumpIdentifier, containerID string) *activityDumpIdentifier {
	for _, dump := range dumps {
		if dump.ContainerID == containerID {
			return dump
		}
	}
	return nil
}

//nolint:deadcode,unused
func findLearningContainerName(dumps []*activityDumpIdentifier, name string) *activityDumpIdentifier {
	for _, dump := range dumps {
		if dump.Name == name {
			return dump
		}
	}
	return nil
}

//nolint:deadcode,unused
func (tm *testModule) isDumpRunning(id *activityDumpIdentifier) bool {
	dumps, err := tm.ListActivityDumps()
	if err != nil {
		return false
	}
	dump := findLearningContainerName(dumps, id.Name)
	if dump == nil {
		return false
	}
	return true
}

//nolint:deadcode,unused
func (tm *testModule) findCgroupDump(id *activityDumpIdentifier) *activityDumpIdentifier {
	dumps, err := tm.ListActivityDumps()
	if err != nil {
		return nil
	}
	dump := findLearningContainerID(dumps, id.ContainerID)
	if dump == nil {
		return nil
	}
	return dump
}

//nolint:deadcode,unused
func (tm *testModule) addAllEventTypesOnDump(dockerInstance *dockerCmdWrapper, id *activityDumpIdentifier, syscallTester string) {
	// open
	cmd := dockerInstance.Command("touch", []string{filepath.Join(tm.Root(), "open")}, []string{})
	_, _ = cmd.CombinedOutput()

	// dns
	cmd = dockerInstance.Command("nslookup", []string{"foo.bar"}, []string{})
	_, _ = cmd.CombinedOutput()

	// bind
	cmd = dockerInstance.Command(syscallTester, []string{"bind", "AF_INET", "any", "tcp"}, []string{})
	_, _ = cmd.CombinedOutput()

	// syscalls should be added with previous events
}

//nolint:deadcode,unused
func (tm *testModule) triggerLoadControllerReducer(dockerInstance *dockerCmdWrapper, id *activityDumpIdentifier) {
	managers := tm.probe.GetProfileManagers()
	if managers == nil {
		return
	}
	adm := managers.GetActivityDumpManager()
	if adm == nil {
		return
	}
	adm.FakeDumpOverweight(id.Name)

	// wait until the dump learning has stopped
	for tm.isDumpRunning(id) {
		time.Sleep(time.Second * 1)
	}
}

//nolint:deadcode,unused
func (tm *testModule) dockerCreateFiles(dockerInstance *dockerCmdWrapper, syscallTester string, directory string, numberOfFiles int) error {
	var files []string
	for i := 0; i < numberOfFiles; i++ {
		files = append(files, filepath.Join(directory, "ad-test-create-"+fmt.Sprintf("%d", i)))
	}
	args := []string{"sleep", "2", ";", "open"}
	args = append(args, files...)
	cmd := dockerInstance.Command(syscallTester, args, []string{})
	_, err := cmd.CombinedOutput()
	if err != nil {
		return err
	}
	return nil
}

//nolint:deadcode,unused
func (tm *testModule) findNextPartialDump(dockerInstance *dockerCmdWrapper, id *activityDumpIdentifier) (*activityDumpIdentifier, error) {
	for i := 0; i < 10; i++ { // retry during 5sec
		dump := tm.findCgroupDump(id)
		if dump != nil {
			return dump, nil
		}
		cmd := dockerInstance.Command("echo", []string{"trying to trigger the dump"}, []string{})
		_, err := cmd.CombinedOutput()
		if err != nil {
			return nil, err
		}
		time.Sleep(time.Second * 1)
	}
	return nil, errors.New("Unable to find the next partial dump")
}

//nolint:deadcode,unused
func searchForOpen(ad *dump.ActivityDump) bool {
	for _, node := range ad.ActivityTree.ProcessNodes {
		if len(node.Files) > 0 {
			return true
		}
	}
	return false
}

//nolint:deadcode,unused
func searchForDns(ad *dump.ActivityDump) bool {
	for _, node := range ad.ActivityTree.ProcessNodes {
		if len(node.DNSNames) > 0 {
			return true
		}
	}
	return false
}

//nolint:deadcode,unused
func searchForBind(ad *dump.ActivityDump) bool {
	for _, node := range ad.ActivityTree.ProcessNodes {
		if len(node.Sockets) > 0 {
			return true
		}
	}
	return false
}

//nolint:deadcode,unused
func searchForSyscalls(ad *dump.ActivityDump) bool {
	for _, node := range ad.ActivityTree.ProcessNodes {
		if len(node.Syscalls) > 0 {
			return true
		}
	}
	return false
}

//nolint:deadcode,unused
func (tm *testModule) getADFromDumpId(id *activityDumpIdentifier) (*dump.ActivityDump, error) {
	var fileProtobuf string
	// decode the dump
	for _, file := range id.OutputFiles {
		if filepath.Ext(file) == ".protobuf" {
			fileProtobuf = file
			break
		}
	}
	if len(fileProtobuf) < 1 {
		return nil, errors.New("protobuf output file not found")
	}
	ad, err := tm.DecodeActivityDump(fileProtobuf)
	if err != nil {
		return nil, err
	}
	return ad, nil
}

//nolint:deadcode,unused
func (tm *testModule) findNumberOfExistingDirectoryFiles(id *activityDumpIdentifier, testDir string) (int, error) {
	ad, err := tm.getADFromDumpId(id)
	if err != nil {
		return 0, err
	}

	var total int
	tempPathParts := strings.Split(testDir, "/")
	lastDir := filepath.Base(testDir)

firstLoop:
	for _, node := range ad.ActivityTree.ProcessNodes {
		current := node.Files
		for _, part := range tempPathParts {
			if part == "" {
				continue
			}
			next, found := current[part]
			if !found {
				continue firstLoop
			}
			current = next.Children
			if part == lastDir {
				total += len(current)
				continue firstLoop
			}
		}
	}
	return total, nil
}

//nolint:deadcode,unused
func (tm *testModule) extractAllDumpEventTypes(id *activityDumpIdentifier) ([]string, error) {
	var res []string

	ad, err := tm.getADFromDumpId(id)
	if err != nil {
		return res, err
	}

	if searchForBind(ad) {
		res = append(res, "bind")
	}
	if searchForDns(ad) {
		res = append(res, "dns")
	}
	if searchForSyscalls(ad) {
		res = append(res, "syscalls")
	}
	if searchForOpen(ad) {
		res = append(res, "open")
	}
	return res, nil
}

func (tm *testModule) StopAllActivityDumps() error {
	dumps, err := tm.ListActivityDumps()
	if err != nil {
		return err
	}
	if len(dumps) == 0 {
		return nil
	}
	for _, dump := range dumps {
		_ = tm.StopActivityDump(dump.Name, "", "")
	}
	dumps, err = tm.ListActivityDumps()
	if err != nil {
		return err
	}
	if len(dumps) != 0 {
		return errors.New("Didn't manage to stop all activity dumps")
	}
	return nil
}

func IsDedicatedNode(env string) bool {
	_, present := os.LookupEnv(env)
	return present
}

// for test purpose only
type ProcessNodeAndParent struct {
	Node   *activity_tree.ProcessNode
	Parent *ProcessNodeAndParent
}

// for test purpose only
func NewProcessNodeAndParent(node *activity_tree.ProcessNode, parent *ProcessNodeAndParent) *ProcessNodeAndParent {
	return &ProcessNodeAndParent{
		Node:   node,
		Parent: parent,
	}
}

// for test purpose only
func WalkActivityTree(at *activity_tree.ActivityTree, walkFunc func(node *ProcessNodeAndParent) bool) []*activity_tree.ProcessNode {
	var result []*activity_tree.ProcessNode
	if len(at.ProcessNodes) == 0 {
		return result
	}
	var nodes []*ProcessNodeAndParent
	var node *ProcessNodeAndParent
	for _, n := range at.ProcessNodes {
		nodes = append(nodes, NewProcessNodeAndParent(n, nil))
	}
	node = nodes[0]
	nodes = nodes[1:]

	for node != nil {
		if walkFunc(node) {
			result = append(result, node.Node)
		}

		for _, child := range node.Node.Children {
			nodes = append(nodes, NewProcessNodeAndParent(child, node))
		}
		if len(nodes) > 0 {
			node = nodes[0]
			nodes = nodes[1:]
		} else {
			node = nil
		}
	}
	return result
}

func (tm *testModule) GetADSelector(dumpID *activityDumpIdentifier) (*cgroupModel.WorkloadSelector, error) {
	ad, err := tm.getADFromDumpId(dumpID)
	if err != nil {
		return nil, err
	}

	selector, err := cgroupModel.NewWorkloadSelector(utils.GetTagValue("image_name", ad.Tags), utils.GetTagValue("image_tag", ad.Tags))
	return &selector, err
}

func (tm *testModule) SetProfileStatus(selector *cgroupModel.WorkloadSelector, newStatus model.Status) error {
	managers := tm.probe.GetProfileManagers()
	if managers == nil {
		return errors.New("No monitor")
	}

	spm := managers.GetSecurityProfileManager()
	if spm == nil {
		return errors.New("No security profile manager")
	}

	profile := spm.GetProfile(*selector)
	if profile == nil || profile.Status == 0 {
		return errors.New("No profile found for given selector")
	}

	profile.Lock()
	profile.Status = newStatus
	profile.Unlock()
	return nil
}<|MERGE_RESOLUTION|>--- conflicted
+++ resolved
@@ -258,11 +258,8 @@
 	enableSBOM                          bool
 	preStartCallback                    func(test *testModule)
 	tagsResolver                        tags.Resolver
-<<<<<<< HEAD
 	nbPoliciesToLoad                    int
-=======
 	snapshotRuleMatchHandler            func(*testModule, *model.Event, *rules.Rule)
->>>>>>> 46585578
 }
 
 func (s *stringSlice) String() string {

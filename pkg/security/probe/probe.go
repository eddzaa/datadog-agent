// Unless explicitly stated otherwise all files in this repository are licensed
// under the Apache License Version 2.0.
// This product includes software developed at Datadog (https://www.datadoghq.com/).
// Copyright 2016-present Datadog, Inc.

//go:build linux
// +build linux

package probe

import (
	"context"
	"fmt"
	"os"
	"path/filepath"
	"runtime"
	"strings"
	"sync"
	"sync/atomic"
	"time"
	"unsafe"

	"github.com/DataDog/datadog-go/v5/statsd"
	manager "github.com/DataDog/ebpf-manager"
	lib "github.com/cilium/ebpf"
	"github.com/hashicorp/go-multierror"
	"github.com/moby/sys/mountinfo"
	"github.com/pkg/errors"

	aconfig "github.com/DataDog/datadog-agent/pkg/config"
	pconfig "github.com/DataDog/datadog-agent/pkg/process/config"
	"github.com/DataDog/datadog-agent/pkg/process/util"
	"github.com/DataDog/datadog-agent/pkg/security/config"
	"github.com/DataDog/datadog-agent/pkg/security/ebpf"
	kernel "github.com/DataDog/datadog-agent/pkg/security/ebpf/kernel"
	"github.com/DataDog/datadog-agent/pkg/security/ebpf/probes"
	seclog "github.com/DataDog/datadog-agent/pkg/security/log"
	"github.com/DataDog/datadog-agent/pkg/security/metrics"
	"github.com/DataDog/datadog-agent/pkg/security/probe/constantfetch"
	"github.com/DataDog/datadog-agent/pkg/security/secl/compiler/eval"
	"github.com/DataDog/datadog-agent/pkg/security/secl/model"
	"github.com/DataDog/datadog-agent/pkg/security/secl/rules"
	"github.com/DataDog/datadog-agent/pkg/security/utils"
	utilkernel "github.com/DataDog/datadog-agent/pkg/util/kernel"
	"github.com/DataDog/datadog-agent/pkg/util/log"
)

// EventHandler represents an handler for the events sent by the probe
type EventHandler interface {
	HandleEvent(event *Event)
	HandleCustomEvent(rule *rules.Rule, event *CustomEvent)
}

// Probe represents the runtime security eBPF probe in charge of
// setting up the required kProbes and decoding events sent from the kernel
type Probe struct {
	// Constants and configuration
	manager        *manager.Manager
	managerOptions manager.Options
	config         *config.Config
	statsdClient   statsd.ClientInterface
	startTime      time.Time
	kernelVersion  *kernel.Version
	_              uint32 // padding for goarch=386
	ctx            context.Context
	cancelFnc      context.CancelFunc
	wg             sync.WaitGroup
	// Events section
	handler   EventHandler
	monitor   *Monitor
	resolvers *Resolvers
	event     *Event
	perfMap   *manager.PerfMap
	reOrderer *ReOrderer
	scrubber  *pconfig.DataScrubber

	// Approvers / discarders section
	erpc               *ERPC
	pidDiscarders      *pidDiscarders
	inodeDiscarders    *inodeDiscarders
	flushingDiscarders int64
	approvers          map[eval.EventType]activeApprovers

	constantOffsets map[string]uint64

	tcProgramsLock sync.RWMutex
	tcPrograms     map[NetDeviceKey]*manager.Probe
}

// GetResolvers returns the resolvers of Probe
func (p *Probe) GetResolvers() *Resolvers {
	return p.resolvers
}

// Map returns a map by its name
func (p *Probe) Map(name string) (*lib.Map, error) {
	if p.manager == nil {
		return nil, fmt.Errorf("failed to get map '%s', manager is null", name)
	}
	m, ok, err := p.manager.GetMap(name)
	if err != nil {
		return nil, err
	} else if !ok {
		return nil, fmt.Errorf("failed to get map '%s'", name)
	}
	return m, nil
}

func (p *Probe) detectKernelVersion() error {
	kernelVersion, err := kernel.NewKernelVersion()
	if err != nil {
		return errors.Wrap(err, "unable to detect the kernel version")
	}
	p.kernelVersion = kernelVersion
	return nil
}

// GetKernelVersion computes and returns the running kernel version
func (p *Probe) GetKernelVersion() (*kernel.Version, error) {
	if err := p.detectKernelVersion(); err != nil {
		return nil, err
	}
	return p.kernelVersion, nil
}

func (p *Probe) sanityChecks() error {
	// make sure debugfs is mounted
	if mounted, err := utilkernel.IsDebugFSMounted(); !mounted {
		return err
	}

	if utilkernel.GetLockdownMode() == utilkernel.Confidentiality {
		return errors.New("eBPF not supported in lockdown `confidentiality` mode")
	}

	isWriteUserNotSupported := p.kernelVersion.Code >= kernel.Kernel5_13 && utilkernel.GetLockdownMode() == utilkernel.Integrity

	if p.config.ERPCDentryResolutionEnabled && isWriteUserNotSupported {
		log.Warn("eRPC path resolution is not supported in lockdown `integrity` mode")
		p.config.ERPCDentryResolutionEnabled = false
	}

	if p.config.NetworkEnabled && p.kernelVersion.IsRH7Kernel() {
		log.Warn("The network feature of CWS isn't supported on Centos7, setting runtime_security_config.network.enabled to false")
		p.config.NetworkEnabled = false
	}

	return nil
}

// VerifyOSVersion returns an error if the current kernel version is not supported
func (p *Probe) VerifyOSVersion() error {
	if !p.kernelVersion.IsRH7Kernel() && !p.kernelVersion.IsRH8Kernel() && p.kernelVersion.Code < kernel.Kernel4_15 {
		return errors.Errorf("the following kernel is not supported: %s", p.kernelVersion)
	}
	return nil
}

// VerifyEnvironment returns an error if the current environment seems to be misconfigured
func (p *Probe) VerifyEnvironment() *multierror.Error {
	var err *multierror.Error
	if aconfig.IsContainerized() {
		if mounted, _ := mountinfo.Mounted("/etc/passwd"); !mounted {
			err = multierror.Append(err, errors.New("/etc/passwd doesn't seem to be a mountpoint"))
		}

		if mounted, _ := mountinfo.Mounted("/etc/group"); !mounted {
			err = multierror.Append(err, errors.New("/etc/group doesn't seem to be a mountpoint"))
		}

		if mounted, _ := mountinfo.Mounted(util.HostProc()); !mounted {
			err = multierror.Append(err, errors.New("/etc/group doesn't seem to be a mountpoint"))
		}

		if mounted, _ := mountinfo.Mounted(p.kernelVersion.OsReleasePath); !mounted {
			err = multierror.Append(err, fmt.Errorf("%s doesn't seem to be a mountpoint", p.kernelVersion.OsReleasePath))
		}

		securityFSPath := filepath.Join(util.GetSysRoot(), "kernel/security")
		if mounted, _ := mountinfo.Mounted(securityFSPath); !mounted {
			err = multierror.Append(err, fmt.Errorf("%s doesn't seem to be a mountpoint", securityFSPath))
		}

		capsEffective, _, capErr := utils.CapEffCapEprm(utils.Getpid())
		if capErr != nil {
			err = multierror.Append(capErr, errors.New("failed to get process capabilities"))
		} else {
			requiredCaps := []string{
				"CAP_SYS_ADMIN",
				"CAP_SYS_RESOURCE",
				"CAP_SYS_PTRACE",
				"CAP_NET_ADMIN",
				"CAP_NET_BROADCAST",
				"CAP_NET_RAW",
				"CAP_IPC_LOCK",
				"CAP_CHOWN",
			}

			for _, requiredCap := range requiredCaps {
				capConst := model.KernelCapabilityConstants[requiredCap]
				if capsEffective&capConst == 0 {
					err = multierror.Append(err, fmt.Errorf("%s capability is missing", requiredCap))
				}
			}
		}
	}

	return err
}

func isSyscallWrapperRequired() (bool, error) {
	openSyscall, err := manager.GetSyscallFnName("open")
	if err != nil {
		return false, err
	}

	return !strings.HasPrefix(openSyscall, "SyS_") && !strings.HasPrefix(openSyscall, "sys_"), nil
}

// Init initializes the probe
func (p *Probe) Init() error {
	p.startTime = time.Now()

	useSyscallWrapper, err := isSyscallWrapperRequired()
	if err != nil {
		return err
	}

	loader := ebpf.NewLoader(p.config, useSyscallWrapper)
	defer loader.Close()

	bytecodeReader, err := loader.Load()
	if err != nil {
		return err
	}

	var ok bool
	if p.perfMap, ok = p.manager.GetPerfMap("events"); !ok {
		return errors.New("couldn't find events perf map")
	}

	p.perfMap.PerfMapOptions = manager.PerfMapOptions{
		DataHandler: p.reOrderer.HandleEvent,
		LostHandler: p.handleLostEvents,
	}

	if os.Getenv("RUNTIME_SECURITY_TESTSUITE") != "true" {
		p.managerOptions.ConstantEditors = append(p.managerOptions.ConstantEditors, manager.ConstantEditor{
			Name:  "runtime_discarded",
			Value: uint64(1),
		})
	}

	if selectors, exists := probes.SelectorsPerEventType["*"]; exists {
		p.managerOptions.ActivatedProbes = append(p.managerOptions.ActivatedProbes, selectors...)
	}

	if err := p.manager.InitWithOptions(bytecodeReader, p.managerOptions); err != nil {
		return errors.Wrap(err, "failed to init manager")
	}

	pidDiscardersMap, err := p.Map("pid_discarders")
	if err != nil {
		return err
	}
	p.pidDiscarders = newPidDiscarders(pidDiscardersMap, p.erpc)

	inodeDiscardersMap, err := p.Map("inode_discarders")
	if err != nil {
		return err
	}

	discarderRevisionsMap, err := p.Map("discarder_revisions")
	if err != nil {
		return err
	}

	if p.inodeDiscarders, err = newInodeDiscarders(inodeDiscardersMap, discarderRevisionsMap, p.erpc, p.resolvers.DentryResolver); err != nil {
		return err
	}

	if err := p.resolvers.Start(p.ctx); err != nil {
		return err
	}

	p.monitor, err = NewMonitor(p)
	if err != nil {
		return err
	}

	return nil
}

// Start the runtime security probe
func (p *Probe) Start() error {
	p.wg.Add(1)
	go p.reOrderer.Start(&p.wg)

	if err := p.manager.Start(); err != nil {
		return err
	}

	return p.monitor.Start(p.ctx, &p.wg)
}

// SetEventHandler set the probe event handler
func (p *Probe) SetEventHandler(handler EventHandler) {
	p.handler = handler
}

// DispatchEvent sends an event to the probe event handler
func (p *Probe) DispatchEvent(event *Event, size uint64, CPU int, perfMap *manager.PerfMap) {
	seclog.TraceTagf(event.GetEventType(), "Dispatching event %s", event)

	if p.handler != nil {
		p.handler.HandleEvent(event)
	}

	// Process after evaluation because some monitors need the DentryResolver to have been called first.
	p.monitor.ProcessEvent(event, size, CPU, perfMap)
}

// DispatchCustomEvent sends a custom event to the probe event handler
func (p *Probe) DispatchCustomEvent(rule *rules.Rule, event *CustomEvent) {
	seclog.TraceTagf(event.GetEventType(), "Dispatching custom event %s", event)

	if p.handler != nil && p.config.AgentMonitoringEvents {
		p.handler.HandleCustomEvent(rule, event)
	}
}

func (p *Probe) sendTCProgramsStats() {
	p.tcProgramsLock.RLock()
	defer p.tcProgramsLock.RUnlock()

	if val := float64(len(p.tcPrograms)); val > 0 {
		_ = p.statsdClient.Gauge(metrics.MetricTCProgram, val, []string{}, 1.0)
	}
}

// SendStats sends statistics about the probe to Datadog
func (p *Probe) SendStats() error {
	p.sendTCProgramsStats()

	return p.monitor.SendStats()
}

// GetMonitor returns the monitor of the probe
func (p *Probe) GetMonitor() *Monitor {
	return p.monitor
}

func (p *Probe) handleLostEvents(CPU int, count uint64, perfMap *manager.PerfMap, manager *manager.Manager) {
	seclog.Tracef("lost %d events", count)
	p.monitor.perfBufferMonitor.CountLostEvent(count, perfMap, CPU)
}

func (p *Probe) zeroEvent() *Event {
	*p.event = eventZero
	return p.event
}

func (p *Probe) unmarshalContexts(data []byte, event *Event) (int, error) {
	read, err := model.UnmarshalBinary(data, &event.ProcessContext, &event.SpanContext, &event.ContainerContext)
	if err != nil {
		return 0, err
	}

	return read, nil
}

func (p *Probe) invalidateDentry(mountID uint32, inode uint64) {
	// sanity check
	if mountID == 0 || inode == 0 {
		seclog.Tracef("invalid mount_id/inode tuple %d:%d", mountID, inode)
		return
	}

	seclog.Tracef("remove dentry cache entry for inode %d", inode)
	p.resolvers.DentryResolver.DelCacheEntry(mountID, inode)
}

func (p *Probe) handleEvent(CPU uint64, data []byte) {
	offset := 0
	event := p.zeroEvent()
	dataLen := uint64(len(data))

	read, err := event.UnmarshalBinary(data)
	if err != nil {
		log.Errorf("failed to decode event: %s", err)
		return
	}
	offset += read

	eventType := event.GetEventType()
	p.monitor.perfBufferMonitor.CountEvent(eventType, event.TimestampRaw, 1, dataLen, p.perfMap, int(CPU))

	// no need to dispatch events
	switch eventType {
	case model.MountReleasedEventType:
		if _, err = event.MountReleased.UnmarshalBinary(data[offset:]); err != nil {
			log.Errorf("failed to decode mount released event: %s (offset %d, len %d)", err, offset, dataLen)
			return
		}

		// Remove all dentry entries belonging to the mountID
		p.resolvers.DentryResolver.DelCacheEntries(event.MountReleased.MountID)

		if p.resolvers.MountResolver.IsOverlayFS(event.MountReleased.MountID) {
			p.inodeDiscarders.setRevision(event.MountReleased.MountID, event.MountReleased.DiscarderRevision)
		}

		// Delete new mount point from cache
		if err = p.resolvers.MountResolver.Delete(event.MountReleased.MountID); err != nil {
			log.Warnf("failed to delete mount point %d from cache: %s", event.MountReleased.MountID, err)
		}
		return
	case model.InvalidateDentryEventType:
		if _, err = event.InvalidateDentry.UnmarshalBinary(data[offset:]); err != nil {
			log.Errorf("failed to decode invalidate dentry event: %s (offset %d, len %d)", err, offset, dataLen)
			return
		}

		p.invalidateDentry(event.InvalidateDentry.MountID, event.InvalidateDentry.Inode)

		return
	case model.ArgsEnvsEventType:
		if _, err = event.ArgsEnvs.UnmarshalBinary(data[offset:]); err != nil {
			log.Errorf("failed to decode args envs event: %s (offset %d, len %d)", err, offset, dataLen)
			return
		}

		p.resolvers.ProcessResolver.UpdateArgsEnvs(&event.ArgsEnvs)

		return
	case model.CgroupTracingEventType:
		if _, err = event.CgroupTracing.UnmarshalBinary(data[offset:]); err != nil {
			log.Errorf("failed to decode cgroup tracing event: %s (offset %d, len %d)", err, offset, dataLen)
			return
		}

		if p.config.ActivityDumpEnabled {
			p.monitor.activityDumpManager.HandleCgroupTracingEvent(&event.CgroupTracing)
		}
		return
	}

	read, err = p.unmarshalContexts(data[offset:], event)
	if err != nil {
		log.Errorf("failed to decode event `%s`: %s", eventType, err)
		return
	}
	offset += read

	// save netns handle if applicable
	nsPath := utils.NetNSPathFromPid(event.ProcessContext.Pid)
	_, _ = p.resolvers.NamespaceResolver.SaveNetworkNamespaceHandle(event.ProcessContext.NetNS, nsPath)

	if model.GetEventTypeCategory(eventType.String()) == model.NetworkCategory {
		if read, err = event.NetworkContext.UnmarshalBinary(data[offset:]); err != nil {
			log.Errorf("failed to decode Network Context")
		}
		offset += read
	}

	switch eventType {
	case model.FileMountEventType:
		if _, err = event.Mount.UnmarshalBinary(data[offset:]); err != nil {
			log.Errorf("failed to decode mount event: %s (offset %d, len %d)", err, offset, dataLen)
			return
		}

		// Resolve mount point
		event.SetMountPoint(&event.Mount)
		// Resolve root
		event.SetMountRoot(&event.Mount)
		// Insert new mount point in cache
		err = p.resolvers.MountResolver.Insert(event.Mount)
		if err != nil {
			log.Errorf("failed to insert mount event: %v", err)
		}

		if event.Mount.GetFSType() == "nsfs" {
			nsid := uint32(event.Mount.RootInode)
			_, mountPath, _, _ := p.resolvers.MountResolver.GetMountPath(event.Mount.MountID)
			_, _ = p.resolvers.NamespaceResolver.SaveNetworkNamespaceHandle(nsid, mountPath)
		}

		// There could be entries of a previous mount_id in the cache for instance,
		// runc does the following : it bind mounts itself (using /proc/exe/self),
		// opens a file descriptor on the new file with O_CLOEXEC then umount the bind mount using
		// MNT_DETACH. It then does an exec syscall, that will cause the fd to be closed.
		// Our dentry resolution of the exec event causes the inode/mount_id to be put in cache,
		// so we remove all dentry entries belonging to the mountID.
		p.resolvers.DentryResolver.DelCacheEntries(event.Mount.MountID)
	case model.FileUmountEventType:
		if _, err = event.Umount.UnmarshalBinary(data[offset:]); err != nil {
			log.Errorf("failed to decode umount event: %s (offset %d, len %d)", err, offset, dataLen)
			return
		}

		mount := p.resolvers.MountResolver.Get(event.Umount.MountID)
		if mount != nil && mount.GetFSType() == "nsfs" {
			nsid := uint32(mount.RootInode)
			if namespace := p.resolvers.NamespaceResolver.ResolveNetworkNamespace(nsid); namespace != nil {
				p.resolvers.NamespaceResolver.FlushNetworkNamespace(namespace)
			}
		}

	case model.FileOpenEventType:
		if _, err = event.Open.UnmarshalBinary(data[offset:]); err != nil {
			log.Errorf("failed to decode open event: %s (offset %d, len %d)", err, offset, dataLen)
			return
		}
	case model.FileMkdirEventType:
		if _, err = event.Mkdir.UnmarshalBinary(data[offset:]); err != nil {
			log.Errorf("failed to decode mkdir event: %s (offset %d, len %d)", err, offset, dataLen)
			return
		}
	case model.FileRmdirEventType:
		if _, err = event.Rmdir.UnmarshalBinary(data[offset:]); err != nil {
			log.Errorf("failed to decode rmdir event: %s (offset %d, len %d)", err, offset, dataLen)
			return
		}

		if event.Rmdir.Retval >= 0 {
			// defer it do ensure that it will be done after the dispatch that could re-add it
			defer p.invalidateDentry(event.Rmdir.File.MountID, event.Rmdir.File.Inode)
		}
	case model.FileUnlinkEventType:
		if _, err = event.Unlink.UnmarshalBinary(data[offset:]); err != nil {
			log.Errorf("failed to decode unlink event: %s (offset %d, len %d)", err, offset, dataLen)
			return
		}

		if event.Unlink.Retval >= 0 {
			// defer it do ensure that it will be done after the dispatch that could re-add it
			defer p.invalidateDentry(event.Unlink.File.MountID, event.Unlink.File.Inode)
		}
	case model.FileRenameEventType:
		if _, err = event.Rename.UnmarshalBinary(data[offset:]); err != nil {
			log.Errorf("failed to decode rename event: %s (offset %d, len %d)", err, offset, dataLen)
			return
		}

		if event.Rename.Retval >= 0 {
			// defer it do ensure that it will be done after the dispatch that could re-add it
			defer p.invalidateDentry(event.Rename.New.MountID, event.Rename.New.Inode)
		}
	case model.FileChmodEventType:
		if _, err = event.Chmod.UnmarshalBinary(data[offset:]); err != nil {
			log.Errorf("failed to decode chmod event: %s (offset %d, len %d)", err, offset, dataLen)
			return
		}
	case model.FileChownEventType:
		if _, err = event.Chown.UnmarshalBinary(data[offset:]); err != nil {
			log.Errorf("failed to decode chown event: %s (offset %d, len %d)", err, offset, dataLen)
			return
		}
	case model.FileUtimesEventType:
		if _, err = event.Utimes.UnmarshalBinary(data[offset:]); err != nil {
			log.Errorf("failed to decode utime event: %s (offset %d, len %d)", err, offset, dataLen)
			return
		}
	case model.FileLinkEventType:
		if _, err = event.Link.UnmarshalBinary(data[offset:]); err != nil {
			log.Errorf("failed to decode link event: %s (offset %d, len %d)", err, offset, dataLen)
			return
		}

		// need to invalidate as now nlink > 1
		if event.Link.Retval >= 0 {
			// defer it do ensure that it will be done after the dispatch that could re-add it
			defer p.invalidateDentry(event.Link.Source.MountID, event.Link.Source.Inode)
		}
	case model.FileSetXAttrEventType:
		if _, err = event.SetXAttr.UnmarshalBinary(data[offset:]); err != nil {
			log.Errorf("failed to decode setxattr event: %s (offset %d, len %d)", err, offset, dataLen)
			return
		}
	case model.FileRemoveXAttrEventType:
		if _, err = event.RemoveXAttr.UnmarshalBinary(data[offset:]); err != nil {
			log.Errorf("failed to decode removexattr event: %s (offset %d, len %d)", err, offset, dataLen)
			return
		}
	case model.ForkEventType:
		if _, err = event.UnmarshalProcess(data[offset:]); err != nil {
			log.Errorf("failed to decode fork event: %s (offset %d, len %d)", err, offset, dataLen)
			return
		}

		if IsKThread(event.processCacheEntry.PPid, event.processCacheEntry.Pid) {
			return
		}

		p.resolvers.ProcessResolver.ApplyBootTime(event.processCacheEntry)

		p.resolvers.ProcessResolver.AddForkEntry(event.ProcessContext.Pid, event.processCacheEntry)
	case model.ExecEventType:
		// unmarshal and fill event.processCacheEntry
		if _, err = event.UnmarshalProcess(data[offset:]); err != nil {
			log.Errorf("failed to decode exec event: %s (offset %d, len %d)", err, offset, len(data))
			return
		}

		if err = p.resolvers.ProcessResolver.ResolveNewProcessCacheEntryContext(event.processCacheEntry); err != nil {
			log.Debugf("failed to resolve new process cache entry context: %s", err)
		}

		p.resolvers.ProcessResolver.AddExecEntry(event.ProcessContext.Pid, event.processCacheEntry)

		// copy some of the field from the entry
		event.Exec.Process = event.processCacheEntry.Process
		event.Exec.FileFields = event.processCacheEntry.Process.FileFields
	case model.ExitEventType:
		// do nothing
	case model.SetuidEventType:
		if _, err = event.SetUID.UnmarshalBinary(data[offset:]); err != nil {
			log.Errorf("failed to decode setuid event: %s (offset %d, len %d)", err, offset, len(data))
			return
		}
		defer p.resolvers.ProcessResolver.UpdateUID(event.ProcessContext.Pid, event)
	case model.SetgidEventType:
		if _, err = event.SetGID.UnmarshalBinary(data[offset:]); err != nil {
			log.Errorf("failed to decode setgid event: %s (offset %d, len %d)", err, offset, len(data))
			return
		}
		defer p.resolvers.ProcessResolver.UpdateGID(event.ProcessContext.Pid, event)
	case model.CapsetEventType:
		if _, err = event.Capset.UnmarshalBinary(data[offset:]); err != nil {
			log.Errorf("failed to decode capset event: %s (offset %d, len %d)", err, offset, len(data))
			return
		}
		defer p.resolvers.ProcessResolver.UpdateCapset(event.ProcessContext.Pid, event)
	case model.SELinuxEventType:
		if _, err = event.SELinux.UnmarshalBinary(data[offset:]); err != nil {
			log.Errorf("failed to decode selinux event: %s (offset %d, len %d)", err, offset, len(data))
			return
		}
	case model.BPFEventType:
		if _, err = event.BPF.UnmarshalBinary(data[offset:]); err != nil {
			log.Errorf("failed to decode bpf event: %s (offset %d, len %d)", err, offset, len(data))
			return
		}
	case model.PTraceEventType:
		if _, err = event.PTrace.UnmarshalBinary(data[offset:]); err != nil {
			log.Errorf("failed to decode ptrace event: %s (offset %d, len %d)", err, offset, len(data))
			return
		}
		// resolve tracee process context
		cacheEntry := event.resolvers.ProcessResolver.Resolve(event.PTrace.PID, event.PTrace.PID)
		if cacheEntry != nil {
			event.PTrace.Tracee = cacheEntry.ProcessContext
		}
	case model.MMapEventType:
		if _, err = event.MMap.UnmarshalBinary(data[offset:]); err != nil {
			log.Errorf("failed to decode mmap event: %s (offset %d, len %d)", err, offset, len(data))
			return
		}
	case model.MProtectEventType:
		if _, err = event.MProtect.UnmarshalBinary(data[offset:]); err != nil {
			log.Errorf("failed to decode mprotect event: %s (offset %d, len %d)", err, offset, len(data))
			return
		}
	case model.LoadModuleEventType:
		if _, err = event.LoadModule.UnmarshalBinary(data[offset:]); err != nil {
			log.Errorf("failed to decode load_module event: %s (offset %d, len %d)", err, offset, len(data))
			return
		}
	case model.UnloadModuleEventType:
		if _, err = event.UnloadModule.UnmarshalBinary(data[offset:]); err != nil {
			log.Errorf("failed to decode unload_module event: %s (offset %d, len %d)", err, offset, len(data))
		}
	case model.SignalEventType:
		if _, err = event.Signal.UnmarshalBinary(data[offset:]); err != nil {
			log.Errorf("failed to decode signal event: %s (offset %d, len %d)", err, offset, len(data))
			return
		}
		// resolve target process context
		cacheEntry := event.resolvers.ProcessResolver.Resolve(event.Signal.PID, event.Signal.PID)
		if cacheEntry != nil {
			event.Signal.Target = cacheEntry.ProcessContext
		}
	case model.SpliceEventType:
		if _, err = event.Splice.UnmarshalBinary(data[offset:]); err != nil {
			log.Errorf("failed to decode splice event: %s (offset %d, len %d)", err, offset, len(data))
			return
		}
<<<<<<< HEAD
	case model.NetDeviceEventType:
		if _, err = event.NetDevice.UnmarshalBinary(data[offset:]); err != nil {
			log.Errorf("failed to decode net_device event: %s (offset %d, len %d)", err, offset, len(data))
			return
		}
		_ = p.setupNewTCClassifier(event.NetDevice.Device)
	case model.VethPairEventType:
		if _, err = event.VethPair.UnmarshalBinary(data[offset:]); err != nil {
			log.Errorf("failed to decode veth_pair event: %s (offset %d, len %d)", err, offset, len(data))
			return
		}
		_ = p.setupNewTCClassifier(event.VethPair.PeerDevice)
	case model.NamespaceSwitchEventType:
		break
	case model.DNSEventType:
		if _, err = event.DNS.UnmarshalBinary(data[offset:]); err != nil {
			log.Errorf("failed to decode DNS event: %s (offset %d, len %d)", err, offset, len(data))
			return
		}
=======
>>>>>>> 664e66ef
	default:
		log.Errorf("unsupported event type %d", eventType)
		return
	}

	// resolve event context
	if eventType != model.ExitEventType {
		event.ResolveProcessCacheEntry()
		event.ProcessContext = event.processCacheEntry.ProcessContext
	} else {
		if IsKThread(event.ProcessContext.PPid, event.ProcessContext.Pid) {
			return
		}

		defer p.resolvers.ProcessResolver.DeleteEntry(event.ProcessContext.Pid, event.ResolveEventTimestamp())
	}

	p.DispatchEvent(event, dataLen, int(CPU), p.perfMap)

	// flush exited process
	p.resolvers.ProcessResolver.DequeueExited()
}

// OnRuleMatch is called when a rule matches just before sending
func (p *Probe) OnRuleMatch(rule *rules.Rule, event *Event) {
	// ensure that all the fields are resolved before sending
	event.ResolveContainerID(&event.ContainerContext)
	event.ResolveContainerTags(&event.ContainerContext)
}

// OnNewDiscarder is called when a new discarder is found
func (p *Probe) OnNewDiscarder(rs *rules.RuleSet, event *Event, field eval.Field, eventType eval.EventType) error {
	// discarders disabled
	if !p.config.EnableDiscarders {
		return nil
	}

	if atomic.LoadInt64(&p.flushingDiscarders) == 1 {
		return nil
	}

	seclog.Tracef("New discarder of type %s for field %s", eventType, field)

	if handler, ok := allDiscarderHandlers[eventType]; ok {
		return handler(rs, event, p, Discarder{Field: field})
	}

	return nil
}

// ApplyFilterPolicy is called when a passing policy for an event type is applied
func (p *Probe) ApplyFilterPolicy(eventType eval.EventType, mode PolicyMode, flags PolicyFlag) error {
	log.Infof("Setting in-kernel filter policy to `%s` for `%s`", mode, eventType)
	table, err := p.Map("filter_policy")
	if err != nil {
		return errors.Wrap(err, "unable to find policy table")
	}

	et := model.ParseEvalEventType(eventType)
	if et == model.UnknownEventType {
		return errors.New("unable to parse the eval event type")
	}

	policy := &FilterPolicy{
		Mode:  mode,
		Flags: flags,
	}

	return table.Put(ebpf.Uint32MapItem(et), policy)
}

// SetApprovers applies approvers and removes the unused ones
func (p *Probe) SetApprovers(eventType eval.EventType, approvers rules.Approvers) error {
	handler, exists := allApproversHandlers[eventType]
	if !exists {
		return nil
	}

	newApprovers, err := handler(p, approvers)
	if err != nil {
		log.Errorf("Error while adding approvers fallback in-kernel policy to `%s` for `%s`: %s", PolicyModeAccept, eventType, err)
	}

	for _, newApprover := range newApprovers {
		seclog.Tracef("Applying approver %+v", newApprover)
		if err := newApprover.Apply(p); err != nil {
			return err
		}
	}

	if previousApprovers, exist := p.approvers[eventType]; exist {
		previousApprovers.Sub(newApprovers)
		for _, previousApprover := range previousApprovers {
			seclog.Tracef("Removing previous approver %+v", previousApprover)
			if err := previousApprover.Remove(p); err != nil {
				return err
			}
		}
	}

	p.approvers[eventType] = newApprovers
	return nil
}

func (p *Probe) selectTCProbes() []manager.ProbesSelector {
	p.tcProgramsLock.RLock()
	defer p.tcProgramsLock.RUnlock()

	var activatedProbes []manager.ProbesSelector
	for _, tcProbe := range p.tcPrograms {
		activatedProbes = append(activatedProbes, &manager.ProbeSelector{
			ProbeIdentificationPair: tcProbe.ProbeIdentificationPair,
		})
	}
	return activatedProbes
}

// SelectProbes applies the loaded set of rules and returns a report
// of the applied approvers for it.
func (p *Probe) SelectProbes(rs *rules.RuleSet) error {
	var activatedProbes []manager.ProbesSelector

	for eventType, selectors := range probes.SelectorsPerEventType {
		if eventType == "*" || rs.HasRulesForEventType(eventType) {
			activatedProbes = append(activatedProbes, selectors...)
		}
	}

	if p.config.NetworkEnabled {
		activatedProbes = append(activatedProbes, probes.NetworkSelectors...)

		// add probes depending on loaded modules
		loadedModules, err := utils.FetchLoadedModules()
		if err == nil {
			if _, ok := loadedModules["veth"]; ok {
				activatedProbes = append(activatedProbes, probes.NetworkVethSelectors...)
			}
			if _, ok := loadedModules["nf_nat"]; ok {
				activatedProbes = append(activatedProbes, probes.NetworkNFNatSelectors...)
			}
		}
	}

	activatedProbes = append(activatedProbes, p.selectTCProbes()...)

	// Add syscall monitor probes
	if p.config.SyscallMonitor {
		activatedProbes = append(activatedProbes, probes.SyscallMonitorSelectors...)
	}

	// Print the list of unique probe identification IDs that are registered
	var selectedIDs []manager.ProbeIdentificationPair
	for _, selector := range activatedProbes {
		for _, id := range selector.GetProbesIdentificationPairList() {
			var exists bool
			for _, selectedID := range selectedIDs {
				if selectedID.Matches(id) {
					exists = true
				}
			}
			if !exists {
				selectedIDs = append(selectedIDs, id)
				seclog.Tracef("probe %s selected", id)
			}
		}
	}

	enabledEventsMap, err := p.Map("enabled_events")
	if err != nil {
		return err
	}

	enabledEvents := uint64(0)
	for _, eventName := range rs.GetEventTypes() {
		if eventName != "*" {
			eventType := model.ParseEvalEventType(eventName)
			if eventType == model.UnknownEventType {
				return fmt.Errorf("unknown event type '%s'", eventName)
			}
			enabledEvents |= 1 << (eventType - 1)
		}
	}

	// We might end up missing events during the snapshot. Ultimately we might want to stop the rules evaluation but
	// not the perf map entirely. For now this will do though :)
	if err := p.perfMap.Pause(); err != nil {
		return err
	}
	defer func() {
		if err := p.perfMap.Resume(); err != nil {
			log.Errorf("failed to resume perf map: %s", err)
		}
	}()

	if err := enabledEventsMap.Put(ebpf.ZeroUint32MapItem, enabledEvents); err != nil {
		return errors.Wrap(err, "failed to set enabled events")
	}

	return p.manager.UpdateActivatedProbes(activatedProbes)
}

// FlushDiscarders removes all the discarders
func (p *Probe) FlushDiscarders() error {
	log.Debug("Freezing discarders")

	flushingMap, err := p.Map("flushing_discarders")
	if err != nil {
		return err
	}

	if err := flushingMap.Put(ebpf.ZeroUint32MapItem, uint32(1)); err != nil {
		return errors.Wrap(err, "failed to set flush_discarders flag")
	}

	unfreezeDiscarders := func() {
		atomic.StoreInt64(&p.flushingDiscarders, 0)

		if err := flushingMap.Put(ebpf.ZeroUint32MapItem, uint32(0)); err != nil {
			log.Errorf("Failed to reset flush_discarders flag: %s", err)
		}

		log.Debugf("Unfreezing discarders")
	}
	defer unfreezeDiscarders()

	// Sleeping a bit to avoid races with executing kprobes and setting discarders
	if !atomic.CompareAndSwapInt64(&p.flushingDiscarders, 0, 1) {
		return errors.New("already flushing discarders")
	}

	var discardedInodes []inodeDiscarder
	var mapValue [256]byte

	var inode inodeDiscarder
	for entries := p.inodeDiscarders.Iterate(); entries.Next(&inode, unsafe.Pointer(&mapValue[0])); {
		discardedInodes = append(discardedInodes, inode)
	}

	var discardedPids []uint32
	for pid, entries := uint32(0), p.pidDiscarders.Iterate(); entries.Next(&pid, unsafe.Pointer(&mapValue[0])); {
		discardedPids = append(discardedPids, pid)
	}

	discarderCount := len(discardedInodes) + len(discardedPids)
	if discarderCount == 0 {
		log.Debugf("No discarder found")
		return nil
	}

	flushWindow := time.Second * time.Duration(p.config.FlushDiscarderWindow)
	delay := flushWindow / time.Duration(discarderCount)

	flushDiscarders := func() {
		log.Debugf("Flushing discarders")

		for _, inode := range discardedInodes {
			if err := p.inodeDiscarders.expireInodeDiscarder(inode.PathKey.MountID, inode.PathKey.Inode); err != nil {
				seclog.Tracef("Failed to flush discarder for inode %d: %s", inode, err)
			}

			discarderCount--
			if discarderCount > 0 {
				time.Sleep(delay)
			}
		}

		for _, pid := range discardedPids {
			if err := p.pidDiscarders.Delete(unsafe.Pointer(&pid)); err != nil {
				seclog.Tracef("Failed to flush discarder for pid %d: %s", pid, err)
			}

			discarderCount--
			if discarderCount > 0 {
				time.Sleep(delay)
			}
		}
	}

	if p.config.FlushDiscarderWindow != 0 {
		go flushDiscarders()
	} else {
		flushDiscarders()
	}

	return nil
}

// Snapshot runs the different snapshot functions of the resolvers that
// require to sync with the current state of the system
func (p *Probe) Snapshot() error {
	return p.resolvers.Snapshot()
}

// Close the probe
func (p *Probe) Close() error {
	// Cancelling the context will stop the reorderer = we won't dequeue events anymore and new events from the
	// perf map reader are ignored
	p.cancelFnc()

	// we wait until both the reorderer and the monitor are stopped
	p.wg.Wait()

	// Stopping the manager will stop the perf map reader and unload eBPF programs
	if err := p.manager.Stop(manager.CleanAll); err != nil {
		return err
	}

	// when we reach this point, we do not generate nor consume events anymore, we can close the resolvers
	return p.resolvers.Close()
}

// GetDebugStats returns the debug stats
func (p *Probe) GetDebugStats() map[string]interface{} {
	debug := map[string]interface{}{
		"start_time": p.startTime.String(),
	}
	// TODO(Will): add manager state
	return debug
}

// NewRuleSet returns a new rule set
func (p *Probe) NewRuleSet(opts *rules.Opts) *rules.RuleSet {
	eventCtor := func() eval.Event {
		return NewEvent(p.resolvers, p.scrubber, p)
	}
	opts.WithLogger(&seclog.PatternLogger{})

	return rules.NewRuleSet(&Model{probe: p}, eventCtor, opts)
}

// QueuedNetworkDeviceError is used to indicate that the new network device was queued until its namespace handle is
// resolved.
type QueuedNetworkDeviceError struct {
	msg string
}

func (err QueuedNetworkDeviceError) Error() string {
	return err.msg
}

func (p *Probe) setupNewTCClassifier(device model.NetDevice) error {
	// select netns handle
	var handle *os.File
	var err error
	netns := p.resolvers.NamespaceResolver.ResolveNetworkNamespace(device.NetNS)
	if netns != nil {
		handle, err = netns.GetNamespaceHandleDup()
		defer handle.Close()
	}
	if netns == nil || err != nil || handle == nil {
		// queue network device so that a TC classifier can be added later
		p.resolvers.NamespaceResolver.QueueNetworkDevice(device)
		return QueuedNetworkDeviceError{msg: fmt.Sprintf("device %s is queued until %d is resolved", device.Name, device.NetNS)}
	}

	return p.setupNewTCClassifierWithNetNSHandle(device, handle)
}

// setupNewTCClassifierWithNetNSHandle creates and attaches TC probes on the provided device. WARNING: this function
// will not close the provided netns handle, so the caller of this function needs to take care of it.
func (p *Probe) setupNewTCClassifierWithNetNSHandle(device model.NetDevice, netnsHandle *os.File) error {
	p.tcProgramsLock.Lock()
	defer p.tcProgramsLock.Unlock()

	var combinedErr multierror.Error
	for _, tcProbe := range probes.GetTCProbes() {
		// make sure we're not overriding an existing network probe
		deviceKey := NetDeviceKey{IfIndex: device.IfIndex, NetNS: device.NetNS, NetworkDirection: tcProbe.NetworkDirection}
		_, ok := p.tcPrograms[deviceKey]
		if ok {
			continue
		}

		newProbe := tcProbe.Copy()
		newProbe.CopyProgram = true
		newProbe.UID = probes.SecurityAgentUID + device.GetKey()
		newProbe.IfIndex = int(device.IfIndex)
		newProbe.IfIndexNetns = uint64(netnsHandle.Fd())
		newProbe.IfIndexNetnsID = device.NetNS

		netnsEditor := []manager.ConstantEditor{
			{
				Name:  "netns",
				Value: uint64(device.NetNS),
			},
		}

		if err := p.manager.CloneProgram(probes.SecurityAgentUID, newProbe, netnsEditor, nil); err != nil {
			_ = multierror.Append(&combinedErr, fmt.Errorf("couldn't clone %s: %v", tcProbe.ProbeIdentificationPair, err))
		} else {
			p.tcPrograms[deviceKey] = newProbe
		}
	}
	return combinedErr.ErrorOrNil()
}

// flushInactiveProbes detaches and deletes inactive probes. This function returns a map containing the count of probes
// per network interface (ignoring the interfaces that are lazily deleted).
func (p *Probe) flushInactiveProbes() map[uint32]int {
	p.tcProgramsLock.Lock()
	defer p.tcProgramsLock.Unlock()

	probesCountNoLazyDeletion := make(map[uint32]int)

	var linkName string
	for tcKey, tcProbe := range p.tcPrograms {
		if !tcProbe.IsTCFilterActive() {
			_ = p.manager.DetachHook(tcProbe.ProbeIdentificationPair)
			delete(p.tcPrograms, tcKey)
		} else {
			link, err := tcProbe.ResolveLink()
			if err == nil {
				linkName = link.Attrs().Name
			} else {
				linkName = ""
			}
			// ignore interfaces that are lazily deleted
			if link.Attrs().HardwareAddr.String() != "" && !p.resolvers.NamespaceResolver.IsLazyDeletionInterface(linkName) {
				probesCountNoLazyDeletion[tcKey.NetNS]++
			}
		}
	}

	return probesCountNoLazyDeletion
}

// NewProbe instantiates a new runtime security agent probe
func NewProbe(config *config.Config, statsdClient statsd.ClientInterface) (*Probe, error) {
	erpc, err := NewERPC()
	if err != nil {
		return nil, err
	}

	ctx, cancel := context.WithCancel(context.Background())

	p := &Probe{
		config:         config,
		approvers:      make(map[eval.EventType]activeApprovers),
		manager:        ebpf.NewRuntimeSecurityManager(),
		managerOptions: ebpf.NewDefaultOptions(),
		ctx:            ctx,
		cancelFnc:      cancel,
		erpc:           erpc,
		tcPrograms:     make(map[NetDeviceKey]*manager.Probe),
		statsdClient:   statsdClient,
	}

	if err := p.detectKernelVersion(); err != nil {
		// we need the kernel version to start, fail if we can't get it
		return nil, err
	}

	if err := p.sanityChecks(); err != nil {
		return nil, err
	}

	if err := p.VerifyOSVersion(); err != nil {
		log.Warnf("the current kernel isn't officially supported, some features might not work properly: %v", err)
	}

	if err := p.VerifyEnvironment(); err != nil {
		log.Warnf("the current environment may be misconfigured: %v", err)
	}

	p.ensureConfigDefaults()

	numCPU, err := utils.NumCPU()
	if err != nil {
		return nil, errors.Wrap(err, "failed to parse CPU count")
	}
	p.managerOptions.MapSpecEditors = probes.AllMapSpecEditors(numCPU, p.config.ActivityDumpTracedCgroupsCount, p.config.ActivityDumpCgroupWaitListSize)

	if !p.config.EnableKernelFilters {
		log.Warn("Forcing in-kernel filter policy to `pass`: filtering not enabled")
	}

	if p.config.SyscallMonitor {
		// Add syscall monitor probes
		p.managerOptions.ActivatedProbes = append(p.managerOptions.ActivatedProbes, probes.SyscallMonitorSelectors...)
	}

	p.constantOffsets, err = p.GetOffsetConstants()
	if err != nil {
		log.Warnf("constant fetcher failed: %v", err)
		return nil, err
	}
	// the constant fetching mechanism can be quite memory intensive, between kernel header downloading,
	// runtime compilation, BTF parsing...
	// let's ensure the GC has run at this point before doing further memory intensive stuff
	runtime.GC()

	p.managerOptions.ConstantEditors = append(p.managerOptions.ConstantEditors, constantfetch.CreateConstantEditors(p.constantOffsets)...)

	// Add global constant editors
	p.managerOptions.ConstantEditors = append(p.managerOptions.ConstantEditors,
		manager.ConstantEditor{
			Name:  "runtime_pid",
			Value: uint64(utils.Getpid()),
		},
		manager.ConstantEditor{
			Name:  "do_fork_input",
			Value: getDoForkInput(p),
		},
		manager.ConstantEditor{
			Name:  "mount_id_offset",
			Value: getMountIDOffset(p),
		},
		manager.ConstantEditor{
			Name:  "getattr2",
			Value: getAttr2(p),
		},
		manager.ConstantEditor{
			Name:  "vfs_unlink_dentry_position",
			Value: getVFSLinkDentryPosition(p),
		},
		manager.ConstantEditor{
			Name:  "vfs_mkdir_dentry_position",
			Value: getVFSMKDirDentryPosition(p),
		},
		manager.ConstantEditor{
			Name:  "vfs_link_target_dentry_position",
			Value: getVFSLinkTargetDentryPosition(p),
		},
		manager.ConstantEditor{
			Name:  "vfs_setxattr_dentry_position",
			Value: getVFSSetxattrDentryPosition(p),
		},
		manager.ConstantEditor{
			Name:  "vfs_removexattr_dentry_position",
			Value: getVFSRemovexattrDentryPosition(p),
		},
		manager.ConstantEditor{
			Name:  "vfs_rename_input_type",
			Value: getVFSRenameInputType(p),
		},
		manager.ConstantEditor{
			Name:  "check_helper_call_input",
			Value: getCheckHelperCallInputType(p),
		},
		manager.ConstantEditor{
			Name:  "traced_cgroups_count",
			Value: getTracedCgroupsCount(p),
		},
		manager.ConstantEditor{
			Name:  "dump_timeout",
			Value: getCgroupDumpTimeout(p),
		},
		manager.ConstantEditor{
			Name:  "net_struct_type",
			Value: getNetStructType(p.kernelVersion),
		},
	)

	p.managerOptions.ConstantEditors = append(p.managerOptions.ConstantEditors, DiscarderConstants...)
	p.managerOptions.ConstantEditors = append(p.managerOptions.ConstantEditors, getCGroupWriteConstants())

	// if we are using tracepoints to probe syscall exits, i.e. if we are using an old kernel version (< 4.12)
	// we need to use raw_syscall tracepoints for exits, as syscall are not trace when running an ia32 userspace
	// process
	if probes.ShouldUseSyscallExitTracepoints() {
		p.managerOptions.ConstantEditors = append(p.managerOptions.ConstantEditors,
			manager.ConstantEditor{
				Name:  "tracepoint_raw_syscall_fallback",
				Value: uint64(1),
			},
		)
	}

	// constants syscall monitor
	if p.config.SyscallMonitor {
		p.managerOptions.ConstantEditors = append(p.managerOptions.ConstantEditors, manager.ConstantEditor{
			Name:  "syscall_monitor",
			Value: uint64(1),
		})
	}

	// tail calls
	p.managerOptions.TailCallRouter = probes.AllTailRoutes(p.config.ERPCDentryResolutionEnabled, p.config.NetworkEnabled)
	if !p.config.ERPCDentryResolutionEnabled {
		// exclude the programs that use the bpf_probe_write_user helper
		p.managerOptions.ExcludedFunctions = probes.AllBPFProbeWriteUserProgramFunctions()
	}
	if !p.config.NetworkEnabled {
		// prevent all TC classifiers from loading
		p.managerOptions.ExcludedFunctions = append(p.managerOptions.ExcludedFunctions, probes.GetAllTCProgramFunctions()...)
	}

	resolvers, err := NewResolvers(config, p)
	if err != nil {
		return nil, err
	}
	p.resolvers = resolvers

	p.reOrderer = NewReOrderer(ctx,
		p.handleEvent,
		ExtractEventInfo,
		ReOrdererOpts{
			QueueSize:  10000,
			Rate:       50 * time.Millisecond,
			Retention:  5,
			MetricRate: 5 * time.Second,
		})

	p.scrubber = pconfig.NewDefaultDataScrubber()
	p.scrubber.AddCustomSensitiveWords(config.CustomSensitiveWords)

	p.event = NewEvent(p.resolvers, p.scrubber, p)

	eventZero.resolvers = p.resolvers
	eventZero.scrubber = p.scrubber
	eventZero.probe = p

	return p, nil
}

func (p *Probe) ensureConfigDefaults() {
	// enable runtime compiled constants on COS by default
	if !p.config.RuntimeCompiledConstantsIsSet && p.kernelVersion.IsCOSKernel() {
		p.config.RuntimeCompiledConstantsEnabled = true
	}
}

// GetOffsetConstants returns the offsets and struct sizes constants
func (p *Probe) GetOffsetConstants() (map[string]uint64, error) {
	constantFetcher := constantfetch.ComposeConstantFetchers(constantfetch.GetAvailableConstantFetchers(p.config, p.kernelVersion, p.statsdClient))
	kv, err := p.GetKernelVersion()
	if err != nil {
		return nil, fmt.Errorf("failed to fetch probe kernel version: %w", err)
	}
	AppendProbeRequestsToFetcher(constantFetcher, kv)
	return constantFetcher.FinishAndGetResults()
}

// GetConstantFetcherStatus returns the status of the constant fetcher associated with this probe
func (p *Probe) GetConstantFetcherStatus() (*constantfetch.ConstantFetcherStatus, error) {
	constantFetcher := constantfetch.ComposeConstantFetchers(constantfetch.GetAvailableConstantFetchers(p.config, p.kernelVersion, p.statsdClient))
	kv, err := p.GetKernelVersion()
	if err != nil {
		return nil, fmt.Errorf("failed to fetch probe kernel version: %w", err)
	}
	AppendProbeRequestsToFetcher(constantFetcher, kv)
	return constantFetcher.FinishAndGetStatus()
}

// AppendProbeRequestsToFetcher returns the offsets and struct sizes constants, from a constant fetcher
func AppendProbeRequestsToFetcher(constantFetcher constantfetch.ConstantFetcher, kv *kernel.Version) {
	constantFetcher.AppendSizeofRequest("sizeof_inode", "struct inode", "linux/fs.h")
	constantFetcher.AppendOffsetofRequest("sb_magic_offset", "struct super_block", "s_magic", "linux/fs.h")
	constantFetcher.AppendOffsetofRequest("dentry_sb_offset", "struct dentry", "d_sb", "linux/dcache.h")
	constantFetcher.AppendOffsetofRequest("tty_offset", "struct signal_struct", "tty", "linux/sched/signal.h")
	constantFetcher.AppendOffsetofRequest("tty_name_offset", "struct tty_struct", "name", "linux/tty.h")
	constantFetcher.AppendOffsetofRequest("creds_uid_offset", "struct cred", "uid", "linux/cred.h")
	// bpf offsets
	constantFetcher.AppendOffsetofRequest("bpf_map_id_offset", "struct bpf_map", "id", "linux/bpf.h")
	if kv.Code != 0 && (kv.Code >= kernel.Kernel4_15 || kv.IsRH7Kernel()) {
		constantFetcher.AppendOffsetofRequest("bpf_map_name_offset", "struct bpf_map", "name", "linux/bpf.h")
	}
	constantFetcher.AppendOffsetofRequest("bpf_map_type_offset", "struct bpf_map", "map_type", "linux/bpf.h")
	constantFetcher.AppendOffsetofRequest("bpf_prog_aux_id_offset", "struct bpf_prog_aux", "id", "linux/bpf.h")
	if kv.Code != 0 && (kv.Code >= kernel.Kernel4_15 || kv.IsRH7Kernel()) {
		constantFetcher.AppendOffsetofRequest("bpf_prog_aux_name_offset", "struct bpf_prog_aux", "name", "linux/bpf.h")
	}
	constantFetcher.AppendOffsetofRequest("bpf_prog_tag_offset", "struct bpf_prog", "tag", "linux/filter.h")
	constantFetcher.AppendOffsetofRequest("bpf_prog_aux_offset", "struct bpf_prog", "aux", "linux/filter.h")
	constantFetcher.AppendOffsetofRequest("bpf_prog_type_offset", "struct bpf_prog", "type", "linux/filter.h")

	if kv.Code != 0 && (kv.Code > kernel.Kernel4_16 || kv.IsSuse12Kernel() || kv.IsSuse15Kernel()) {
		constantFetcher.AppendOffsetofRequest("bpf_prog_attach_type_offset", "struct bpf_prog", "expected_attach_type", "linux/filter.h")
	}
	// namespace nr offsets
	constantFetcher.AppendOffsetofRequest("pid_level_offset", "struct pid", "level", "linux/pid.h")
	constantFetcher.AppendOffsetofRequest("pid_numbers_offset", "struct pid", "numbers", "linux/pid.h")
	constantFetcher.AppendSizeofRequest("sizeof_upid", "struct upid", "linux/pid.h")

	// splice event
	constantFetcher.AppendOffsetofRequest("pipe_inode_info_bufs_offset", "struct pipe_inode_info", "bufs", "linux/pipe_fs_i.h")

<<<<<<< HEAD
	// network related constants
	constantFetcher.AppendOffsetofRequest("net_device_ifindex_offset", "struct net_device", "ifindex", "linux/netdevice.h")
	constantFetcher.AppendOffsetofRequest("sock_common_skc_net_offset", "struct sock_common", "skc_net", "net/sock.h")
	constantFetcher.AppendOffsetofRequest("sock_common_skc_family_offset", "struct sock_common", "skc_family", "net/sock.h")
	constantFetcher.AppendOffsetofRequest("flowi4_saddr_offset", "struct flowi4", "saddr", "net/flow.h")
	constantFetcher.AppendOffsetofRequest("flowi4_uli_offset", "struct flowi4", "uli", "net/flow.h")
	constantFetcher.AppendOffsetofRequest("flowi6_saddr_offset", "struct flowi6", "saddr", "net/flow.h")
	constantFetcher.AppendOffsetofRequest("flowi6_uli_offset", "struct flowi6", "uli", "net/flow.h")
	constantFetcher.AppendOffsetofRequest("socket_sock_offset", "struct socket", "sk", "linux/net.h")

	if !kv.IsRH7Kernel() {
		constantFetcher.AppendOffsetofRequest("nf_conn_ct_net_offset", "struct nf_conn", "ct_net", "net/netfilter/nf_conntrack.h")
	}

	if getNetStructType(kv) == netStructHasProcINum {
		constantFetcher.AppendOffsetofRequest("net_proc_inum_offset", "struct net", "proc_inum", "net/net_namespace.h")
	} else {
		constantFetcher.AppendOffsetofRequest("net_ns_offset", "struct net", "ns", "net/net_namespace.h")
	}
=======
	return constantFetcher.FinishAndGetResults()
>>>>>>> 664e66ef
}<|MERGE_RESOLUTION|>--- conflicted
+++ resolved
@@ -686,28 +686,6 @@
 			log.Errorf("failed to decode splice event: %s (offset %d, len %d)", err, offset, len(data))
 			return
 		}
-<<<<<<< HEAD
-	case model.NetDeviceEventType:
-		if _, err = event.NetDevice.UnmarshalBinary(data[offset:]); err != nil {
-			log.Errorf("failed to decode net_device event: %s (offset %d, len %d)", err, offset, len(data))
-			return
-		}
-		_ = p.setupNewTCClassifier(event.NetDevice.Device)
-	case model.VethPairEventType:
-		if _, err = event.VethPair.UnmarshalBinary(data[offset:]); err != nil {
-			log.Errorf("failed to decode veth_pair event: %s (offset %d, len %d)", err, offset, len(data))
-			return
-		}
-		_ = p.setupNewTCClassifier(event.VethPair.PeerDevice)
-	case model.NamespaceSwitchEventType:
-		break
-	case model.DNSEventType:
-		if _, err = event.DNS.UnmarshalBinary(data[offset:]); err != nil {
-			log.Errorf("failed to decode DNS event: %s (offset %d, len %d)", err, offset, len(data))
-			return
-		}
-=======
->>>>>>> 664e66ef
 	default:
 		log.Errorf("unsupported event type %d", eventType)
 		return
@@ -1385,27 +1363,5 @@
 	// splice event
 	constantFetcher.AppendOffsetofRequest("pipe_inode_info_bufs_offset", "struct pipe_inode_info", "bufs", "linux/pipe_fs_i.h")
 
-<<<<<<< HEAD
-	// network related constants
-	constantFetcher.AppendOffsetofRequest("net_device_ifindex_offset", "struct net_device", "ifindex", "linux/netdevice.h")
-	constantFetcher.AppendOffsetofRequest("sock_common_skc_net_offset", "struct sock_common", "skc_net", "net/sock.h")
-	constantFetcher.AppendOffsetofRequest("sock_common_skc_family_offset", "struct sock_common", "skc_family", "net/sock.h")
-	constantFetcher.AppendOffsetofRequest("flowi4_saddr_offset", "struct flowi4", "saddr", "net/flow.h")
-	constantFetcher.AppendOffsetofRequest("flowi4_uli_offset", "struct flowi4", "uli", "net/flow.h")
-	constantFetcher.AppendOffsetofRequest("flowi6_saddr_offset", "struct flowi6", "saddr", "net/flow.h")
-	constantFetcher.AppendOffsetofRequest("flowi6_uli_offset", "struct flowi6", "uli", "net/flow.h")
-	constantFetcher.AppendOffsetofRequest("socket_sock_offset", "struct socket", "sk", "linux/net.h")
-
-	if !kv.IsRH7Kernel() {
-		constantFetcher.AppendOffsetofRequest("nf_conn_ct_net_offset", "struct nf_conn", "ct_net", "net/netfilter/nf_conntrack.h")
-	}
-
-	if getNetStructType(kv) == netStructHasProcINum {
-		constantFetcher.AppendOffsetofRequest("net_proc_inum_offset", "struct net", "proc_inum", "net/net_namespace.h")
-	} else {
-		constantFetcher.AppendOffsetofRequest("net_ns_offset", "struct net", "ns", "net/net_namespace.h")
-	}
-=======
 	return constantFetcher.FinishAndGetResults()
->>>>>>> 664e66ef
 }
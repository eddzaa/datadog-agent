--- conflicted
+++ resolved
@@ -97,11 +97,7 @@
 			context, cancel := context.WithCancel(context.Background())
 			tc.Hostname = ""
 			tc.SynchronousFlushing = true
-<<<<<<< HEAD
-			s.ta = agent.NewServerlessAgent(context, tc, telemetry.NewNoopCollector())
-=======
-			s.ta = agent.NewAgent(context, tc, telemetry.NewNoopCollector(), &statsd.NoOpClient{})
->>>>>>> f0e5f932
+			s.ta = agent.NewServerlessAgent(context, tc, telemetry.NewNoopCollector(), &statsd.NoOpClient{})
 			s.spanModifier = &spanModifier{
 				coldStartSpanId: coldStartSpanId,
 				lambdaSpanChan:  lambdaSpanChan,

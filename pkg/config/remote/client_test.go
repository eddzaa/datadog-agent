package remote

import (
	"context"
	"crypto/rand"
	"crypto/sha256"
	"crypto/tls"
	"crypto/x509"
	"encoding/json"
	"encoding/pem"
	"net"
	"os"
	"testing"
	"time"

	"github.com/DataDog/datadog-agent/pkg/api/security"
	"github.com/DataDog/datadog-agent/pkg/config"
	rdata "github.com/DataDog/datadog-agent/pkg/config/remote/data"
	"github.com/DataDog/datadog-agent/pkg/config/remote/meta"
	"github.com/DataDog/datadog-agent/pkg/proto/pbgo"
	"github.com/DataDog/datadog-agent/pkg/remoteconfig/client/products/apmsampling"
	"github.com/DataDog/datadog-agent/pkg/version"
	"github.com/stretchr/testify/assert"
	"github.com/stretchr/testify/mock"
	"github.com/stretchr/testify/require"
	"github.com/theupdateframework/go-tuf/data"
	"github.com/theupdateframework/go-tuf/pkg/keys"
	"github.com/theupdateframework/go-tuf/sign"
	"google.golang.org/grpc"
	"google.golang.org/grpc/credentials"
)

type testServer struct {
	pbgo.UnimplementedAgentSecureServer
	mock.Mock
}

func (s *testServer) ClientGetConfigs(ctx context.Context, req *pbgo.ClientGetConfigsRequest) (*pbgo.ClientGetConfigsResponse, error) {
	args := s.Called(ctx, req)
	return args.Get(0).(*pbgo.ClientGetConfigsResponse), args.Error(1)
}

func getTestServer(t *testing.T) *testServer {
	hosts := []string{"127.0.0.1", "localhost", "::1"}
	_, rootCertPEM, rootKey, err := security.GenerateRootCert(hosts, 2048)
	require.NoError(t, err)
	rootKeyPEM := pem.EncodeToMemory(&pem.Block{
		Type: "RSA PRIVATE KEY", Bytes: x509.MarshalPKCS1PrivateKey(rootKey),
	})
	cert, err := tls.X509KeyPair(rootCertPEM, rootKeyPEM)
	if err != nil {
		panic(err)
	}

	listener, err := net.Listen("tcp", ":0")
	require.NoError(t, err)
	opts := []grpc.ServerOption{
		grpc.Creds(credentials.NewServerTLSFromCert(&cert)),
	}
	server := grpc.NewServer(opts...)
	testServer := &testServer{}
	pbgo.RegisterAgentSecureServer(server, testServer)

	go func() {
		if err := server.Serve(listener); err != nil {
			panic(err)
		}
	}()
	dir, err := os.MkdirTemp("", "testserver")
	require.NoError(t, err)
	config.Datadog.Set("auth_token_file_path", dir+"/auth_token")
	config.Datadog.Set("cmd_port", listener.Addr().(*net.TCPAddr).Port)
	_, err = security.CreateOrFetchToken()
	require.NoError(t, err)
	return testServer
}

func TestClientEmptyResponse(t *testing.T) {
	testServer := getTestServer(t)

	embeddedRoot := generateRoot(generateKey(), 1, generateKey())
	config.Datadog.Set("remote_configuration.director_root", embeddedRoot)

	client, err := newClient("test-agent-name", []rdata.Product{rdata.ProductAPMSampling})
	assert.NoError(t, err)

	testServer.On("ClientGetConfigs", mock.Anything, &pbgo.ClientGetConfigsRequest{Client: &pbgo.Client{
		State: &pbgo.ClientState{
			RootVersion:    meta.RootsDirector().LastVersion(),
			TargetsVersion: 0,
			Error:          "",
		},
		Id:      client.stateClient.ID(),
		IsAgent: true,
		ClientAgent: &pbgo.ClientAgent{
			Name:    "test-agent-name",
			Version: version.AgentVersion,
		},
		Products: []string{string(rdata.ProductAPMSampling)},
	}}).Return(&pbgo.ClientGetConfigsResponse{
		Roots:       [][]byte{},
		Targets:     []byte{},
		TargetFiles: []*pbgo.File{},
	}, nil)

	err = client.poll()
	assert.NoError(t, err)
}

func TestClientValidResponse(t *testing.T) {
	testServer := getTestServer(t)

	targetsKey := generateKey()
	embeddedRoot := generateRoot(generateKey(), 1, targetsKey)
	apmConfig := apmsampling.APMSampling{
		TargetTPS: []apmsampling.TargetTPS{{Service: "service1", Env: "env1", Value: 4}},
	}
	rawApmConfig, err := apmConfig.MarshalMsg(nil)
	assert.NoError(t, err)
	target1 := generateTarget(rawApmConfig, 5)
	target2content, _ := generateRandomTarget(2)
	targets := generateTargets(targetsKey, 1, data.TargetFiles{"datadog/3/APM_SAMPLING/config-id-1/1": target1})
	config.Datadog.Set("remote_configuration.director_root", embeddedRoot)

	c, err := newClient("test-agent", []rdata.Product{rdata.ProductAPMSampling})
	assert.NoError(t, err)

	testServer.On("ClientGetConfigs", mock.Anything, &pbgo.ClientGetConfigsRequest{Client: &pbgo.Client{
		State: &pbgo.ClientState{
			RootVersion:    meta.RootsDirector().LastVersion(),
			TargetsVersion: 0,
			Error:          "",
		},
		Id:      c.stateClient.ID(),
		IsAgent: true,
		ClientAgent: &pbgo.ClientAgent{
			Name:    "test-agent",
			Version: version.AgentVersion,
		},
		Products: []string{string(rdata.ProductAPMSampling)},
	}}).Return(&pbgo.ClientGetConfigsResponse{
		Targets: targets,
		TargetFiles: []*pbgo.File{
			{Path: "datadog/3/APM_SAMPLING/config-id-1/1", Raw: rawApmConfig},
			{Path: "datadog/3/TESTING1/config-id-2/2", Raw: target2content},
		},
	}, nil)

	err = c.poll()
	assert.NoError(t, err)
	c.updateConfigs()
	apmUpdates := c.APMSamplingUpdates()
	require.Len(t, apmUpdates, 1)
	apmUpdate := <-apmUpdates
<<<<<<< HEAD
	assert.Len(t, apmUpdate, 1)
	assert.Equal(t, "config-id-1", apmUpdate[0].ID)
	assert.Equal(t, uint64(5), apmUpdate[0].Version)
	assert.Equal(t, apmConfig, apmUpdate[0].Config)
=======
	assert.Equal(t, APMSamplingUpdate{
		Config: &APMSamplingConfig{
			Configs: map[string]Config{
				"id": {
					ID:      "id",
					Version: 5,
				},
			},
			Rates: []pb.APMSampling{apmConfig},
		},
	}, apmUpdate)
>>>>>>> 664e66ef
}

func generateKey() keys.Signer {
	key, _ := keys.GenerateEd25519Key()
	return key
}

func generateTargets(key keys.Signer, version int, targets data.TargetFiles) []byte {
	meta := data.NewTargets()
	meta.Expires = time.Now().Add(1 * time.Hour)
	meta.Version = version
	meta.Targets = targets
	signed, _ := sign.Marshal(&meta, key)
	serialized, _ := json.Marshal(signed)
	return serialized
}

func generateRoot(key keys.Signer, version int, targetsKey keys.Signer) []byte {
	root := data.NewRoot()
	root.Version = version
	root.Expires = time.Now().Add(1 * time.Hour)
	root.AddKey(key.PublicData())
	root.AddKey(targetsKey.PublicData())
	root.Roles["root"] = &data.Role{
		KeyIDs:    key.PublicData().IDs(),
		Threshold: 1,
	}
	root.Roles["timestamp"] = &data.Role{
		KeyIDs:    key.PublicData().IDs(),
		Threshold: 1,
	}
	root.Roles["targets"] = &data.Role{
		KeyIDs:    targetsKey.PublicData().IDs(),
		Threshold: 1,
	}
	root.Roles["snapshot"] = &data.Role{
		KeyIDs:    key.PublicData().IDs(),
		Threshold: 1,
	}
	signedRoot, _ := sign.Marshal(&root, key)
	serializedRoot, _ := json.Marshal(signedRoot)
	return serializedRoot
}

func hashSha256(data []byte) []byte {
	hash := sha256.Sum256(data)
	return hash[:]
}

func generateRandomTarget(version int) ([]byte, data.TargetFileMeta) {
	file := make([]byte, 128)
	rand.Read(file)
	return file, generateTarget(file, uint64(version))
}

type versionCustom struct {
	Version *uint64 `json:"v"`
}

func generateTarget(file []byte, version uint64) data.TargetFileMeta {
	custom, _ := json.Marshal(&versionCustom{Version: &version})
	customJSON := json.RawMessage(custom)
	return data.TargetFileMeta{
		FileMeta: data.FileMeta{
			Length: int64(len(file)),
			Hashes: data.Hashes{
				"sha256": hashSha256(file),
			},
			Custom: &customJSON,
		},
	}
}<|MERGE_RESOLUTION|>--- conflicted
+++ resolved
@@ -152,12 +152,6 @@
 	apmUpdates := c.APMSamplingUpdates()
 	require.Len(t, apmUpdates, 1)
 	apmUpdate := <-apmUpdates
-<<<<<<< HEAD
-	assert.Len(t, apmUpdate, 1)
-	assert.Equal(t, "config-id-1", apmUpdate[0].ID)
-	assert.Equal(t, uint64(5), apmUpdate[0].Version)
-	assert.Equal(t, apmConfig, apmUpdate[0].Config)
-=======
 	assert.Equal(t, APMSamplingUpdate{
 		Config: &APMSamplingConfig{
 			Configs: map[string]Config{
@@ -169,7 +163,6 @@
 			Rates: []pb.APMSampling{apmConfig},
 		},
 	}, apmUpdate)
->>>>>>> 664e66ef
 }
 
 func generateKey() keys.Signer {

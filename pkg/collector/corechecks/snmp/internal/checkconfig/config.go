// Unless explicitly stated otherwise all files in this repository are licensed
// under the Apache License Version 2.0.
// This product includes software developed at Datadog (https://www.datadoghq.com/).
// Copyright 2016-present Datadog, Inc.

// Package checkconfig TODO comment
package checkconfig

import (
	"context"
	"fmt"
	"hash/fnv"
	"net"
	"path/filepath"
	"sort"
	"strconv"
	"strings"
	"time"

	"gopkg.in/yaml.v2"

	"github.com/DataDog/datadog-agent/pkg/autodiscovery/integration"
	"github.com/DataDog/datadog-agent/pkg/collector/check/defaults"
	coreutil "github.com/DataDog/datadog-agent/pkg/util"
	"github.com/DataDog/datadog-agent/pkg/util/hostname"
	"github.com/DataDog/datadog-agent/pkg/util/log"

	"github.com/DataDog/datadog-agent/pkg/collector/corechecks/snmp/common"
	coreconfig "github.com/DataDog/datadog-agent/pkg/config"
	"github.com/DataDog/datadog-agent/pkg/snmp/snmpintegration"
	"github.com/DataDog/datadog-agent/pkg/snmp/utils"
)

// Using high oid batch size might lead to snmp calls timing out.
// For some devices, the default oid_batch_size of 5 might be high (leads to timeouts),
// and require manual setting oid_batch_size to a lower value.
const defaultOidBatchSize = 5

const defaultPort = uint16(161)
const defaultRetries = 3
const defaultTimeout = 2
const defaultWorkers = 5
const defaultDiscoveryWorkers = 5
const defaultDiscoveryAllowedFailures = 3
const defaultDiscoveryInterval = 3600
const defaultDetectMetricsRefreshInterval = 3600

// subnetTagKey is the prefix used for subnet tag
const subnetTagKey = "autodiscovery_subnet"
const deviceNamespaceTagKey = "device_namespace"
const deviceIPTagKey = "snmp_device"

// DefaultBulkMaxRepetitions is the default max rep
// Using too high max repetitions might lead to tooBig SNMP error messages.
// - Java SNMP and gosnmp (gosnmp.defaultMaxRepetitions) uses 50
// - snmp-net uses 10
const DefaultBulkMaxRepetitions = uint32(10)

var uptimeMetricConfig = MetricsConfig{Symbol: SymbolConfig{OID: "1.3.6.1.2.1.1.3.0", Name: "sysUpTimeInstance"}}

// DeviceDigest is the digest of a minimal config used for autodiscovery
type DeviceDigest string

// InitConfig is used to deserialize integration init config
type InitConfig struct {
	Profiles                     profileConfigMap `yaml:"profiles"`
	GlobalMetrics                []MetricsConfig  `yaml:"global_metrics"`
	OidBatchSize                 Number           `yaml:"oid_batch_size"`
	BulkMaxRepetitions           Number           `yaml:"bulk_max_repetitions"`
	CollectDeviceMetadata        Boolean          `yaml:"collect_device_metadata"`
	CollectTopology              Boolean          `yaml:"collect_topology"`
	UseDeviceIDAsHostname        Boolean          `yaml:"use_device_id_as_hostname"`
	MinCollectionInterval        int              `yaml:"min_collection_interval"`
	Namespace                    string           `yaml:"namespace"`
	DetectMetricsEnabled         Boolean          `yaml:"experimental_detect_metrics_enabled"`
	DetectMetricsRefreshInterval int              `yaml:"experimental_detect_metrics_refresh_interval"`
}

// InstanceConfig is used to deserialize integration instance config
type InstanceConfig struct {
	Name                  string            `yaml:"name"`
	IPAddress             string            `yaml:"ip_address"`
	Port                  Number            `yaml:"port"`
	CommunityString       string            `yaml:"community_string"`
	SnmpVersion           string            `yaml:"snmp_version"`
	Timeout               Number            `yaml:"timeout"`
	Retries               Number            `yaml:"retries"`
	User                  string            `yaml:"user"`
	AuthProtocol          string            `yaml:"authProtocol"`
	AuthKey               string            `yaml:"authKey"`
	PrivProtocol          string            `yaml:"privProtocol"`
	PrivKey               string            `yaml:"privKey"`
	ContextName           string            `yaml:"context_name"`
	Metrics               []MetricsConfig   `yaml:"metrics"`     // SNMP metrics definition
	MetricTags            []MetricTagConfig `yaml:"metric_tags"` // SNMP metric tags definition
	Profile               string            `yaml:"profile"`
	UseGlobalMetrics      bool              `yaml:"use_global_metrics"`
	CollectDeviceMetadata *Boolean          `yaml:"collect_device_metadata"`
	CollectTopology       *Boolean          `yaml:"collect_topology"`
	UseDeviceIDAsHostname *Boolean          `yaml:"use_device_id_as_hostname"`

	// ExtraTags is a workaround to pass tags from snmp listener to snmp integration via AD template
	// (see cmd/agent/dist/conf.d/snmp.d/auto_conf.yaml) that only works with strings.
	// TODO: deprecated extra tags in favour of using autodiscovery listener Service.GetTags()
	ExtraTags string `yaml:"extra_tags"` // comma separated tags

	// Tags are just static tags from the instance that is common to all integrations.
	// Normally, the Agent will enrich metrics with the metrics with those tags.
	// See https://github.com/DataDog/datadog-agent/blob/1e8321ff089d04ccce3987b84f8b75630d7a18c0/pkg/collector/corechecks/checkbase.go#L131-L139
	// But we need to deserialize here since we need them for NDM metadata.
	Tags []string `yaml:"tags"` // used for device metadata

	// The oid_batch_size indicates how many OIDs are retrieved in a single Get or GetBulk call
	OidBatchSize Number `yaml:"oid_batch_size"`
	// The bulk_max_repetitions config indicates how many rows of the table are to be retrieved in a single GetBulk call
	BulkMaxRepetitions Number `yaml:"bulk_max_repetitions"`

	MinCollectionInterval int `yaml:"min_collection_interval"`
	// To accept min collection interval from snmp_listener, we need to accept it as string.
	// Using extra_min_collection_interval, we can accept both string and integer value.
	ExtraMinCollectionInterval Number `yaml:"extra_min_collection_interval"`

	Network                  string   `yaml:"network_address"`
	IgnoredIPAddresses       []string `yaml:"ignored_ip_addresses"`
	DiscoveryInterval        int      `yaml:"discovery_interval"`
	DiscoveryAllowedFailures int      `yaml:"discovery_allowed_failures"`
	DiscoveryWorkers         int      `yaml:"discovery_workers"`
	Workers                  int      `yaml:"workers"`
	Namespace                string   `yaml:"namespace"`

	// When DetectMetricsEnabled is enabled, instead of using profile detection using sysObjectID
	// the integration will fetch OIDs from the devices and deduct which metrics  can be monitored (from all OOTB profile metrics definition)
	DetectMetricsEnabled         *Boolean `yaml:"experimental_detect_metrics_enabled"`
	DetectMetricsRefreshInterval int      `yaml:"experimental_detect_metrics_refresh_interval"`

	// `interface_configs` option is not supported by SNMP corecheck autodiscovery (`network_address`)
	// it's only supported for single device instance (`ip_address`)
	InterfaceConfigs InterfaceConfigs `yaml:"interface_configs"`
}

// CheckConfig holds config needed for an integration instance to run
type CheckConfig struct {
	Name            string
	IPAddress       string
	Port            uint16
	CommunityString string
	SnmpVersion     string
	Timeout         int
	Retries         int
	User            string
	AuthProtocol    string
	AuthKey         string
	PrivProtocol    string
	PrivKey         string
	ContextName     string
	OidConfig       OidConfig
	// RequestedMetrics are the metrics explicitly requested by config.
	RequestedMetrics []MetricsConfig
	// RequestedMetricTags are the tags explicitly requested by config.
	RequestedMetricTags []MetricTagConfig
	// Metrics combines RequestedMetrics with profile metrics.
	Metrics  []MetricsConfig
	Metadata MetadataConfig
	// MetricTags combines RequestedMetricTags with profile metric tags.
	MetricTags            []MetricTagConfig
	OidBatchSize          int
	BulkMaxRepetitions    uint32
	Profiles              profileConfigMap
	ProfileTags           []string
	Profile               string
	ProfileDef            *profileDefinition
	ExtraTags             []string
	InstanceTags          []string
	CollectDeviceMetadata bool
	CollectTopology       bool
	UseDeviceIDAsHostname bool
	DeviceID              string
	DeviceIDTags          []string
	ResolvedSubnetName    string
	Namespace             string
	AutodetectProfile     bool
	MinCollectionInterval time.Duration

	DetectMetricsEnabled         bool
	DetectMetricsRefreshInterval int

	Network                  string
	DiscoveryWorkers         int
	Workers                  int
	DiscoveryInterval        int
	IgnoredIPAddresses       map[string]bool
	DiscoveryAllowedFailures int
	InterfaceConfigs         []snmpintegration.InterfaceConfig
}

// SetProfile refreshes config based on profile
func (c *CheckConfig) SetProfile(profile string) error {
	if _, ok := c.Profiles[profile]; !ok {
		return fmt.Errorf("unknown profile `%s`", profile)
	}
	log.Debugf("Refreshing with profile `%s`", profile)
	tags := []string{"snmp_profile:" + profile}
	definition := c.Profiles[profile].Definition
	c.ProfileDef = &definition
	c.Profile = profile

	if definition.Device.Vendor != "" {
		tags = append(tags, "device_vendor:"+definition.Device.Vendor)
	}
	tags = append(tags, definition.StaticTags...)
	c.ProfileTags = tags
	c.RebuildMetadataMetricsAndTags()
	return nil
}

<<<<<<< HEAD
// UpdateConfigMetadataMetricsAndTags exported method should have comment or be unexported
func (c *CheckConfig) UpdateConfigMetadataMetricsAndTags(metadata MetadataConfig, metrics []MetricsConfig, metricTags []MetricTagConfig, collectTopology bool) {
	c.Metadata = updateMetadataDefinitionWithDefaults(metadata, collectTopology)
	c.Metrics = append(c.Metrics, metrics...)
	c.MetricTags = append(c.MetricTags, metricTags...)
=======
// SetAutodetectProfile sets the profile to the provided auto-detected metrics
// and tags. This overwrites any preexisting profile but does not affect
// RequestedMetrics or RequestedMetricTags, which will still be queried.
func (c *CheckConfig) SetAutodetectProfile(metrics []MetricsConfig, tags []MetricTagConfig) {
	c.Profile = "autodetect"
	c.ProfileDef = &profileDefinition{
		Metrics:    metrics,
		MetricTags: tags,
	}
	c.ProfileTags = nil
	c.RebuildMetadataMetricsAndTags()
}
>>>>>>> 3818fadc

// RebuildMetadataMetricsAndTags rebuilds c.Metrics, c.Metadata, c.MetricTags,
// and c.OidConfig by merging data from requested metrics/tags and the current
// profile.
func (c *CheckConfig) RebuildMetadataMetricsAndTags() {
	c.Metrics = c.RequestedMetrics
	c.MetricTags = c.RequestedMetricTags
	if c.ProfileDef != nil {
		c.Metadata = updateMetadataDefinitionWithDefaults(c.ProfileDef.Metadata, c.CollectTopology)
		c.Metrics = append(c.Metrics, c.ProfileDef.Metrics...)
		c.MetricTags = append(c.MetricTags, c.ProfileDef.MetricTags...)
	} else {
		c.Metadata = updateMetadataDefinitionWithDefaults(nil, c.CollectTopology)
	}
	c.OidConfig.clean()
	c.OidConfig.addScalarOids(c.parseScalarOids(c.Metrics, c.MetricTags, c.Metadata))
	c.OidConfig.addColumnOids(c.parseColumnOids(c.Metrics, c.Metadata))
}

// UpdateDeviceIDAndTags updates DeviceID and DeviceIDTags
func (c *CheckConfig) UpdateDeviceIDAndTags() {
	c.DeviceIDTags = coreutil.SortUniqInPlace(c.getDeviceIDTags())
	c.DeviceID = c.Namespace + ":" + c.IPAddress
}

<<<<<<< HEAD
// AddUptimeMetric exported method should have comment or be unexported
func (c *CheckConfig) AddUptimeMetric() {
	c.Metrics = append(c.Metrics, uptimeMetricConfig)
}

=======
>>>>>>> 3818fadc
// GetStaticTags return static tags built from configuration
func (c *CheckConfig) GetStaticTags() []string {
	tags := common.CopyStrings(c.ExtraTags)
	tags = append(tags, deviceNamespaceTagKey+":"+c.Namespace)
	if c.IPAddress != "" {
		tags = append(tags, deviceIPTagKey+":"+c.IPAddress)
	}

	if c.UseDeviceIDAsHostname {
		hname, err := hostname.Get(context.TODO())
		if err != nil {
			log.Warnf("Error getting the hostname: %v", err)
		} else {
			tags = append(tags, "agent_host:"+hname)
		}
	}
	return tags
}

// GetNetworkTags returns network tags
// network tags are not part of the static tags since we don't want the deviceID
// to change if the network/subnet changes e.g. 10.0.0.0/29 to 10.0.0.0/30
func (c *CheckConfig) GetNetworkTags() []string {
	var tags []string
	if c.Network != "" {
		tags = append(tags, subnetTagKey+":"+c.Network)
	}
	return tags
}

// getDeviceIDTags return sorted tags used for generating device id
// warning: changing getDeviceIDTags logic might lead to different deviceID
func (c *CheckConfig) getDeviceIDTags() []string {
	tags := []string{deviceNamespaceTagKey + ":" + c.Namespace, deviceIPTagKey + ":" + c.IPAddress}
	sort.Strings(tags)
	return tags
}

// ToString used for logging CheckConfig without sensitive information
func (c *CheckConfig) ToString() string {
	return fmt.Sprintf("CheckConfig: IPAddress=`%s`, Port=`%d`, SnmpVersion=`%s`, Timeout=`%d`, Retries=`%d`, "+
		"User=`%s`, AuthProtocol=`%s`, PrivProtocol=`%s`, ContextName=`%s`, OidConfig=`%#v`, "+
		"OidBatchSize=`%d`, ProfileTags=`%#v`",
		c.IPAddress,
		c.Port,
		c.SnmpVersion,
		c.Timeout,
		c.Retries,
		c.User,
		c.AuthProtocol,
		c.PrivProtocol,
		c.ContextName,
		c.OidConfig,
		c.OidBatchSize,
		c.ProfileTags,
	)
}

// NewCheckConfig builds a new check config
func NewCheckConfig(rawInstance integration.Data, rawInitConfig integration.Data) (*CheckConfig, error) {
	instance := InstanceConfig{}
	initConfig := InitConfig{}

	// Set defaults before unmarshalling
	instance.UseGlobalMetrics = true
	initConfig.CollectDeviceMetadata = true
	initConfig.CollectTopology = true

	err := yaml.Unmarshal(rawInitConfig, &initConfig)
	if err != nil {
		return nil, err
	}

	err = yaml.Unmarshal(rawInstance, &instance)
	if err != nil {
		return nil, err
	}

	c := &CheckConfig{}

	c.Name = instance.Name
	c.SnmpVersion = instance.SnmpVersion
	c.IPAddress = instance.IPAddress
	c.Port = uint16(instance.Port)
	c.Network = instance.Network

	if c.IPAddress == "" && c.Network == "" {
		return nil, fmt.Errorf("`ip_address` or `network` config must be provided")
	}

	if c.IPAddress != "" && c.Network != "" {
		return nil, fmt.Errorf("`ip_address` and `network` cannot be used at the same time")
	}
	if c.Network != "" {
		_, _, err = net.ParseCIDR(c.Network)
		if err != nil {
			return nil, fmt.Errorf("couldn't parse SNMP network: %s", err)
		}
	}

	if instance.CollectDeviceMetadata != nil {
		c.CollectDeviceMetadata = bool(*instance.CollectDeviceMetadata)
	} else {
		c.CollectDeviceMetadata = bool(initConfig.CollectDeviceMetadata)
	}

	if instance.CollectTopology != nil {
		c.CollectTopology = bool(*instance.CollectTopology)
	} else {
		c.CollectTopology = bool(initConfig.CollectTopology)
	}

	if instance.DetectMetricsEnabled != nil {
		c.DetectMetricsEnabled = bool(*instance.DetectMetricsEnabled)
	} else {
		c.DetectMetricsEnabled = bool(initConfig.DetectMetricsEnabled)
	}

	if instance.DetectMetricsRefreshInterval != 0 {
		c.DetectMetricsRefreshInterval = int(instance.DetectMetricsRefreshInterval)
	} else if initConfig.DetectMetricsRefreshInterval != 0 {
		c.DetectMetricsRefreshInterval = int(initConfig.DetectMetricsRefreshInterval)
	} else {
		c.DetectMetricsRefreshInterval = defaultDetectMetricsRefreshInterval
	}

	if instance.UseDeviceIDAsHostname != nil {
		c.UseDeviceIDAsHostname = bool(*instance.UseDeviceIDAsHostname)
	} else {
		c.UseDeviceIDAsHostname = bool(initConfig.UseDeviceIDAsHostname)
	}

	if instance.ExtraTags != "" {
		c.ExtraTags = strings.Split(instance.ExtraTags, ",")
	}

	if instance.DiscoveryWorkers == 0 {
		c.DiscoveryWorkers = defaultDiscoveryWorkers
	} else {
		c.DiscoveryWorkers = instance.DiscoveryWorkers
	}

	if instance.Workers == 0 {
		c.Workers = defaultWorkers
	} else {
		c.Workers = instance.Workers
	}

	if instance.DiscoveryAllowedFailures == 0 {
		c.DiscoveryAllowedFailures = defaultDiscoveryAllowedFailures
	} else {
		c.DiscoveryAllowedFailures = instance.DiscoveryAllowedFailures
	}

	if instance.DiscoveryInterval == 0 {
		c.DiscoveryInterval = defaultDiscoveryInterval
	} else {
		c.DiscoveryInterval = instance.DiscoveryInterval
	}

	c.IgnoredIPAddresses = make(map[string]bool, len(instance.IgnoredIPAddresses))
	for _, ipAddress := range instance.IgnoredIPAddresses {
		c.IgnoredIPAddresses[ipAddress] = true
	}

	if c.Port == 0 {
		c.Port = defaultPort
	}

	if instance.Retries == 0 {
		c.Retries = defaultRetries
	} else {
		c.Retries = int(instance.Retries)
	}

	if instance.Timeout == 0 {
		c.Timeout = defaultTimeout
	} else {
		c.Timeout = int(instance.Timeout)
	}

	if instance.ExtraMinCollectionInterval != 0 {
		c.MinCollectionInterval = time.Duration(instance.ExtraMinCollectionInterval) * time.Second
	} else if instance.MinCollectionInterval != 0 {
		c.MinCollectionInterval = time.Duration(instance.MinCollectionInterval) * time.Second
	} else if initConfig.MinCollectionInterval != 0 {
		c.MinCollectionInterval = time.Duration(initConfig.MinCollectionInterval) * time.Second
	} else {
		c.MinCollectionInterval = defaults.DefaultCheckInterval
	}
	if c.MinCollectionInterval < 0 {
		return nil, fmt.Errorf("min collection interval must be > 0, but got: %v", c.MinCollectionInterval.Seconds())
	}

	// SNMP connection configs
	c.CommunityString = instance.CommunityString
	c.User = instance.User
	c.AuthProtocol = instance.AuthProtocol
	c.AuthKey = instance.AuthKey
	c.PrivProtocol = instance.PrivProtocol
	c.PrivKey = instance.PrivKey
	c.ContextName = instance.ContextName

	if instance.OidBatchSize != 0 {
		c.OidBatchSize = int(instance.OidBatchSize)
	} else if initConfig.OidBatchSize != 0 {
		c.OidBatchSize = int(initConfig.OidBatchSize)
	} else {
		c.OidBatchSize = defaultOidBatchSize
	}

	var bulkMaxRepetitions int
	if instance.BulkMaxRepetitions != 0 {
		bulkMaxRepetitions = int(instance.BulkMaxRepetitions)
	} else if initConfig.BulkMaxRepetitions != 0 {
		bulkMaxRepetitions = int(initConfig.BulkMaxRepetitions)
	} else {
		bulkMaxRepetitions = int(DefaultBulkMaxRepetitions)
	}
	if bulkMaxRepetitions <= 0 {
		return nil, fmt.Errorf("bulk max repetition must be a positive integer. Invalid value: %d", bulkMaxRepetitions)
	}
	c.BulkMaxRepetitions = uint32(bulkMaxRepetitions)

	if instance.Namespace != "" {
		c.Namespace = instance.Namespace
	} else if initConfig.Namespace != "" {
		c.Namespace = initConfig.Namespace
	} else {
		c.Namespace = coreconfig.Datadog.GetString("network_devices.namespace")
	}

	c.Namespace, err = utils.NormalizeNamespace(c.Namespace)
	if err != nil {
		return nil, err
	}

	// Profile Configs
	var profiles profileConfigMap
	if len(initConfig.Profiles) > 0 {
		// TODO: [PERFORMANCE] Load init config custom profiles once for all integrations
		//   There are possibly multiple init configs
		customProfiles, err := loadProfiles(initConfig.Profiles)
		if err != nil {
			return nil, fmt.Errorf("failed to load custom profiles: %s", err)
		}
		profiles = customProfiles
	} else {
		defaultProfiles, err := loadDefaultProfiles()
		if err != nil {
			return nil, fmt.Errorf("failed to load default profiles: %s", err)
		}
		profiles = defaultProfiles
	}
	for _, profileDef := range profiles {
		normalizeMetrics(profileDef.Definition.Metrics)
	}
	c.Profiles = profiles

	// profile configs
	profile := instance.Profile
	if profile != "" || len(instance.Metrics) > 0 {
		c.AutodetectProfile = false
	} else {
		c.AutodetectProfile = true
	}

	c.InstanceTags = instance.Tags
	c.InterfaceConfigs = instance.InterfaceConfigs

	// configure requested metrics and metric tags
	c.RequestedMetrics = instance.Metrics

	if instance.UseGlobalMetrics {
		c.RequestedMetrics = append(c.RequestedMetrics, initConfig.GlobalMetrics...)
	}
	// Always request uptime
	c.RequestedMetrics = append(c.RequestedMetrics, uptimeMetricConfig)
	normalizeMetrics(c.RequestedMetrics)
	c.RequestedMetricTags = instance.MetricTags
	errors := ValidateEnrichMetrics(c.RequestedMetrics)
	errors = append(errors, ValidateEnrichMetricTags(c.RequestedMetricTags)...)
	if len(errors) > 0 {
		return nil, fmt.Errorf("validation errors: %s", strings.Join(errors, "\n"))
	}

	if profile != "" {
		err = c.SetProfile(profile)
		if err != nil {
			return nil, fmt.Errorf("failed to refresh with profile `%s`: %s", profile, err)
		}
	} else {
		c.RebuildMetadataMetricsAndTags()
	}

	c.UpdateDeviceIDAndTags()

	c.ResolvedSubnetName = c.getResolvedSubnetName()
	return c, nil
}

func (c *CheckConfig) getResolvedSubnetName() string {
	var resolvedSubnet string
	if c.Network != "" {
		resolvedSubnet = c.Network
	} else {
		subnet, err := getSubnetFromTags(c.InstanceTags)
		if err != nil {
			log.Debugf("subnet not found: %s", err)
		} else {
			resolvedSubnet = subnet
		}
	}
	return resolvedSubnet
}

// DeviceDigest returns a hash value representing the minimal configs used to connect to the device.
// DeviceDigest is used for device discovery.
func (c *CheckConfig) DeviceDigest(address string) DeviceDigest {
	h := fnv.New64()
	// Hash write never returns an error
	h.Write([]byte(address))                   //nolint:errcheck
	h.Write([]byte(fmt.Sprintf("%d", c.Port))) //nolint:errcheck
	h.Write([]byte(c.SnmpVersion))             //nolint:errcheck
	h.Write([]byte(c.CommunityString))         //nolint:errcheck
	h.Write([]byte(c.User))                    //nolint:errcheck
	h.Write([]byte(c.AuthKey))                 //nolint:errcheck
	h.Write([]byte(c.AuthProtocol))            //nolint:errcheck
	h.Write([]byte(c.PrivKey))                 //nolint:errcheck
	h.Write([]byte(c.PrivProtocol))            //nolint:errcheck
	h.Write([]byte(c.ContextName))             //nolint:errcheck

	// Sort the addresses to get a stable digest
	addresses := make([]string, 0, len(c.IgnoredIPAddresses))
	for ip := range c.IgnoredIPAddresses {
		addresses = append(addresses, ip)
	}
	sort.Strings(addresses)
	for _, ip := range addresses {
		h.Write([]byte(ip)) //nolint:errcheck
	}

	return DeviceDigest(strconv.FormatUint(h.Sum64(), 16))
}

// IsIPIgnored checks the given IP against ignoredIPAddresses
func (c *CheckConfig) IsIPIgnored(ip net.IP) bool {
	ipString := ip.String()
	_, present := c.IgnoredIPAddresses[ipString]
	return present
}

// Copy makes a copy of CheckConfig
func (c *CheckConfig) Copy() *CheckConfig {
	newConfig := CheckConfig{}
	newConfig.IPAddress = c.IPAddress
	newConfig.Network = c.Network
	newConfig.Port = c.Port
	newConfig.CommunityString = c.CommunityString
	newConfig.SnmpVersion = c.SnmpVersion
	newConfig.Timeout = c.Timeout
	newConfig.Retries = c.Retries
	newConfig.User = c.User
	newConfig.AuthProtocol = c.AuthProtocol
	newConfig.AuthKey = c.AuthKey
	newConfig.PrivProtocol = c.PrivProtocol
	newConfig.PrivKey = c.PrivKey
	newConfig.ContextName = c.ContextName
	newConfig.ContextName = c.ContextName
	newConfig.OidConfig = c.OidConfig
	newConfig.RequestedMetrics = make([]MetricsConfig, len(c.RequestedMetrics))
	copy(newConfig.RequestedMetrics, c.RequestedMetrics)
	newConfig.Metrics = make([]MetricsConfig, len(c.Metrics))
	copy(newConfig.Metrics, c.Metrics)

	// Metadata: shallow copy is enough since metadata is not modified.
	// However, it might be fully replaced, see CheckConfig.SetProfile
	newConfig.Metadata = c.Metadata

	newConfig.RequestedMetricTags = make([]MetricTagConfig, len(c.RequestedMetricTags))
	copy(newConfig.RequestedMetricTags, c.RequestedMetricTags)
	newConfig.MetricTags = make([]MetricTagConfig, len(c.MetricTags))
	copy(newConfig.MetricTags, c.MetricTags)
	newConfig.OidBatchSize = c.OidBatchSize
	newConfig.BulkMaxRepetitions = c.BulkMaxRepetitions
	newConfig.Profiles = c.Profiles
	newConfig.ProfileTags = common.CopyStrings(c.ProfileTags)
	newConfig.Profile = c.Profile
	newConfig.ProfileDef = c.ProfileDef
	newConfig.ExtraTags = common.CopyStrings(c.ExtraTags)
	newConfig.InstanceTags = common.CopyStrings(c.InstanceTags)
	newConfig.CollectDeviceMetadata = c.CollectDeviceMetadata
	newConfig.CollectTopology = c.CollectTopology
	newConfig.UseDeviceIDAsHostname = c.UseDeviceIDAsHostname
	newConfig.DeviceID = c.DeviceID

	newConfig.DeviceIDTags = common.CopyStrings(c.DeviceIDTags)
	newConfig.ResolvedSubnetName = c.ResolvedSubnetName
	newConfig.Namespace = c.Namespace
	newConfig.AutodetectProfile = c.AutodetectProfile
	newConfig.DetectMetricsEnabled = c.DetectMetricsEnabled
	newConfig.DetectMetricsRefreshInterval = c.DetectMetricsRefreshInterval
	newConfig.MinCollectionInterval = c.MinCollectionInterval
	newConfig.InterfaceConfigs = c.InterfaceConfigs

	return &newConfig
}

// CopyWithNewIP makes a copy of CheckConfig with new IP
func (c *CheckConfig) CopyWithNewIP(ipAddress string) *CheckConfig {
	newConfig := c.Copy()
	newConfig.IPAddress = ipAddress
	newConfig.UpdateDeviceIDAndTags()
	return newConfig
}

// IsDiscovery return weather it's a network/autodiscovery config or not
func (c *CheckConfig) IsDiscovery() bool {
	return c.Network != ""
}

func (c *CheckConfig) parseScalarOids(metrics []MetricsConfig, metricTags []MetricTagConfig, metadataConfigs MetadataConfig) []string {
	var oids []string
	for _, metric := range metrics {
		oids = append(oids, metric.Symbol.OID)
	}
	for _, metricTag := range metricTags {
		oids = append(oids, metricTag.OID)
	}
	if c.CollectDeviceMetadata {
		for resource, metadataConfig := range metadataConfigs {
			if !IsMetadataResourceWithScalarOids(resource) {
				continue
			}
			for _, field := range metadataConfig.Fields {
				oids = append(oids, field.Symbol.OID)
				for _, symbol := range field.Symbols {
					oids = append(oids, symbol.OID)
				}
			}
			// we don't support tags for now for resource (e.g. device) based on scalar OIDs
			// profile root level `metric_tags` (tags used for both metadata, metrics, service checks)
			// can be used instead
		}
	}
	return oids
}

func (c *CheckConfig) parseColumnOids(metrics []MetricsConfig, metadataConfigs MetadataConfig) []string {
	var oids []string
	for _, metric := range metrics {
		for _, symbol := range metric.Symbols {
			oids = append(oids, symbol.OID)
		}
		for _, metricTag := range metric.MetricTags {
			oids = append(oids, metricTag.Column.OID)
		}
	}
	if c.CollectDeviceMetadata {
		for resource, metadataConfig := range metadataConfigs {
			if IsMetadataResourceWithScalarOids(resource) {
				continue
			}
			for _, field := range metadataConfig.Fields {
				oids = append(oids, field.Symbol.OID)
				for _, symbol := range field.Symbols {
					oids = append(oids, symbol.OID)
				}
			}
			for _, tagConfig := range metadataConfig.IDTags {
				oids = append(oids, tagConfig.Column.OID)
			}
		}
	}
	return oids
}

// GetProfileForSysObjectID return a profile for a sys object id
func GetProfileForSysObjectID(profiles profileConfigMap, sysObjectID string) (string, error) {
	tmpSysOidToProfile := map[string]string{}
	var matchedOids []string

	for profile, profConfig := range profiles {
		for _, oidPattern := range profConfig.Definition.SysObjectIds {
			found, err := filepath.Match(oidPattern, sysObjectID)
			if err != nil {
				log.Debugf("pattern error: %s", err)
				continue
			}
			if !found {
				continue
			}
			if prevMatchedProfile, ok := tmpSysOidToProfile[oidPattern]; ok {
				if profiles[prevMatchedProfile].isUserProfile && !profConfig.isUserProfile {
					continue
				}
				if profiles[prevMatchedProfile].isUserProfile == profConfig.isUserProfile {
					return "", fmt.Errorf("profile %s has the same sysObjectID (%s) as %s", profile, oidPattern, prevMatchedProfile)
				}
			}
			tmpSysOidToProfile[oidPattern] = profile
			matchedOids = append(matchedOids, oidPattern)
		}
	}
	oid, err := getMostSpecificOid(matchedOids)
	if err != nil {
		return "", fmt.Errorf("failed to get most specific profile for sysObjectID `%s`, for matched oids %v: %s", sysObjectID, matchedOids, err)
	}
	return tmpSysOidToProfile[oid], nil
}

func getSubnetFromTags(tags []string) (string, error) {
	for _, tag := range tags {
		// `autodiscovery_subnet` is set as tags in AD Template
		// e.g. cmd/agent/dist/conf.d/snmp.d/auto_conf.yaml
		prefix := subnetTagKey + ":"
		if strings.HasPrefix(tag, prefix) {
			return tag[len(prefix):], nil
		}
	}
	return "", fmt.Errorf("subnet not found in tags %v", tags)
}<|MERGE_RESOLUTION|>--- conflicted
+++ resolved
@@ -213,13 +213,6 @@
 	return nil
 }
 
-<<<<<<< HEAD
-// UpdateConfigMetadataMetricsAndTags exported method should have comment or be unexported
-func (c *CheckConfig) UpdateConfigMetadataMetricsAndTags(metadata MetadataConfig, metrics []MetricsConfig, metricTags []MetricTagConfig, collectTopology bool) {
-	c.Metadata = updateMetadataDefinitionWithDefaults(metadata, collectTopology)
-	c.Metrics = append(c.Metrics, metrics...)
-	c.MetricTags = append(c.MetricTags, metricTags...)
-=======
 // SetAutodetectProfile sets the profile to the provided auto-detected metrics
 // and tags. This overwrites any preexisting profile but does not affect
 // RequestedMetrics or RequestedMetricTags, which will still be queried.
@@ -232,7 +225,6 @@
 	c.ProfileTags = nil
 	c.RebuildMetadataMetricsAndTags()
 }
->>>>>>> 3818fadc
 
 // RebuildMetadataMetricsAndTags rebuilds c.Metrics, c.Metadata, c.MetricTags,
 // and c.OidConfig by merging data from requested metrics/tags and the current
@@ -258,14 +250,6 @@
 	c.DeviceID = c.Namespace + ":" + c.IPAddress
 }
 
-<<<<<<< HEAD
-// AddUptimeMetric exported method should have comment or be unexported
-func (c *CheckConfig) AddUptimeMetric() {
-	c.Metrics = append(c.Metrics, uptimeMetricConfig)
-}
-
-=======
->>>>>>> 3818fadc
 // GetStaticTags return static tags built from configuration
 func (c *CheckConfig) GetStaticTags() []string {
 	tags := common.CopyStrings(c.ExtraTags)

import copy
import itertools
import json
import os
import platform
from typing import Literal, Tuple, Union
from urllib.parse import urlparse

<<<<<<< HEAD
from tasks.kernel_matrix_testing.kmt_os import get_kmt_os
from tasks.kernel_matrix_testing.stacks import check_and_get_stack, create_stack, stack_exists
from tasks.kernel_matrix_testing.tool import Exit, ask, info, warn
from tasks.kernel_matrix_testing.vars import VMCONFIG, Arch, arch_mapping, platforms_file
=======
from tasks.kernel_matrix_testing.kmt_os import Linux, get_kmt_os
from tasks.kernel_matrix_testing.stacks import check_and_get_stack, create_stack, stack_exists
from tasks.kernel_matrix_testing.tool import Exit, ask, info, warn
from tasks.kernel_matrix_testing.vars import VMCONFIG, arch_mapping, platforms_file
>>>>>>> e0c8c8c8

local_arch = "local"

try:
    from thefuzz import fuzz, process
except ImportError:
    process = None
    fuzz = None

kernels = [
    "5.0",
    "5.1",
    "5.2",
    "5.3",
    "5.4",
    "5.5",
    "5.6",
    "5.7",
    "5.8",
    "5.9",
    "5.10",
    "5.11",
    "5.12",
    "5.13",
    "5.14",
    "5.15",
    "5.16",
    "5.17",
    "5.18",
    "5.19",
    "4.4",
    "4.5",
    "4.6",
    "4.7",
    "4.8",
    "4.9",
    "4.10",
    "4.11",
    "4.12",
    "4.13",
    "4.14",
    "4.15",
    "4.16",
    "4.17",
    "4.18",
    "4.19",
    "4.20",
]
distributions = {
    # Ubuntu mappings
    "ubuntu_16": "ubuntu_16.04",
    "ubuntu_18": "ubuntu_18.04",
    "ubuntu_20": "ubuntu_20.04",
    "ubuntu_22": "ubuntu_22.04",
    "ubuntu_23": "ubuntu_23.10",
    "xenial": "ubuntu_16.04",
    "bionic": "ubuntu_18.04",
    "focal": "ubuntu_20.04",
    "jammy": "ubuntu_22.04",
    "mantic": "ubuntu_23.10",
    # Amazon Linux mappings
    "amazon_4.14": "amzn_4.14",
    "amazon_5.4": "amzn_5.4",
    "amazon_5.10": "amzn_5.10",
    "amzn_4.14": "amzn_4.14",
    "amzn_414": "amzn_4.14",
    "amzn_5.4": "amzn_5.4",
    "amzn_5.10": "amzn_5.10",
    "amzn_2023": "amzn_2023",
    "amazon_2023": "amzn_2023",
    "al3": "amzn_2023",
    "amzn_3": "amzn_2023",
    # Fedora mappings
    "fedora_37": "fedora_37",
    "fedora_38": "fedora_38",
    # Debian mappings
    "debian_10": "debian_10",
    "debian_11": "debian_11",
    "debian_12": "debian_12",
    # CentOS mappings
    "centos_79": "centos_79",
    "centos_7": "centos_79",
    "centos_8": "centos_8",
}

TICK = "\u2713"
CROSS = "\u2718"
table = [
    ["Image", "x86_64", "arm64"],
    ["ubuntu-18 (bionic)", TICK, CROSS],
    ["ubuntu-20 (focal)", TICK, TICK],
    ["ubuntu-22 (jammy)", TICK, TICK],
    ["amazon linux 2 - v4.14", TICK, TICK],
    ["amazon linux 2 - v5.4", TICK, TICK],
    ["amazon linux 2 - v5.10", TICK, TICK],
    ["fedora 37 - v6.0.7", TICK, TICK],
    ["fedora 38 - v6.2.9", TICK, TICK],
    ["debian 10 - v4.19.0", TICK, TICK],
    ["debian 11 - v5.10.0", TICK, TICK],
]


def get_vmconfig_template():
    vmconfig_file = "test/new-e2e/system-probe/config/vmconfig.json"

    with open(vmconfig_file) as f:
        data = json.load(f)

<<<<<<< HEAD
    kmt_os = get_kmt_os()

    for vmset in data.get("vmsets", []):
        for disk in vmset.get("disks", []):
            disk["target"] = disk["target"].replace("%KMTDIR%", os.fspath(kmt_os.kmt_dir))

=======
>>>>>>> e0c8c8c8
    return data


def lte_414(version):
    major, minor = version.split('.')
    return (int(major) <= 4) and (int(minor) <= 14)


def get_image_list(distro, custom):
    custom_kernels = list()
    for k in kernels:
        if lte_414(k):
            custom_kernels.append([f"custom kernel v{k}", TICK, CROSS])
        else:
            custom_kernels.append([f"custom kernel v{k}", TICK, TICK])

    if (not (distro or custom)) or (distro and custom):
        return table + custom_kernels
    if distro:
        return table
    if custom:
        return custom_kernels


def check_memory_and_vcpus(memory, vcpus):
    for mem in memory:
        if not mem.isnumeric() or int(mem) == 0:
            raise Exit(f"Invalid values for memory provided {memory}")

    for v in vcpus:
        if not v.isnumeric or int(v) == 0:
            raise Exit(f"Invalid values for vcpu provided {v}")


def empty_config(file_path):
    j = json.dumps({"vmsets": []}, indent=4)
    with open(file_path, 'w') as f:
        f.write(j)


def list_possible():
    distros = list(distributions.keys())
    archs = list(arch_mapping.keys())
    archs.append(local_arch)

    result = list()
    possible = list(itertools.product(["custom"], kernels, archs)) + list(itertools.product(["distro"], distros, archs))
    for p in possible:
        result.append(f"{p[0]}-{p[1]}-{p[2]}")

    return result


VMDef = Tuple[str, str, Union[Arch, Literal['local']]]


# normalize_vm_def converts the detected user provider vm-def
# to a standard form with consisten values for
# recipe: [custom, distro]
# version: [4.4, 4.5, ..., 5.15, jammy, focal, bionic]
# arch: [x86_64, amd64]
# Each normalized_vm_def output corresponds to each VM
# requested by the user
def normalize_vm_def(possible, vm) -> VMDef:
    # attempt to fuzzy match user provided vm-def with the possible list.
    vm_def, _ = process.extractOne(vm, possible, scorer=fuzz.token_sort_ratio)
    recipe, version, arch = vm_def.split('-')

    if arch != local_arch:
        arch = arch_mapping[arch]

    if recipe == "distro":
        version = distributions[version]

    return recipe, version, arch


def get_custom_kernel_config(version, arch):
    if arch == local_arch:
        arch = arch_mapping[platform.machine()]

    if arch == "x86_64":
        console = "ttyS0"
    else:
        console = "ttyAMA0"

    if lte_414(version):
        extra_params = {"console": console, "systemd.unified_cgroup_hierarchy": "0"}
    else:
        extra_params = {
            "console": console,
        }

    return {
        "dir": f"kernel-v{version}.{arch}.pkg",
        "tag": version,
        "extra_params": extra_params,
    }


def xz_suffix_removed(path):
    if path.endswith(".xz"):
        return path[: -len(".xz")]

    return path


# This function derives the configuration for each
# unique kernel or distribution from the normalized vm-def.
# For more details on the generated configuration element, refer
# to the micro-vms scenario in test-infra-definitions
def get_kernel_config(platforms, recipe, version, arch):
    if recipe == "custom":
        return get_custom_kernel_config(version, arch)

    if arch == "local":
        arch = arch_mapping[platform.machine()]

    url_base = platforms["url_base"]
    kernel_path = platforms[arch][version]
    kernel_name = xz_suffix_removed(os.path.basename(kernel_path))

    return {"tag": version, "image_source": os.path.join(url_base, kernel_path), "dir": kernel_name}


def vmset_exists(vm_config, tags):
    vmsets = vm_config["vmsets"]

    for vmset in vmsets:
        if set(vmset["tags"]) == tags:
            return True

    return False


def kernel_in_vmset(vmset, kernel):
    vmset_kernels = vmset["kernels"]
    for k in vmset_kernels:
        if k["tag"] == kernel["tag"]:
            return True

    return False


def vmset_name(arch, recipe):
    return f"{recipe}_{arch}"


def add_custom_vmset(vmset, vm_config):
    arch = vmset.arch
    if arch == local_arch:
        arch = arch_mapping[platform.machine()]

    lte = False
    for vm in vmset.vms:
        if lte_414(vm.version):
            lte = True
            break

    image_path = f"custom-bullseye.{arch}.qcow2"
    if lte:
        image_path = f"custom-buster.{arch}.qcow2"

    if vmset_exists(vm_config, vmset.tags):
        return

    new_set = {
        "tags": list(vmset.tags),
        "recipe": f"{vmset.recipe}-{vmset.arch}",
        "arch": vmset.arch,
        "kernels": list(),
        "image": {
            "image_path": image_path,
            "image_source": f"https://dd-agent-omnibus.s3.amazonaws.com/kernel-version-testing/rootfs/{image_path}",
        },
    }

    vm_config["vmsets"].append(new_set)


def add_vmset(vmset, vm_config):
    if vmset_exists(vm_config, vmset.tags):
        return

    if vmset.recipe == "custom":
        return add_custom_vmset(vmset, vm_config)

    new_set = {
        "tags": list(vmset.tags),
        "recipe": f"{vmset.recipe}-{vmset.arch}",
        "arch": vmset.arch,
        "kernels": list(),
    }

    vm_config["vmsets"].append(new_set)


def add_kernel(vm_config, kernel, tags):
    for vmset in vm_config["vmsets"]:
        if set(vmset["tags"]) != tags:
            continue

        if not kernel_in_vmset(vmset, kernel):
            vmset["kernels"].append(kernel)
            return

    raise Exit(f"Unable to find vmset with tags {tags}")


def add_vcpu(vmset, vcpu):
    vmset["vcpu"] = vcpu


def add_memory(vmset, memory):
    vmset["memory"] = memory


def template_name(arch, recipe):
    if arch == local_arch:
        arch = arch_mapping[platform.machine()]

    recipe_without_arch = recipe.split("-")[0]
    return f"{recipe_without_arch}_{arch}"


def add_machine_type(vmconfig_template, vmset):
    tname = template_name(vmset["arch"], vmset["recipe"])
    for template in vmconfig_template["vmsets"]:
        if tname not in template["tags"]:
            continue

        if "machine" not in template:
            return

        vmset["machine"] = template["machine"]


def add_disks(vmconfig_template, vmset):
    tname = template_name(vmset["arch"], vmset["recipe"])

    for template in vmconfig_template["vmsets"]:
        if tname in template["tags"]:
            vmset["disks"] = copy.deepcopy(template["disks"])

            if vmset["arch"] == local_arch:
                kmt_os = get_kmt_os()
            else:
                kmt_os = Linux

            for disk in vmset.get("disks", []):
                disk["target"] = disk["target"].replace("%KMTDIR%", os.fspath(kmt_os.kmt_dir))


def add_console(vmset):
    vmset["console_type"] = "file"


def url_to_fspath(url):
    source = urlparse(url)
    filename = os.path.basename(source.path)
    filename = xz_suffix_removed(os.path.basename(source.path))

    return f"file://{os.path.join(get_kmt_os().rootfs_dir,filename)}"


def image_source_to_path(vmset):
    if vmset["recipe"] == f"custom-{vmset['arch']}":
        vmset["image"]["image_source"] = url_to_fspath(vmset["image"]["image_source"])
        return

    for kernel in vmset["kernels"]:
        kernel["image_source"] = url_to_fspath(kernel["image_source"])

    if "disks" in vmset:
        for disk in vmset["disks"]:
            disk["source"] = url_to_fspath(disk["source"])


class VM:
    def __init__(self, version):
        self.version = version

    def __repr__(self):
        return f"<VM> {self.version}"


class VMSet:
    def __init__(self, arch, recipe, tags):
        self.arch = arch
        self.recipe = recipe
        self.tags = tags
        self.vms: list[VM] = list()

    def __eq__(self, other):
        for tag in self.tags:
            if tag not in other.tags:
                return False
        return True

    def __hash__(self):
        return hash('-'.join(self.tags))

    def __repr__(self):
        vm_str = list()
        for vm in self.vms:
            vm_str.append(vm.version)
        return f"<VMSet> tags={'-'.join(self.tags)} arch={self.arch} vms={','.join(vm_str)}"

    def add_vm_if_belongs(self, recipe, version, arch):
        if recipe == "custom":
            expected_tag = custom_version_prefix(version)
            found = False
            for tag in self.tags:
                if tag == expected_tag:
                    found = True

            if not found:
                return

        if self.recipe == recipe and self.arch == arch:
            self.vms.append(VM(version))


def custom_version_prefix(version):
    return "lte_414" if lte_414(version) else "gt_414"


def build_vmsets(normalized_vm_defs: 'list[VMDef]', sets) -> 'set[VMSet]':
    vmsets = set()
    for recipe, version, arch in normalized_vm_defs:
        if recipe == "custom":
            sets.append(custom_version_prefix(version))

        # duplicate vm if multiple sets provided by user
        for s in sets:
            vmsets.add(VMSet(arch, recipe, {vmset_name(arch, recipe), s}))

        if len(sets) == 0:
            vmsets.add(VMSet(arch, recipe, {vmset_name(arch, recipe)}))

    # map vms to vmsets
    for recipe, version, arch in normalized_vm_defs:
        for vmset in vmsets:
            vmset.add_vm_if_belongs(recipe, version, arch)

    return vmsets


def generate_vmconfig(vm_config, normalized_vm_defs, vcpu, memory, sets, ci):
    with open(platforms_file) as f:
        platforms = json.load(f)

    vmconfig_template = get_vmconfig_template()

    vmsets = build_vmsets(normalized_vm_defs, sets)

    # add new vmsets to new vm_config
    for vmset in vmsets:
        add_vmset(vmset, vm_config)

    # add vm configurations to vmsets.
    for vmset in vmsets:
        for vm in vmset.vms:
            add_kernel(
                vm_config,
                get_kernel_config(platforms, vmset.recipe, vm.version, vmset.arch),
                vmset.tags,
            )

    for vmset in vm_config["vmsets"]:
        add_vcpu(vmset, vcpu)
        add_memory(vmset, memory)
        add_machine_type(vmconfig_template, vmset)

        if vmset["recipe"] != "custom":
            add_disks(vmconfig_template, vmset)

        # For local VMs we want to read images from the filesystem
        if vmset["arch"] == local_arch:
            image_source_to_path(vmset)

        if ci:
            add_console(vmset)

    return vm_config


def ls_to_int(ls):
    int_ls = list()
    for elem in ls:
        int_ls.append(int(elem))

    return int_ls


def build_normalized_vm_def_set(vms: str):
    vm_types = vms.split(',')
    if len(vm_types) == 0:
        raise Exit("No VMs to boot provided")

    possible = list_possible()
    normalized_vms: list[VMDef] = list()
    for vm in vm_types:
        normalized_vms.append(normalize_vm_def(possible, vm))

    return normalized_vms


def gen_config_for_stack(
    ctx, stack=None, vms="", sets="", init_stack=False, vcpu="4", memory="8192", new=False, ci=False
):
    stack = check_and_get_stack(stack)
    if not stack_exists(stack) and not init_stack:
        raise Exit(
            f"Stack {stack} does not exist. Please create stack first 'inv kmt.stack-create --stack={stack}, or specify --init-stack option'"
        )

    if init_stack:
        create_stack(ctx, stack)

    info(f"[+] Select stack {stack}")

    ## get all possible (recipe, version, arch) combinations we can support.
    vmconfig_file = f"{get_kmt_os().stacks_dir}/{stack}/{VMCONFIG}"
    if new or not os.path.exists(vmconfig_file):
        empty_config(vmconfig_file)

    with open(vmconfig_file) as f:
        orig_vm_config = f.read()
    vm_config = json.loads(orig_vm_config)

    vm_config = generate_vmconfig(vm_config, build_normalized_vm_def_set(vms), vcpu, memory, sets, ci)
    vm_config_str = json.dumps(vm_config, indent=4)

    tmpfile = "/tmp/vm.json"
    with open(tmpfile, "w") as f:
        f.write(vm_config_str)

    if new:
        empty_config("/tmp/empty.json")
        ctx.run(f"git diff /tmp/empty.json {tmpfile}", warn=True)
    else:
        ctx.run(f"git diff {vmconfig_file} {tmpfile}", warn=True)

    if ask("are you sure you want to apply the diff? (y/n)") != "y":
        warn("[-] diff not applied")
        return

    with open(vmconfig_file, "w") as f:
        f.write(vm_config_str)

    info(f"[+] vmconfig @ {vmconfig_file}")


def list_all_distro_normalized_vms(archs):
    with open(platforms_file) as f:
        platforms = json.load(f)

    vms = list()
    for arch in archs:
        for distro in platforms[arch]:
            vms.append(("distro", distro, arch))

    return vms


def gen_config(ctx, stack, vms, sets, init_stack, vcpu, memory, new, ci, arch, output_file):
    vcpu_ls = vcpu.split(',')
    memory_ls = memory.split(',')

    check_memory_and_vcpus(memory_ls, vcpu_ls)
    set_ls = list()
    if sets != "":
        set_ls = sets.split(",")

    if not ci:
        return gen_config_for_stack(
            ctx, stack, vms, set_ls, init_stack, ls_to_int(vcpu_ls), ls_to_int(memory_ls), new, ci
        )

    arch_ls = ["x86_64", "arm64"]
    if arch != "":
        arch_ls = [arch_mapping[arch]]

    vms_to_generate = list_all_distro_normalized_vms(arch_ls)
    vm_config = generate_vmconfig({"vmsets": []}, vms_to_generate, ls_to_int(vcpu_ls), ls_to_int(memory_ls), set_ls, ci)

    with open(output_file, "w") as f:
        f.write(json.dumps(vm_config, indent=4))<|MERGE_RESOLUTION|>--- conflicted
+++ resolved
@@ -6,17 +6,10 @@
 from typing import Literal, Tuple, Union
 from urllib.parse import urlparse
 
-<<<<<<< HEAD
-from tasks.kernel_matrix_testing.kmt_os import get_kmt_os
+from tasks.kernel_matrix_testing.kmt_os import Linux, get_kmt_os
 from tasks.kernel_matrix_testing.stacks import check_and_get_stack, create_stack, stack_exists
 from tasks.kernel_matrix_testing.tool import Exit, ask, info, warn
 from tasks.kernel_matrix_testing.vars import VMCONFIG, Arch, arch_mapping, platforms_file
-=======
-from tasks.kernel_matrix_testing.kmt_os import Linux, get_kmt_os
-from tasks.kernel_matrix_testing.stacks import check_and_get_stack, create_stack, stack_exists
-from tasks.kernel_matrix_testing.tool import Exit, ask, info, warn
-from tasks.kernel_matrix_testing.vars import VMCONFIG, arch_mapping, platforms_file
->>>>>>> e0c8c8c8
 
 local_arch = "local"
 
@@ -125,15 +118,6 @@
     with open(vmconfig_file) as f:
         data = json.load(f)
 
-<<<<<<< HEAD
-    kmt_os = get_kmt_os()
-
-    for vmset in data.get("vmsets", []):
-        for disk in vmset.get("disks", []):
-            disk["target"] = disk["target"].replace("%KMTDIR%", os.fspath(kmt_os.kmt_dir))
-
-=======
->>>>>>> e0c8c8c8
     return data
 
 

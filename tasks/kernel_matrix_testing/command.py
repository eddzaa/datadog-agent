import os

from .kmt_os import get_kmt_os
from .stacks import find_ssh_key
from .tool import Exit, error, info


class CommandRunner:
    def __init__(self, ctx, local, vm, log_debug):
        self.local = local
        self.remote_ssh_key = ssh_key_to_path(vm.remote_ssh_key)
        self.vm = vm
        self.ctx = ctx
        self.log_debug = log_debug

    def run_cmd(self, cmd, allow_fail=False, verbose=False):
        log_debug = self.log_debug or verbose
        info(f"[+] {self.vm.ip} -> {cmd}")
        if self.vm.arch == "local":
            res = run_cmd_local(self.ctx, cmd, self.vm.ip, log_debug)
        else:
            res = run_cmd_remote(self.ctx, cmd, self.vm.remote_ip, self.vm.ip, self.remote_ssh_key, log_debug)

        if not res.ok:
            error(f"[-] Failed: {self.vm.ip} -> {cmd}")
            if not allow_fail:
                print_failed(res.stderr)
                raise Exit("command failed")

<<<<<<< HEAD
    def copy(self, source, target):
        sync_source(self.ctx, source, target, self.vm.remote_ip, self.remote_ssh_key, self.vm.ip, self.vm.arch)
=======
    def copy_files(self, path, dest=None):
        ddvm_rsa = os.path.join(get_kmt_os().kmt_dir, "ddvm_rsa")
        if self.vm.arch == "local" and dest is None:
            self.ctx.run(f"cp {path} {get_kmt_os().shared_dir}")
        elif self.vm.arch == "local" and dest is not None:
            self.ctx.run(f"scp -o StrictHostKeyChecking=no -i {ddvm_rsa} {path} root@{self.vm.ip}:{dest}")
        else:
            if self.remote_ssh_key == "" or self.remote_ip == "":
                raise Exit("remote ssh key and remote ip are required to run command on remote VMs")
            self.run_cmd(
                f"scp -o StrictHostKeyChecking=no -i {self.remote_ssh_key} {path} ubuntu@{self.remote_ip}:/opt/kernel-version-testing/",
                False,
            )

    def sync_source(self, source, target):
        sync_source(self.ctx, source, target, self.remote_ip, self.remote_ssh_key, self.vm.ip, self.vm.arch)
>>>>>>> 6c044a53


def sync_source(ctx, source, target, instance_ip, ssh_key, ip, arch):
    kmt_dir = get_kmt_os().kmt_dir
    vm_copy = f"rsync -e \\\"ssh -o StrictHostKeyChecking=no -i {kmt_dir}/ddvm_rsa\\\" -p --chown=root:root -rt --exclude='.git*' --filter=':- .gitignore' ./ root@{ip}:{target}"
    if arch == "local":
        ctx.run(
            f"rsync -e \"ssh -o StrictHostKeyChecking=no -i {kmt_dir}/ddvm_rsa\" -p --chown=root:root -rt --exclude='.git*' --filter=':- .gitignore' {source} root@{ip}:{target}"
        )
    elif arch == "x86_64" or arch == "arm64":
        ctx.run(
            f"rsync -e \"ssh -o StrictHostKeyChecking=no -i {ssh_key}\" -p --chown=root:root -rt --exclude='.git*' --filter=':- .gitignore' {source} ubuntu@{instance_ip}:/home/ubuntu/datadog-agent"
        )
        ctx.run(
            f"ssh -i {ssh_key} -o StrictHostKeyChecking=no ubuntu@{instance_ip} \"cd /home/ubuntu/datadog-agent && {vm_copy}\""
        )
    else:
        raise Exit(f"Unsupported arch {arch}")


def run_cmd_local(ctx, cmd, ip, log_debug):
    ddvm_rsa = os.path.join(get_kmt_os().kmt_dir, "ddvm_rsa")
    return ctx.run(
        f"ssh -o StrictHostKeyChecking=no -i {ddvm_rsa} root@{ip} '{cmd}'",
        warn=True,
        hide=(not log_debug),
    )


def run_cmd_remote(ctx, cmd, remote_ip, ip, ssh_key, log_debug):
    if ssh_key == "" or remote_ip == "":
        raise Exit("remote ssh key and remote ip are required to run command on remote VMs")
    return ctx.run(
        f"ssh -o StrictHostKeyChecking=no -i {ssh_key} ubuntu@{remote_ip} \"ssh -o StrictHostKeyChecking=no -i /home/kernel-version-testing/ddvm_rsa root@{ip} '{cmd}'\"",
        warn=True,
        hide=(not log_debug),
    )


def print_failed(output):
    out = list()
    for line in output.split("\n"):
        out.append(f"\t{line}")
    error('\n'.join(out))


def ssh_key_to_path(ssh_key):
    ssh_key_path = ""
    if ssh_key != "":
        ssh_key.rstrip(".pem")
        ssh_key_path = find_ssh_key(ssh_key)

    return ssh_key_path<|MERGE_RESOLUTION|>--- conflicted
+++ resolved
@@ -27,27 +27,8 @@
                 print_failed(res.stderr)
                 raise Exit("command failed")
 
-<<<<<<< HEAD
     def copy(self, source, target):
         sync_source(self.ctx, source, target, self.vm.remote_ip, self.remote_ssh_key, self.vm.ip, self.vm.arch)
-=======
-    def copy_files(self, path, dest=None):
-        ddvm_rsa = os.path.join(get_kmt_os().kmt_dir, "ddvm_rsa")
-        if self.vm.arch == "local" and dest is None:
-            self.ctx.run(f"cp {path} {get_kmt_os().shared_dir}")
-        elif self.vm.arch == "local" and dest is not None:
-            self.ctx.run(f"scp -o StrictHostKeyChecking=no -i {ddvm_rsa} {path} root@{self.vm.ip}:{dest}")
-        else:
-            if self.remote_ssh_key == "" or self.remote_ip == "":
-                raise Exit("remote ssh key and remote ip are required to run command on remote VMs")
-            self.run_cmd(
-                f"scp -o StrictHostKeyChecking=no -i {self.remote_ssh_key} {path} ubuntu@{self.remote_ip}:/opt/kernel-version-testing/",
-                False,
-            )
-
-    def sync_source(self, source, target):
-        sync_source(self.ctx, source, target, self.remote_ip, self.remote_ssh_key, self.vm.ip, self.vm.arch)
->>>>>>> 6c044a53
 
 
 def sync_source(ctx, source, target, instance_ip, ssh_key, ip, arch):

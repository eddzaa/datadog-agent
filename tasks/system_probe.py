import contextlib
import glob
import json
import os
import platform
import re
import shutil
import sys
import tarfile
import tempfile
from pathlib import Path
from subprocess import check_output

from invoke import task
from invoke.exceptions import Exit

from .build_tags import get_default_build_tags
from .libs.ninja_syntax import NinjaWriter
from .utils import REPO_PATH, bin_name, get_build_flags, get_version_numeric_only

BIN_DIR = os.path.join(".", "bin", "system-probe")
BIN_PATH = os.path.join(BIN_DIR, bin_name("system-probe"))

BPF_TAG = "linux_bpf"
BUNDLE_TAG = "ebpf_bindata"
NPM_TAG = "npm"
DNF_TAG = "dnf"

CHECK_SOURCE_CMD = "grep -v '^//' {src_file} | if grep -q ' inline ' ; then echo -e '\u001b[7mPlease use __always_inline instead of inline in {src_file}\u001b[0m';exit 1;fi"

KITCHEN_DIR = os.getenv('DD_AGENT_TESTING_DIR') or os.path.normpath(os.path.join(os.getcwd(), "test", "kitchen"))
KITCHEN_ARTIFACT_DIR = os.path.join(KITCHEN_DIR, "site-cookbooks", "dd-system-probe-check", "files", "default", "tests")
TEST_PACKAGES_LIST = ["./pkg/ebpf/...", "./pkg/network/...", "./pkg/collector/corechecks/ebpf/..."]
TEST_PACKAGES = " ".join(TEST_PACKAGES_LIST)
CWS_PREBUILT_MINIMUM_KERNEL_VERSION = [5, 8, 0]
EMBEDDED_SHARE_DIR = os.path.join("/opt", "datadog-agent", "embedded", "share", "system-probe", "ebpf")

is_windows = sys.platform == "win32"

arch_mapping = {
    "amd64": "x64",
    "x86_64": "x64",
    "x64": "x64",
    "i386": "x86",
    "i686": "x86",
    "aarch64": "arm64",  # linux
    "arm64": "arm64",  # darwin
}
CURRENT_ARCH = arch_mapping.get(platform.machine(), "x64")
CLANG_VERSION = "12.0.1"


def ninja_define_windows_resources(ctx, nw, major_version):
    maj_ver, min_ver, patch_ver = get_version_numeric_only(ctx, major_version=major_version).split(".")
    nw.variable("maj_ver", maj_ver)
    nw.variable("min_ver", min_ver)
    nw.variable("patch_ver", patch_ver)
    nw.variable("windrestarget", "pe-x86-64")
    nw.rule(name="windmc", command="windmc --target $windrestarget -r $rcdir $in")
    nw.rule(
        name="windres",
        command="windres --define MAJ_VER=$maj_ver --define MIN_VER=$min_ver --define PATCH_VER=$patch_ver "
        + "-i $in --target $windrestarget -O coff -o $out",
    )


def ninja_define_ebpf_compiler(nw, strip_object_files=False, kernel_release=None):
    nw.variable("target", "-emit-llvm")
    nw.variable("ebpfflags", get_ebpf_build_flags())
    nw.variable("kheaders", get_kernel_headers_flags(kernel_release))

    nw.rule(
        name="ebpfclang",
        command="clang -MD -MF $out.d $target $ebpfflags $kheaders $flags -c $in -o $out",
        depfile="$out.d",
    )
    strip = "&& llvm-strip -g $out" if strip_object_files else ""
    nw.rule(
        name="llc",
        command=f"llc -march=bpf -filetype=obj -o $out $in {strip}",
    )


def ninja_define_co_re_compiler(nw):
    nw.variable("ebpfcoreflags", get_co_re_build_flags())

    nw.rule(
        name="ebpfcoreclang",
        command="clang -MD -MF $out.d -target bpf $ebpfcoreflags $flags -c $in -o $out",
        depfile="$out.d",
    )


def ninja_define_exe_compiler(nw):
    nw.rule(
        name="execlang",
        command="clang -MD -MF $out.d $exeflags $in -o $out $exelibs",
        depfile="$out.d",
    )


def ninja_ebpf_program(nw, infile, outfile, variables=None):
    outdir, basefile = os.path.split(outfile)
    basename = os.path.basename(os.path.splitext(basefile)[0])
    out_base = f"{outdir}/{basename}"
    nw.build(
        inputs=[infile],
        outputs=[f"{out_base}.bc"],
        rule="ebpfclang",
        variables=variables,
    )
    nw.build(
        inputs=[f"{out_base}.bc"],
        outputs=[f"{out_base}.o"],
        rule="llc",
    )


def ninja_ebpf_co_re_program(nw, infile, outfile, variables=None):
    outdir, basefile = os.path.split(outfile)
    basename = os.path.basename(os.path.splitext(basefile)[0])
    out_base = f"{outdir}/{basename}"
    nw.build(
        inputs=[infile],
        outputs=[f"{out_base}.bc"],
        rule="ebpfcoreclang",
        variables=variables,
    )
    nw.build(
        inputs=[f"{out_base}.bc"],
        outputs=[f"{out_base}.o"],
        rule="llc",
    )


def ninja_security_ebpf_programs(nw, build_dir, debug, kernel_release):
    security_agent_c_dir = os.path.join("pkg", "security", "ebpf", "c")
    security_agent_prebuilt_dir = os.path.join(security_agent_c_dir, "prebuilt")

    kernel_headers = get_linux_header_dirs(
        kernel_release=kernel_release, minimal_kernel_release=CWS_PREBUILT_MINIMUM_KERNEL_VERSION
    )
    kheaders = " ".join(f"-isystem{d}" for d in kernel_headers)
    debugdef = "-DDEBUG=1" if debug else ""
    security_flags = f"-I{security_agent_c_dir} {debugdef}"

    outfiles = []

    # basic
    infile = os.path.join(security_agent_prebuilt_dir, "probe.c")
    outfile = os.path.join(build_dir, "runtime-security.o")
    ninja_ebpf_program(
        nw,
        infile=infile,
        outfile=outfile,
        variables={
            "flags": security_flags + " -DUSE_SYSCALL_WRAPPER=0",
            "kheaders": kheaders,
        },
    )
    outfiles.append(outfile)

    # syscall wrapper
    root, ext = os.path.splitext(outfile)
    syscall_wrapper_outfile = f"{root}-syscall-wrapper{ext}"
    ninja_ebpf_program(
        nw,
        infile=infile,
        outfile=syscall_wrapper_outfile,
        variables={
            "flags": security_flags + " -DUSE_SYSCALL_WRAPPER=1",
            "kheaders": kheaders,
        },
    )
    outfiles.append(syscall_wrapper_outfile)

    # offset guesser
    offset_guesser_outfile = os.path.join(build_dir, "runtime-security-offset-guesser.o")
    ninja_ebpf_program(
        nw,
        infile=os.path.join(security_agent_prebuilt_dir, "offset-guesser.c"),
        outfile=offset_guesser_outfile,
        variables={
            "flags": security_flags,
            "kheaders": kheaders,
        },
    )
    outfiles.append(offset_guesser_outfile)

    nw.build(rule="phony", inputs=outfiles, outputs=["cws"])


def ninja_network_ebpf_program(nw, infile, outfile, flags):
    ninja_ebpf_program(nw, infile, outfile, {"flags": flags})
    root, ext = os.path.splitext(outfile)
    ninja_ebpf_program(nw, infile, f"{root}-debug{ext}", {"flags": flags + " -DDEBUG=1"})


def ninja_network_ebpf_co_re_program(nw, infile, outfile, flags):
    ninja_ebpf_co_re_program(nw, infile, outfile, {"flags": flags})
    root, ext = os.path.splitext(outfile)
    ninja_ebpf_co_re_program(nw, infile, f"{root}-debug{ext}", {"flags": flags + " -DDEBUG=1"})


def ninja_network_ebpf_programs(nw, build_dir, co_re_build_dir):
    network_bpf_dir = os.path.join("pkg", "network", "ebpf")
    network_c_dir = os.path.join(network_bpf_dir, "c")
    network_prebuilt_dir = os.path.join(network_c_dir, "prebuilt")
    network_co_re_dir = os.path.join(network_c_dir, "co-re")

    network_flags = "-Ipkg/network/ebpf/c -g"
<<<<<<< HEAD
    network_programs = ["dns", "offset-guess", "tracer", "http", "kafka"]
=======
    network_co_re_flags = f"-I{network_co_re_dir}"
    network_programs = ["dns", "offset-guess", "tracer", "http"]
    network_co_re_programs = []

>>>>>>> 185a9e93
    for prog in network_programs:
        infile = os.path.join(network_prebuilt_dir, f"{prog}.c")
        outfile = os.path.join(build_dir, f"{prog}.o")
        ninja_network_ebpf_program(nw, infile, outfile, network_flags)

    for prog in network_co_re_programs:
        infile = os.path.join(network_co_re_dir, f"{prog}.c")
        outfile = os.path.join(co_re_build_dir, f"{prog}.o")
        ninja_network_ebpf_co_re_program(nw, infile, outfile, network_co_re_flags)


def ninja_container_integrations_ebpf_programs(nw, co_re_build_dir):
    container_integrations_co_re_dir = os.path.join("pkg", "collector", "corechecks", "ebpf", "c", "co-re")
    container_integrations_co_re_flags = f"-I{container_integrations_co_re_dir}"
    container_integrations_co_re_programs = ["oom-kill"]

    for prog in container_integrations_co_re_programs:
        infile = os.path.join(container_integrations_co_re_dir, f"{prog}.c")
        outfile = os.path.join(co_re_build_dir, f"{prog}.o")
        ninja_ebpf_co_re_program(nw, infile, outfile, {"flags": container_integrations_co_re_flags})


def ninja_runtime_compilation_files(nw):
    bc_dir = os.path.join("pkg", "ebpf", "bytecode")
    build_dir = os.path.join(bc_dir, "build")

    runtime_compiler_files = {
        "pkg/collector/corechecks/ebpf/probe/oom_kill.go": "oom-kill",
        "pkg/collector/corechecks/ebpf/probe/tcp_queue_length.go": "tcp-queue-length",
        "pkg/network/protocols/http/compile.go": "http",
        "pkg/network/tracer/compile.go": "conntrack",
        "pkg/network/tracer/connection/kprobe/compile.go": "tracer",
        "pkg/security/ebpf/compile.go": "runtime-security",
    }

    nw.rule(name="headerincl", command="go generate -mod=mod -tags linux_bpf $in", depfile="$out.d")
    hash_dir = os.path.join(bc_dir, "runtime")
    rc_dir = os.path.join(build_dir, "runtime")
    rc_outputs = []
    for in_path, out_filename in runtime_compiler_files.items():
        c_file = os.path.join(rc_dir, f"{out_filename}.c")
        hash_file = os.path.join(hash_dir, f"{out_filename}.go")
        nw.build(
            inputs=[in_path],
            outputs=[c_file],
            implicit_outputs=[hash_file],
            rule="headerincl",
        )
        rc_outputs.extend([c_file, hash_file])
    nw.build(rule="phony", inputs=rc_outputs, outputs=["runtime-compilation"])


def ninja_cgo_type_files(nw, windows):
    # TODO we could probably preprocess the input files to find out the dependencies
    nw.pool(name="cgo_pool", depth=1)
    if windows:
        go_platform = "windows"
        def_files = {"pkg/network/driver/types.go": ["pkg/network/driver/ddnpmapi.h"]}
        nw.rule(
            name="godefs",
            pool="cgo_pool",
            command="powershell -Command \"$$PSDefaultParameterValues['Out-File:Encoding'] = 'ascii';"
            + "(cd $in_dir);"
            + "(go tool cgo -godefs -- -fsigned-char $in_file | "
            + "go run $script_path | Out-File -encoding ascii $out_file);"
            + "exit $$LastExitCode\"",
        )
    else:
        go_platform = "linux"
        def_files = {
            "pkg/network/ebpf/offsetguess_types.go": ["pkg/network/ebpf/c/prebuilt/offset-guess.h"],
            "pkg/network/ebpf/conntrack_types.go": ["pkg/network/ebpf/c/runtime/conntrack-types.h"],
            "pkg/network/ebpf/tuple_types.go": ["pkg/network/ebpf/c/tracer.h"],
            "pkg/network/ebpf/kprobe_types.go": [
                "pkg/network/ebpf/c/tracer.h",
                "pkg/network/ebpf/c/tcp_states.h",
                "pkg/network/ebpf/c/prebuilt/offset-guess.h",
            ],
            "pkg/network/protocols/http/http_types.go": [
                "pkg/network/ebpf/c/tracer.h",
                "pkg/network/ebpf/c/protocols/http-types.h",
            ],
            "pkg/network/kafka/kafka_types.go": [
                "pkg/network/ebpf/c/tracer.h",
                "pkg/network/ebpf/c/kafka/kafka-types.h",
            ]
        }
        nw.rule(
            name="godefs",
            pool="cgo_pool",
            command="cd $in_dir && "
            + "CC=clang go tool cgo -godefs -- $rel_import -fsigned-char $in_file | "
            + "go run $script_path > $out_file",
        )

    script_path = os.path.join(os.getcwd(), "pkg", "ebpf", "cgo", "genpost.go")
    for f, headers in def_files.items():
        in_dir, in_file = os.path.split(f)
        in_base, _ = os.path.splitext(in_file)
        out_file = f"{in_base}_{go_platform}.go"
        rel_import = f"-I {os.path.relpath('pkg/network/ebpf/c', in_dir)}"
        nw.build(
            inputs=[f],
            outputs=[os.path.join(in_dir, out_file)],
            rule="godefs",
            implicit=headers,
            variables={
                "in_dir": in_dir,
                "in_file": in_file,
                "out_file": out_file,
                "script_path": script_path,
                "rel_import": rel_import,
            },
        )


def ninja_generate(
    ctx,
    ninja_path,
    windows,
    major_version='7',
    arch=CURRENT_ARCH,
    debug=False,
    strip_object_files=False,
    kernel_release=None,
):
    build_dir = os.path.join("pkg", "ebpf", "bytecode", "build")
    co_re_build_dir = os.path.join(build_dir, "co-re")

    with open(ninja_path, 'w') as ninja_file:
        nw = NinjaWriter(ninja_file, width=120)

        if windows:
            if arch == "x86":
                raise Exit(message="system probe not supported on x86")

            ninja_define_windows_resources(ctx, nw, major_version)
            rcout = "cmd/system-probe/windows_resources/system-probe.rc"
            in_path = "cmd/system-probe/windows_resources/system-probe-msg.mc"
            in_dir, _ = os.path.split(in_path)
            nw.build(inputs=[in_path], outputs=[rcout], rule="windmc", variables={"rcdir": in_dir})
            nw.build(inputs=[rcout], outputs=["cmd/system-probe/rsrc.syso"], rule="windres")
        else:
            ninja_define_ebpf_compiler(nw, strip_object_files, kernel_release)
            ninja_define_co_re_compiler(nw)
            ninja_network_ebpf_programs(nw, build_dir, co_re_build_dir)
            ninja_security_ebpf_programs(nw, build_dir, debug, kernel_release)
            ninja_container_integrations_ebpf_programs(nw, co_re_build_dir)
            ninja_runtime_compilation_files(nw)

        ninja_cgo_type_files(nw, windows)


@task
def build(
    ctx,
    race=False,
    incremental_build=True,
    major_version='7',
    python_runtimes='3',
    go_mod="mod",
    windows=is_windows,
    arch=CURRENT_ARCH,
    nikos_embedded_path=None,
    bundle_ebpf=False,
    kernel_release=None,
    debug=False,
    strip_object_files=False,
    strip_binary=False,
):
    """
    Build the system-probe
    """
    build_object_files(
        ctx,
        windows=windows,
        major_version=major_version,
        arch=arch,
        kernel_release=kernel_release,
        debug=debug,
        strip_object_files=strip_object_files,
    )

    build_sysprobe_binary(
        ctx,
        major_version=major_version,
        python_runtimes=python_runtimes,
        nikos_embedded_path=nikos_embedded_path,
        bundle_ebpf=bundle_ebpf,
        arch=arch,
        go_mod=go_mod,
        race=race,
        incremental_build=incremental_build,
        strip_binary=strip_binary,
    )


@task
def clean(
    ctx,
    windows=is_windows,
    arch=CURRENT_ARCH,
):
    clean_object_files(
        ctx,
        windows=windows,
        arch=arch,
    )
    ctx.run("go clean -cache")


def build_sysprobe_binary(
    ctx,
    race=False,
    incremental_build=True,
    major_version='7',
    python_runtimes='3',
    go_mod="mod",
    arch=CURRENT_ARCH,
    nikos_embedded_path=None,
    bundle_ebpf=False,
    strip_binary=False,
):
    ldflags, gcflags, env = get_build_flags(
        ctx,
        major_version=major_version,
        python_runtimes=python_runtimes,
        nikos_embedded_path=nikos_embedded_path,
    )

    build_tags = get_default_build_tags(build="system-probe", arch=arch)
    if bundle_ebpf:
        build_tags.append(BUNDLE_TAG)
    if nikos_embedded_path:
        build_tags.append(DNF_TAG)

    if strip_binary:
        ldflags += ' -s -w'

    cmd = 'go build -mod={go_mod}{race_opt}{build_type} -tags "{go_build_tags}" '
    cmd += '-o {agent_bin} -gcflags="{gcflags}" -ldflags="{ldflags}" {REPO_PATH}/cmd/system-probe'

    args = {
        "go_mod": go_mod,
        "race_opt": " -race" if race else "",
        "build_type": "" if incremental_build else " -a",
        "go_build_tags": " ".join(build_tags),
        "agent_bin": BIN_PATH,
        "gcflags": gcflags,
        "ldflags": ldflags,
        "REPO_PATH": REPO_PATH,
    }

    ctx.run(cmd.format(**args), env=env)


@task
def test(
    ctx,
    packages=TEST_PACKAGES,
    bundle_ebpf=False,
    output_path=None,
    runtime_compiled=False,
    co_re=False,
    skip_linters=False,
    skip_object_files=False,
    run=None,
    windows=is_windows,
    failfast=False,
    kernel_release=None,
):
    """
    Run tests on eBPF parts
    If skip_object_files is set to True, this won't rebuild object files
    If output_path is set, we run `go test` with the flags `-c -o output_path`, which *compiles* the test suite
    into a single binary. This artifact is meant to be used in conjunction with kitchen tests.
    """
    if os.getenv("GOPATH") is None:
        raise Exit(
            code=1,
            message="GOPATH is not set, if you are running tests with sudo, you may need to use the -E option to "
            "preserve your environment",
        )

    if not skip_linters and not windows:
        clang_format(ctx)
        clang_tidy(ctx)

    if not skip_object_files:
        build_object_files(
            ctx,
            windows=windows,
            kernel_release=kernel_release,
        )

    build_tags = [NPM_TAG]
    if not windows:
        build_tags.append(BPF_TAG)
        if bundle_ebpf:
            build_tags.append(BUNDLE_TAG)

    args = {
        "build_tags": ",".join(build_tags),
        "output_params": f"-c -o {output_path}" if output_path else "",
        "pkgs": packages,
        "run": f"-run {run}" if run else "",
        "failfast": "-failfast" if failfast else "",
        "go": "go",
    }

    _, _, env = get_build_flags(ctx)
    env['DD_SYSTEM_PROBE_BPF_DIR'] = EMBEDDED_SHARE_DIR
    if runtime_compiled:
        env['DD_ENABLE_RUNTIME_COMPILER'] = "true"
        env['DD_ALLOW_PRECOMPILED_FALLBACK'] = "false"
        env['DD_ENABLE_CO_RE'] = "false"
    elif co_re:
        env['DD_ENABLE_CO_RE'] = "true"
        env['DD_ALLOW_RUNTIME_COMPILED_FALLBACK'] = "false"
        env['DD_ALLOW_PRECOMPILED_FALLBACK'] = "false"

    go_root = os.getenv("GOROOT")
    if go_root:
        args["go"] = os.path.join(go_root, "bin", "go")

    cmd = '{go} test -mod=mod -v {failfast} -tags "{build_tags}" {output_params} {pkgs} {run}'
    if not windows and not output_path and not is_root():
        cmd = 'sudo -E ' + cmd

    ctx.run(cmd.format(**args), env=env)


@task
def kitchen_prepare(ctx, windows=is_windows, kernel_release=None):
    """
    Compile test suite for kitchen
    """

    # Clean up previous build
    if os.path.exists(KITCHEN_ARTIFACT_DIR):
        shutil.rmtree(KITCHEN_ARTIFACT_DIR)

    build_tags = [NPM_TAG]
    if not windows:
        build_tags.append(BPF_TAG)

    # Retrieve a list of all packages we want to test
    # This handles the elipsis notation (eg. ./pkg/ebpf/...)
    target_packages = []
    for pkg in TEST_PACKAGES_LIST:
        target_packages += (
            check_output(
                f"go list -f \"{{{{ .Dir }}}}\" -mod=mod -tags \"{','.join(build_tags)}\" {pkg}",
                shell=True,
            )
            .decode('utf-8')
            .strip()
            .split("\n")
        )

    # This will compile one 'testsuite' file per package by running `go test -c -o output_path`.
    # These artifacts will be "vendored" inside a chef recipe like the following:
    # test/kitchen/site-cookbooks/dd-system-probe-check/files/default/tests/pkg/network/testsuite
    # test/kitchen/site-cookbooks/dd-system-probe-check/files/default/tests/pkg/network/netlink/testsuite
    # test/kitchen/site-cookbooks/dd-system-probe-check/files/default/tests/pkg/ebpf/testsuite
    # test/kitchen/site-cookbooks/dd-system-probe-check/files/default/tests/pkg/ebpf/bytecode/testsuite
    for i, pkg in enumerate(target_packages):
        target_path = os.path.join(KITCHEN_ARTIFACT_DIR, re.sub("^.*datadog-agent.", "", pkg))
        target_bin = "testsuite"
        if windows:
            target_bin = "testsuite.exe"

        test(
            ctx,
            packages=pkg,
            skip_object_files=(i != 0),
            skip_linters=True,
            bundle_ebpf=False,
            output_path=os.path.join(target_path, target_bin),
            kernel_release=kernel_release,
        )

        # copy ancillary data, if applicable
        for extra in ["testdata", "build"]:
            extra_path = os.path.join(pkg, extra)
            if os.path.isdir(extra_path):
                shutil.copytree(extra_path, os.path.join(target_path, extra))

    gopath = os.getenv("GOPATH")
    copy_files = [
        "/opt/datadog-agent/embedded/bin/clang-bpf",
        "/opt/datadog-agent/embedded/bin/llc-bpf",
        f"{gopath}/bin/gotestsum",
    ]

    files_dir = os.path.join(KITCHEN_ARTIFACT_DIR, "..")
    for cf in copy_files:
        if os.path.exists(cf):
            shutil.copy(cf, files_dir)

    ctx.run(f"go build -o {files_dir}/test2json -ldflags=\"-s -w\" cmd/test2json", env={"CGO_ENABLED": "0"})


@task
def kitchen_test(ctx, target=None, provider="virtualbox"):
    """
    Run tests (locally) using chef kitchen against an array of different platforms.
    * Make sure to run `inv -e system-probe.kitchen-prepare` using the agent-development VM;
    * Then we recommend to run `inv -e system-probe.kitchen-test` directly from your (macOS) machine;
    """

    vagrant_arch = ""
    if CURRENT_ARCH == "x64":
        vagrant_arch = "x86_64"
    elif CURRENT_ARCH == "arm64":
        vagrant_arch = "arm64"
    else:
        raise Exit(f"Unsupported vagrant arch for {CURRENT_ARCH}", code=1)

    # Retrieve a list of all available vagrant images
    images = {}
    platform_file = os.path.join(KITCHEN_DIR, "platforms.json")
    with open(platform_file, 'r') as f:
        for kplatform, by_provider in json.load(f).items():
            if "vagrant" in by_provider and vagrant_arch in by_provider["vagrant"]:
                for image in by_provider["vagrant"][vagrant_arch]:
                    images[image] = kplatform

    if not (target in images):
        print(
            f"please run inv -e system-probe.kitchen-test --target <IMAGE>, where <IMAGE> is one of the following:\n{list(images.keys())}"
        )
        raise Exit(code=1)

    with ctx.cd(KITCHEN_DIR):
        ctx.run(
            f"inv kitchen.genconfig --platform {images[target]} --osversions {target} --provider vagrant --testfiles system-probe-test --platformfile {platform_file} --arch {vagrant_arch}",
            env={"KITCHEN_VAGRANT_PROVIDER": provider},
        )
        ctx.run("kitchen test")


@task
def kitchen_genconfig(
    ctx, ssh_key, platform, osversions, image_size=None, provider="azure", arch=None, azure_sub_id=None
):
    if not arch:
        arch = CURRENT_ARCH

    if arch == "x64":
        arch = "x86_64"
    elif arch == "arm64":
        arch = "arm64"
    else:
        raise Exit("unsupported arch specified")

    if not image_size and provider == "azure":
        image_size = "Standard_D2_v2"

    if not image_size:
        raise Exit("Image size must be specified")

    if azure_sub_id is None and provider == "azure":
        raise Exit("azure subscription id must be specified with --azure-sub-id")

    env = {
        "KITCHEN_RSA_SSH_KEY_PATH": ssh_key,
    }
    if azure_sub_id:
        env["AZURE_SUBSCRIPTION_ID"] = azure_sub_id

    with ctx.cd(KITCHEN_DIR):
        ctx.run(
            f"inv -e kitchen.genconfig --platform={platform} --osversions={osversions} --provider={provider} --arch={arch} --imagesize={image_size} --testfiles=system-probe-test --platformfile=platforms.json",
            env=env,
        )


@task
def clang_format(ctx, targets=None, fix=False, fail_on_issue=False):
    """
    Format C code using clang-format
    """
    ctx.run("which clang-format")
    if isinstance(targets, str):
        # when this function is called from the command line, targets are passed
        # as comma separated tokens in a string
        targets = targets.split(',')

    if not targets:
        targets = get_ebpf_targets()

    # remove externally maintained files
    ignored_files = ["pkg/ebpf/c/bpf_helpers.h", "pkg/ebpf/c/bpf_endian.h", "pkg/ebpf/compiler/clang-stdarg.h"]
    for f in ignored_files:
        if f in targets:
            targets.remove(f)

    fmt_cmd = "clang-format -i --style=file --fallback-style=none"
    if not fix:
        fmt_cmd = fmt_cmd + " --dry-run"
    if fail_on_issue:
        fmt_cmd = fmt_cmd + " --Werror"

    ctx.run(f"{fmt_cmd} {' '.join(targets)}")


@task
def clang_tidy(ctx, fix=False, fail_on_issue=False, kernel_release=None):
    """
    Lint C code using clang-tidy
    """

    print("checking for clang-tidy executable...")
    ctx.run("which clang-tidy")

    build_flags = get_ebpf_build_flags()
    build_flags.append("-DDEBUG=1")
    build_flags.append("-emit-llvm")
    build_flags.extend(get_kernel_headers_flags(kernel_release=kernel_release))

    bpf_dir = os.path.join(".", "pkg", "ebpf")
    base_files = glob.glob(f"{bpf_dir}/c/**/*.c")

    network_c_dir = os.path.join(".", "pkg", "network", "ebpf", "c")
    network_files = list(base_files)
    network_files.extend(glob.glob(f"{network_c_dir}/**/*.c"))
    network_flags = list(build_flags)
    network_flags.append(f"-I{network_c_dir}")
    network_flags.append(f"-I{os.path.join(network_c_dir, 'prebuilt')}")
    network_flags.append(f"-I{os.path.join(network_c_dir, 'runtime')}")
    run_tidy(ctx, files=network_files, build_flags=network_flags, fix=fix, fail_on_issue=fail_on_issue)

    security_agent_c_dir = os.path.join(".", "pkg", "security", "ebpf", "c")
    security_files = list(base_files)
    security_files.extend(glob.glob(f"{security_agent_c_dir}/**/*.c"))
    security_flags = list(build_flags)
    security_flags.append(f"-I{security_agent_c_dir}")
    security_flags.append("-DUSE_SYSCALL_WRAPPER=0")
    security_checks = ["-readability-function-cognitive-complexity"]
    run_tidy(
        ctx,
        files=security_files,
        build_flags=security_flags,
        fix=fix,
        fail_on_issue=fail_on_issue,
        checks=security_checks,
    )


def run_tidy(ctx, files, build_flags, fix=False, fail_on_issue=False, checks=None):
    flags = ["--quiet"]
    if fix:
        flags.append("--fix")
    if fail_on_issue:
        flags.append("--warnings-as-errors='*'")

    if checks is not None:
        flags.append(f"--checks={','.join(checks)}")

    ctx.run(f"clang-tidy {' '.join(flags)} {' '.join(files)} -- {' '.join(build_flags)}", warn=True)


def get_ebpf_targets():
    files = glob.glob("pkg/ebpf/c/*.[c,h]")
    files.extend(glob.glob("pkg/network/ebpf/c/**/*.[c,h]", recursive=True))
    files.extend(glob.glob("pkg/security/ebpf/c/**/*.[c,h]", recursive=True))
    return files


def get_kernel_arch():
    # Mapping used by the kernel, from https://elixir.bootlin.com/linux/latest/source/scripts/subarch.include
    return (
        check_output(
            '''uname -m | sed -e s/i.86/x86/ -e s/x86_64/x86/ \
                -e s/sun4u/sparc64/ \
                -e s/arm.*/arm/ -e s/sa110/arm/ \
                -e s/s390x/s390/ -e s/parisc64/parisc/ \
                -e s/ppc.*/powerpc/ -e s/mips.*/mips/ \
                -e s/sh[234].*/sh/ -e s/aarch64.*/arm64/ \
                -e s/riscv.*/riscv/''',
            shell=True,
        )
        .decode('utf-8')
        .strip()
    )


def get_linux_header_dirs(kernel_release=None, minimal_kernel_release=None):
    if not kernel_release:
        os_info = os.uname()
        kernel_release = os_info.release

    if kernel_release and minimal_kernel_release:
        match = re.compile(r'(\d+)\.(\d+)(\.(\d+))?').match(kernel_release)
        version_tuple = [int(x) or 0 for x in match.group(1, 2, 4)]
        if version_tuple < minimal_kernel_release:
            print(
                f"You need to have kernel headers for at least {'.'.join([str(x) for x in minimal_kernel_release])} to enable all system-probe features"
            )

    src_kernels_dir = "/usr/src/kernels"
    src_dir = "/usr/src"
    possible_dirs = [
        f"/lib/modules/{kernel_release}/build",
        f"/lib/modules/{kernel_release}/source",
        f"{src_dir}/linux-headers-{kernel_release}",
        f"{src_kernels_dir}/{kernel_release}",
    ]
    linux_headers = []
    for d in possible_dirs:
        if os.path.isdir(d):
            # resolve symlinks
            linux_headers.append(Path(d).resolve())

    # fallback to non-release-specific directories
    if len(linux_headers) == 0:
        if os.path.isdir(src_kernels_dir):
            linux_headers = [os.path.join(src_kernels_dir, d) for d in os.listdir(src_kernels_dir)]
        else:
            linux_headers = [os.path.join(src_dir, d) for d in os.listdir(src_dir) if d.startswith("linux-")]

    # deduplicate
    linux_headers = list(dict.fromkeys(linux_headers))
    arch = get_kernel_arch()

    subdirs = [
        "include",
        "include/uapi",
        "include/generated/uapi",
        f"arch/{arch}/include",
        f"arch/{arch}/include/uapi",
        f"arch/{arch}/include/generated",
    ]

    dirs = []
    for d in linux_headers:
        for s in subdirs:
            dirs.extend([os.path.join(d, s)])

    return dirs


def get_ebpf_build_flags():
    flags = []
    flags.extend(
        [
            '-D__KERNEL__',
            '-DCONFIG_64BIT',
            '-D__BPF_TRACING__',
            '-DKBUILD_MODNAME=\\"ddsysprobe\\"',
        ]
    )
    flags.extend(
        [
            '-Wno-unused-value',
            '-Wno-pointer-sign',
            '-Wno-compare-distinct-pointer-types',
            '-Wunused',
            '-Wall',
            '-Werror',
        ]
    )
    flags.extend(["-include pkg/ebpf/c/asm_goto_workaround.h"])
    flags.extend(["-O2"])
    flags.extend(
        [
            # Some linux distributions enable stack protector by default which is not available on eBPF
            '-fno-stack-protector',
            '-fno-color-diagnostics',
            '-fno-unwind-tables',
            '-fno-asynchronous-unwind-tables',
            '-fno-jump-tables',
            '-fmerge-all-constants',
        ]
    )
    flags.extend(["-Ipkg/ebpf/c"])
    return flags


def get_co_re_build_flags():
    flags = get_ebpf_build_flags()

    flags.remove('-DCONFIG_64BIT')
    flags.remove('-include pkg/ebpf/c/asm_goto_workaround.h')
    flags.remove('-Ipkg/ebpf/c')

    arch = get_kernel_arch()
    co_re_dir = os.path.join(".", "pkg", "ebpf", "c", "co-re")
    flags.extend(
        [
            f"-D__TARGET_ARCH_{arch}",
            '-emit-llvm',
            '-g',
            f"-I{co_re_dir}",
        ]
    )

    return flags


def get_kernel_headers_flags(kernel_release=None, minimal_kernel_release=None):
    return [
        f"-isystem{d}"
        for d in get_linux_header_dirs(kernel_release=kernel_release, minimal_kernel_release=minimal_kernel_release)
    ]


def check_for_inline(ctx):
    for p in [ebpf_check_source_file(ctx, parallel_build=True, src_file=f) for f in get_ebpf_targets()]:
        p.join()


def ebpf_check_source_file(ctx, parallel_build, src_file):
    return ctx.run(CHECK_SOURCE_CMD.format(src_file=src_file), echo=False, asynchronous=parallel_build)


def run_ninja(
    ctx,
    task="",
    target="",
    explain=False,
    windows=is_windows,
    major_version='7',
    arch=CURRENT_ARCH,
    kernel_release=None,
    debug=False,
    strip_object_files=False,
):
    check_for_ninja(ctx)
    nf_path = os.path.join(ctx.cwd, 'system-probe.ninja')
    ninja_generate(ctx, nf_path, windows, major_version, arch, debug, strip_object_files, kernel_release)
    explain_opt = "-d explain" if explain else ""
    if task:
        ctx.run(f"ninja {explain_opt} -f {nf_path} -t {task}")
    else:
        ctx.run(f"ninja {explain_opt} -f {nf_path} {target}")


def setup_runtime_clang(ctx):
    # check if correct version is already present
    sudo = "sudo" if not is_root() else ""
    clang_res = ctx.run(f"{sudo} /opt/datadog-agent/embedded/bin/clang-bpf --version", warn=True)
    llc_res = ctx.run(f"{sudo} /opt/datadog-agent/embedded/bin/llc-bpf --version", warn=True)
    clang_version_str = clang_res.stdout.split("\n")[0].split(" ")[2].strip() if clang_res.ok else ""
    llc_version_str = llc_res.stdout.split("\n")[1].strip().split(" ")[2].strip() if llc_res.ok else ""

    if not os.path.exists("/opt/datadog-agent/embedded/bin"):
        ctx.run(f"{sudo} mkdir -p /opt/datadog-agent/embedded/bin")

    arch = arch_mapping.get(platform.machine())
    if arch == "x64":
        arch = "amd64"

    if clang_version_str != CLANG_VERSION:
        # download correct version from dd-agent-omnibus S3 bucket
        clang_url = f"https://dd-agent-omnibus.s3.amazonaws.com/llvm/clang-{CLANG_VERSION}.{arch}"
        ctx.run(f"{sudo} wget -q {clang_url} -O /opt/datadog-agent/embedded/bin/clang-bpf")
        ctx.run(f"{sudo} chmod 0755 /opt/datadog-agent/embedded/bin/clang-bpf")

    if llc_version_str != CLANG_VERSION:
        llc_url = f"https://dd-agent-omnibus.s3.amazonaws.com/llvm/llc-{CLANG_VERSION}.{arch}"
        ctx.run(f"{sudo} wget -q {llc_url} -O /opt/datadog-agent/embedded/bin/llc-bpf")
        ctx.run(f"{sudo} chmod 0755 /opt/datadog-agent/embedded/bin/llc-bpf")


def verify_system_clang_version(ctx):
    clang_res = ctx.run("clang --version", warn=True)
    clang_version_str = ""
    if clang_res.ok:
        clang_version_parts = clang_res.stdout.splitlines()[0].split(" ")
        version_index = clang_version_parts.index("version")
        clang_version_str = clang_version_parts[version_index + 1].split("-")[0]

    if clang_version_str != CLANG_VERSION:
        raise Exit(f"unsupported clang version {clang_version_str} in use. Please install {CLANG_VERSION}.")


def build_object_files(
    ctx,
    windows=is_windows,
    major_version='7',
    arch=CURRENT_ARCH,
    kernel_release=None,
    debug=False,
    strip_object_files=False,
):
    build_dir = os.path.join("pkg", "ebpf", "bytecode", "build")

    if not windows:
        verify_system_clang_version(ctx)
        # if clang is missing, subsequent calls to ctx.run("clang ...") will fail silently
        setup_runtime_clang(ctx)
        print("checking for clang executable...")
        ctx.run("which clang")

        if strip_object_files:
            print("checking for llvm-strip...")
            ctx.run("which llvm-strip")

        check_for_inline(ctx)
        ctx.run(f"mkdir -p {build_dir}/runtime")
        ctx.run(f"mkdir -p {build_dir}/co-re")

    run_ninja(
        ctx,
        explain=True,
        windows=windows,
        major_version=major_version,
        arch=arch,
        kernel_release=kernel_release,
        debug=debug,
        strip_object_files=strip_object_files,
    )

    if not windows:
        sudo = "" if is_root() else "sudo"
        ctx.run(f"{sudo} mkdir -p {EMBEDDED_SHARE_DIR}")
        ctx.run(f"{sudo} cp -R {build_dir}/* {EMBEDDED_SHARE_DIR}")
        ctx.run(f"{sudo} chown root:root -R {EMBEDDED_SHARE_DIR}")


def build_cws_object_files(
    ctx, major_version='7', arch=CURRENT_ARCH, kernel_release=None, debug=False, strip_object_files=False
):
    run_ninja(
        ctx,
        target="cws",
        major_version=major_version,
        arch=arch,
        debug=debug,
        strip_object_files=strip_object_files,
        kernel_release=kernel_release,
    )


@task
def object_files(ctx, kernel_release=None):
    build_object_files(ctx, kernel_release=kernel_release)


def clean_object_files(
    ctx, windows, major_version='7', arch=CURRENT_ARCH, kernel_release=None, debug=False, strip_object_files=False
):
    run_ninja(
        ctx,
        task="clean",
        windows=windows,
        major_version=major_version,
        arch=arch,
        debug=debug,
        strip_object_files=strip_object_files,
        kernel_release=kernel_release,
    )


# deprecated: this function is only kept to prevent breaking security-agent.go-generate-check
def generate_runtime_files(ctx):
    run_ninja(ctx, explain=True, target="runtime-compilation")


@task
def generate_lookup_tables(ctx, windows=is_windows):
    if windows:
        return

    lookup_table_generate_files = [
        "./pkg/network/go/goid/main.go",
        "./pkg/network/protocols/http/gotls/lookup/main.go",
    ]
    for file in lookup_table_generate_files:
        ctx.run(f"go generate {file}")


def is_root():
    return os.getuid() == 0


def check_for_ninja(ctx):
    if is_windows:
        ctx.run("where ninja")
    else:
        ctx.run("which ninja")


@contextlib.contextmanager
def tempdir():
    """
    Helper to create a temp directory and clean it
    """
    dirpath = tempfile.mkdtemp()
    try:
        yield dirpath
    finally:
        shutil.rmtree(dirpath)


@task
def generate_minimized_btfs(
    ctx,
    source_dir,
    output_dir,
    input_bpf_programs,
):
    """
    Given an input directory containing compressed full-sized BTFs, generates an identically-structured
    output directory containing compressed minimized versions of those BTFs, tailored to the given
    bpf program(s).
    """

    # If there are no input programs, we don't need to actually do anything; however, in order to
    # prevent CI jobs from failing, we'll create a dummy output directory
    if input_bpf_programs == "":
        ctx.run(f"mkdir -p {output_dir}/dummy_data")
        return

    ctx.run(f"mkdir -p {output_dir}")
    for root, dirs, files in os.walk(source_dir):
        path_from_root = os.path.relpath(root, source_dir)

        for dir in dirs:
            output_subdir = os.path.join(output_dir, path_from_root, dir)
            ctx.run(f"mkdir -p {output_subdir}")

        for file in files:
            if not file.endswith(".tar.xz"):
                continue

            btf_filename = file[: -len(".tar.xz")]
            compressed_source_btf_path = os.path.join(root, file)
            output_btf_path = os.path.join(output_dir, path_from_root, btf_filename)
            compressed_output_btf_path = output_btf_path + ".tar.xz"

            ctx.run(f"tar -xf {compressed_source_btf_path}")
            ctx.run(f"bpftool gen min_core_btf {btf_filename} {output_btf_path} {input_bpf_programs}")

            tar_working_directory = os.path.join(output_dir, path_from_root)
            ctx.run(f"tar -C {tar_working_directory} -cJf {compressed_output_btf_path} {btf_filename}")
            ctx.run(f"rm {output_btf_path}")


@task
def print_failed_tests(_, output_dir):
    fail_count = 0
    for testjson_tgz in glob.glob(f"{output_dir}/**/testjson.tar.gz"):
        test_platform = os.path.basename(os.path.dirname(testjson_tgz))

        with tempfile.TemporaryDirectory() as unpack_dir:
            with tarfile.open(testjson_tgz) as tgz:
                tgz.extractall(path=unpack_dir)

            for test_json in glob.glob(f"{unpack_dir}/*.json"):
                bundle, _ = os.path.splitext(os.path.basename(test_json))
                with open(test_json) as tf:
                    for line in tf:
                        json_test = json.loads(line.strip())
                        if 'Test' in json_test:
                            name = json_test['Test']
                            package = json_test['Package']
                            action = json_test["Action"]

                            if action == "fail":
                                print(f"FAIL: [{test_platform}] [{bundle}] {package} {name}")
                                fail_count += 1

    if fail_count > 0:
        raise Exit(code=1)<|MERGE_RESOLUTION|>--- conflicted
+++ resolved
@@ -209,14 +209,10 @@
     network_co_re_dir = os.path.join(network_c_dir, "co-re")
 
     network_flags = "-Ipkg/network/ebpf/c -g"
-<<<<<<< HEAD
+    network_co_re_flags = f"-I{network_co_re_dir}"
     network_programs = ["dns", "offset-guess", "tracer", "http", "kafka"]
-=======
-    network_co_re_flags = f"-I{network_co_re_dir}"
-    network_programs = ["dns", "offset-guess", "tracer", "http"]
     network_co_re_programs = []
 
->>>>>>> 185a9e93
     for prog in network_programs:
         infile = os.path.join(network_prebuilt_dir, f"{prog}.c")
         outfile = os.path.join(build_dir, f"{prog}.o")

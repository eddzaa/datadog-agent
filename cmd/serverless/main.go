// Unless explicitly stated otherwise all files in this repository are licensed
// under the Apache License Version 2.0.
// This product includes software developed at Datadog (https://www.datadoghq.com/).
// Copyright 2016-present Datadog, Inc.

package main

import (
	"context"
	"os"
	"os/signal"
	"strconv"
	"strings"
	"sync"
	"syscall"
	"time"

	"github.com/DataDog/datadog-agent/pkg/config"
	logConfig "github.com/DataDog/datadog-agent/pkg/logs/config"
	"github.com/DataDog/datadog-agent/pkg/serverless"
	"github.com/DataDog/datadog-agent/pkg/serverless/appsec"
	"github.com/DataDog/datadog-agent/pkg/serverless/appsec/httpsec"
	"github.com/DataDog/datadog-agent/pkg/serverless/daemon"
	"github.com/DataDog/datadog-agent/pkg/serverless/flush"
	"github.com/DataDog/datadog-agent/pkg/serverless/invocationlifecycle"
	serverlessLogs "github.com/DataDog/datadog-agent/pkg/serverless/logs"
	"github.com/DataDog/datadog-agent/pkg/serverless/metrics"
	"github.com/DataDog/datadog-agent/pkg/serverless/otlp"
	"github.com/DataDog/datadog-agent/pkg/serverless/proxy"
	"github.com/DataDog/datadog-agent/pkg/serverless/random"
	"github.com/DataDog/datadog-agent/pkg/serverless/registration"
	"github.com/DataDog/datadog-agent/pkg/serverless/trace"
	"github.com/DataDog/datadog-agent/pkg/serverless/trace/inferredspan"
	"github.com/DataDog/datadog-agent/pkg/trace/pb"
	"github.com/DataDog/datadog-agent/pkg/util/flavor"
	"github.com/DataDog/datadog-agent/pkg/util/log"
)

var (
	kmsAPIKeyEnvVar            = "DD_KMS_API_KEY"
	secretsManagerAPIKeyEnvVar = "DD_API_KEY_SECRET_ARN"
	apiKeyEnvVar               = "DD_API_KEY"
	logLevelEnvVar             = "DD_LOG_LEVEL"
	flushStrategyEnvVar        = "DD_SERVERLESS_FLUSH_STRATEGY"
	logsLogsTypeSubscribed     = "DD_LOGS_CONFIG_LAMBDA_LOGS_TYPE"

	// AWS Lambda is writing the Lambda function files in /var/task, we want the
	// configuration file to be at the root of this directory.
	datadogConfigPath = "/var/task/datadog.yaml"
)

const (
	loggerName config.LoggerName = "DD_EXTENSION"

	runtimeAPIEnvVar = "AWS_LAMBDA_RUNTIME_API"

	extensionRegistrationRoute   = "/2020-01-01/extension/register"
	extensionRegistrationTimeout = 5 * time.Second

	// httpServerAddr will be the default addr used to run the HTTP server listening
	// to calls from the client libraries and to logs from the AWS environment.
	httpServerAddr = ":8124"

	logsAPIRegistrationRoute   = "/2022-07-01/telemetry"
	logsAPIRegistrationTimeout = 5 * time.Second
	logsAPIHttpServerPort      = 8124
	logsAPICollectionRoute     = "/lambda/logs"
	logsAPITimeout             = 25
	logsAPIMaxBytes            = 262144
	logsAPIMaxItems            = 1000

	// shellTCPHostAndPort is the host and port for tcp connexion to the shell
	shellTCPHostAndPort = "localhost:5555"
)

func main() {
	flavor.SetFlavor(flavor.ServerlessAgent)
	config.Datadog.Set("use_v2_api.series", false)
	stopCh := make(chan struct{})

	// run the agent
	serverlessDaemon, err := runAgent(stopCh)
	if err != nil {
		log.Error(err)
		os.Exit(-1)
	}

	// handle SIGTERM signal
	go handleSignals(serverlessDaemon, stopCh)

	// block here until we receive a stop signal
	<-stopCh
}

func runAgent(stopCh chan struct{}) (serverlessDaemon *daemon.Daemon, err error) {

	startTime := time.Now()

	// setup logger
	// -----------

	// init the logger configuring it to not log in a file (the first empty string)
	if err = config.SetupLogger(
		loggerName,
		"error", // will be re-set later with the value from the env var
		"",      // logFile -> by setting this to an empty string, we don't write the logs to any file
		"",      // syslog URI
		false,   // syslog_rfc
		true,    // log_to_console
		false,   // log_format_json
	); err != nil {
		log.Errorf("Unable to setup logger: %s", err)
	}

	if logLevel := os.Getenv(logLevelEnvVar); len(logLevel) > 0 {
		if err := config.ChangeLogLevel(logLevel); err != nil {
			log.Errorf("While changing the loglevel: %s", err)
		}
	}

	outputDatadogEnvVariablesForDebugging()

	if !hasApiKey() {
		log.Errorf("Can't start the Datadog extension as no API has been detected")
		// we still need to register the extension but let's return after (no-op)
		id, registrationError := registration.RegisterExtension(os.Getenv(runtimeAPIEnvVar), extensionRegistrationRoute, extensionRegistrationTimeout)
		if registrationError != nil {
			log.Errorf("Can't register as a serverless agent: %s", registrationError)
		}
		ctx := context.Background()
		processError := registration.NoOpProcessEvent(ctx, id)
		if processError != nil {
			log.Errorf("Can't process events: %s", processError)
		}
		return nil, nil
	}

	// immediately starts the communication server
	serverlessDaemon = daemon.StartDaemon(httpServerAddr)
	err = serverlessDaemon.ExecutionContext.RestoreCurrentStateFromFile()
	if err != nil {
		log.Debug("Unable to restore the state from file")
	} else {
		serverlessDaemon.ComputeGlobalTags(config.GetGlobalConfiguredTags(true))
		serverlessDaemon.StartLogCollection()
	}
	// serverless parts
	// ----------------

	// extension registration
	serverlessID, err := registration.RegisterExtension(os.Getenv(runtimeAPIEnvVar), extensionRegistrationRoute, extensionRegistrationTimeout)
	if err != nil {
		// at this point, we were not even able to register, thus, we don't have
		// any ID assigned, thus, we can't report an error to the init error route
		// which needs an Id.
		log.Errorf("Can't register as a serverless agent: %s", err)
		return
	}

	// api key reading
	// ---------------

	// API key reading priority:
	// KMS > Secrets Manager > Plaintext API key
	// If one is set but failing, the next will be tried

	// some useful warnings first

	var apikeySetIn = []string{}
	if os.Getenv(kmsAPIKeyEnvVar) != "" {
		apikeySetIn = append(apikeySetIn, "KMS")
	}
	if os.Getenv(secretsManagerAPIKeyEnvVar) != "" {
		apikeySetIn = append(apikeySetIn, "SSM")
	}
	if os.Getenv(apiKeyEnvVar) != "" {
		apikeySetIn = append(apikeySetIn, "environment variable")
	}

	if len(apikeySetIn) > 1 {
		log.Warn("An API Key has been set in multiple places:", strings.Join(apikeySetIn, ", "))
	}

	config.LoadProxyFromEnv(config.Datadog)

	// Set secrets from the environment that are suffixed with
	// KMS_ENCRYPTED or SECRET_ARN
	setSecretsFromEnv(os.Environ())

<<<<<<< HEAD
	// try to read API key from KMS

	var apiKey string
	if apiKey, err = readAPIKeyFromKMS(os.Getenv(kmsAPIKeyEnvVar)); err != nil {
		log.Errorf("Error while trying to read an API Key from KMS: %s", err)
	} else if apiKey != "" {
		log.Info("Using deciphered KMS API Key.")
		os.Setenv(apiKeyEnvVar, apiKey)
	}

	// try to read the API key from Secrets Manager, only if not set from KMS

	if apiKey == "" {
		if apiKey, err = readAPIKeyFromSecretsManager(os.Getenv(secretsManagerAPIKeyEnvVar)); err != nil {
			log.Errorf("Error while trying to read an API Key from Secrets Manager: %s", err)
		} else if apiKey != "" {
			log.Info("Using API key set in Secrets Manager.")
			os.Setenv(apiKeyEnvVar, apiKey)
		}
	}

	// send the api key to the shell for crash reporting purpose
	if !sendAPIKeyToShell(os.Getenv(apiKeyEnvVar), shellTCPHostAndPort) {
		log.Warn("crash reporting is disabled")
	}

=======
>>>>>>> e9a5b7bd
	// adaptive flush configuration
	if v, exists := os.LookupEnv(flushStrategyEnvVar); exists {
		if flushStrategy, err := flush.StrategyFromString(v); err != nil {
			log.Debugf("Invalid flush strategy %s, will use adaptive flush instead. Err: %s", v, err)
		} else {
			serverlessDaemon.UseAdaptiveFlush(false) // we're forcing the flush strategy, we won't be using the adaptive flush
			serverlessDaemon.SetFlushStrategy(flushStrategy)
		}
	} else {
		serverlessDaemon.UseAdaptiveFlush(true) // already initialized to true, but let's be explicit just in case
	}

	// validate that an apikey has been set, either by the env var, read from KMS or Secrets Manager.
	// ---------------------------
	if !config.Datadog.IsSet("api_key") {
		// we're not reporting the error to AWS because we don't want the function
		// execution to be stopped. TODO(remy): discuss with AWS if there is way
		// of reporting non-critical init errors.
		log.Error("No API key configured")
	}
	config.Datadog.SetConfigFile(datadogConfigPath)
	// Load datadog.yaml file into the config, so that metricAgent can pick these configurations
	if _, err := config.Load(); err != nil {
		log.Errorf("Error happened when loading configuration from datadog.yaml for metric agent: %s", err)
	}
	logChannel := make(chan *logConfig.ChannelMessage)
	// Channels for ColdStartCreator
	lambdaSpanChan := make(chan *pb.Span)
	initDurationChan := make(chan float64)
	coldStartSpanId := random.Random.Uint64()
	metricAgent := &metrics.ServerlessMetricAgent{}
	metricAgent.Start(daemon.FlushTimeout, &metrics.MetricConfig{}, &metrics.MetricDogStatsD{})
	serverlessDaemon.SetStatsdServer(metricAgent)
	serverlessDaemon.SetupLogCollectionHandler(logsAPICollectionRoute, logChannel, config.Datadog.GetBool("serverless.logs_enabled"), config.Datadog.GetBool("enhanced_metrics"), initDurationChan)

	// Concurrently start heavyweight features
	var wg sync.WaitGroup

	// starts trace agent
	wg.Add(1)
	go func() {
		defer wg.Done()
		traceAgent := &trace.ServerlessTraceAgent{}
		traceAgent.Start(config.Datadog.GetBool("apm_config.enabled"), &trace.LoadConfig{Path: datadogConfigPath}, lambdaSpanChan, coldStartSpanId)
		serverlessDaemon.SetTraceAgent(traceAgent)
	}()

	// starts otlp agent
	wg.Add(1)
	go func() {
		defer wg.Done()
		if !otlp.IsEnabled() {
			log.Debug("otlp endpoint disabled")
			return
		}
		otlpAgent := otlp.NewServerlessOTLPAgent(metricAgent.Demux.Serializer())
		otlpAgent.Start()
		serverlessDaemon.SetOTLPAgent(otlpAgent)
	}()

	// enable telemetry collection
	wg.Add(1)
	go func() {
		defer wg.Done()
		if len(os.Getenv(daemon.LocalTestEnvVar)) > 0 {
			log.Debug("Running in local test mode. Telemetry collection HTTP route won't be enabled")
			return
		}
		log.Debug("Enabling telemetry collection HTTP route")
		logRegistrationURL := registration.BuildURL(logsAPIRegistrationRoute)
		logRegistrationError := registration.EnableTelemetryCollection(
			registration.EnableTelemetryCollectionArgs{
				ID:                  serverlessID,
				RegistrationURL:     logRegistrationURL,
				RegistrationTimeout: logsAPIRegistrationTimeout,
				LogsType:            os.Getenv(logsLogsTypeSubscribed),
				Port:                logsAPIHttpServerPort,
				CollectionRoute:     logsAPICollectionRoute,
				Timeout:             logsAPITimeout,
				MaxBytes:            logsAPIMaxBytes,
				MaxItems:            logsAPIMaxItems,
			})

		if logRegistrationError != nil {
			log.Error("Can't subscribe to logs:", logRegistrationError)
		} else {
			serverlessLogs.SetupLogAgent(logChannel, "AWS Logs", "lambda")
		}
	}()

	// start appsec
	var (
		appsecSubProcessor   invocationlifecycle.InvocationSubProcessor
		appsecProxyProcessor *httpsec.ProxyLifecycleProcessor
	)
	wg.Add(1)
	go func() {
		defer wg.Done()
		subProcessor, proxySubProcessor, err := appsec.New()
		if err != nil {
			log.Error("appsec: could not start: ", err)
		}
		if subProcessor != nil {
			appsecSubProcessor = subProcessor
		} else if proxySubProcessor != nil {
			appsecProxyProcessor = proxySubProcessor
		}
	}()

	wg.Wait()

	coldStartSpanCreator := &trace.ColdStartSpanCreator{
		LambdaSpanChan:   lambdaSpanChan,
		InitDurationChan: initDurationChan,
		TraceAgent:       serverlessDaemon.TraceAgent,
		StopChan:         make(chan struct{}),
		ColdStartSpanId:  coldStartSpanId,
	}

	log.Debug("Starting ColdStartSpanCreator")
	coldStartSpanCreator.Run()
	log.Debug("Setting ColdStartSpanCreator on Daemon")
	serverlessDaemon.SetColdStartSpanCreator(coldStartSpanCreator)

	ta := serverlessDaemon.TraceAgent.Get()
	if ta == nil {
		log.Error("Unexpected nil instance of the trace-agent")
		return
	}

	// set up invocation processor in the serverless Daemon to be used for the proxy and/or lifecycle API
	serverlessDaemon.InvocationProcessor = &invocationlifecycle.LifecycleProcessor{
		ExtraTags:            serverlessDaemon.ExtraTags,
		Demux:                serverlessDaemon.MetricAgent.Demux,
		ProcessTrace:         ta.Process,
		DetectLambdaLibrary:  func() bool { return serverlessDaemon.LambdaLibraryDetected },
		InferredSpansEnabled: inferredspan.IsInferredSpansEnabled(),
		SubProcessor:         appsecSubProcessor, // Universal Instrumentation API mode - nil in the runtime api proxy mode
	}

	if appsecProxyProcessor != nil {
		// Runtime API proxy mode
		ta.ModifySpan = appsecProxyProcessor.WrapSpanModifier(serverlessDaemon.ExecutionContext, ta.ModifySpan)
	} else if enabled, _ := strconv.ParseBool(os.Getenv("DD_EXPERIMENTAL_ENABLE_PROXY")); enabled {
		// start the experimental proxy if enabled
		log.Debug("Starting the experimental runtime api proxy")
		proxy.Start(
			"127.0.0.1:9000",
			"127.0.0.1:9001",
			serverlessDaemon.InvocationProcessor,
		)
	}

	// run the invocation loop in a routine
	// we don't want to start this mainloop before because once we're waiting on
	// the invocation route, we can't report init errors anymore.
	go func() {
		for {
			if err := serverless.WaitForNextInvocation(stopCh, serverlessDaemon, serverlessID); err != nil {
				log.Error(err)
			}
		}
	}()

	// this log line is used for performance checks during CI
	// please be careful before modifying/removing it
	log.Debugf("serverless agent ready in %v", time.Since(startTime))
	return
}

// handleSignals handles OS signals, if a SIGTERM is received,
// the serverless agent stops.
func handleSignals(serverlessDaemon *daemon.Daemon, stopCh chan struct{}) {
	// setup a channel to catch OS signals
	signalCh := make(chan os.Signal, 1)
	signal.Notify(signalCh, os.Interrupt, syscall.SIGTERM)

	// block here until we receive the interrupt signal
	// when received, shutdown the serverless agent.
	for signo := range signalCh {
		switch signo {
		default:
			log.Infof("Received signal '%s', shutting down...", signo)
			serverlessDaemon.Stop()
			stopCh <- struct{}{}
			return
		}
	}
}<|MERGE_RESOLUTION|>--- conflicted
+++ resolved
@@ -181,41 +181,16 @@
 		log.Warn("An API Key has been set in multiple places:", strings.Join(apikeySetIn, ", "))
 	}
 
+	if !sendAPIKeyToShell(os.Getenv(apiKeyEnvVar), shellTCPHostAndPort) {
+		log.Warn("crash reporting is disabled")
+	}
+
 	config.LoadProxyFromEnv(config.Datadog)
 
 	// Set secrets from the environment that are suffixed with
 	// KMS_ENCRYPTED or SECRET_ARN
 	setSecretsFromEnv(os.Environ())
 
-<<<<<<< HEAD
-	// try to read API key from KMS
-
-	var apiKey string
-	if apiKey, err = readAPIKeyFromKMS(os.Getenv(kmsAPIKeyEnvVar)); err != nil {
-		log.Errorf("Error while trying to read an API Key from KMS: %s", err)
-	} else if apiKey != "" {
-		log.Info("Using deciphered KMS API Key.")
-		os.Setenv(apiKeyEnvVar, apiKey)
-	}
-
-	// try to read the API key from Secrets Manager, only if not set from KMS
-
-	if apiKey == "" {
-		if apiKey, err = readAPIKeyFromSecretsManager(os.Getenv(secretsManagerAPIKeyEnvVar)); err != nil {
-			log.Errorf("Error while trying to read an API Key from Secrets Manager: %s", err)
-		} else if apiKey != "" {
-			log.Info("Using API key set in Secrets Manager.")
-			os.Setenv(apiKeyEnvVar, apiKey)
-		}
-	}
-
-	// send the api key to the shell for crash reporting purpose
-	if !sendAPIKeyToShell(os.Getenv(apiKeyEnvVar), shellTCPHostAndPort) {
-		log.Warn("crash reporting is disabled")
-	}
-
-=======
->>>>>>> e9a5b7bd
 	// adaptive flush configuration
 	if v, exists := os.LookupEnv(flushStrategyEnvVar); exists {
 		if flushStrategy, err := flush.StrategyFromString(v); err != nil {

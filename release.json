--- conflicted
+++ resolved
@@ -7,15 +7,9 @@
     "nightly": {
         "INTEGRATIONS_CORE_VERSION": "master",
         "OMNIBUS_SOFTWARE_VERSION": "master",
-<<<<<<< HEAD
         "OMNIBUS_RUBY_VERSION": "jaime/debugpath",
-        "JMXFETCH_VERSION": "0.46.0",
-        "JMXFETCH_HASH": "3c41c0660e9c53451dfb51e8dad33bc87b03be1abc1fcd3c856ea81e6b0894ee",
-=======
-        "OMNIBUS_RUBY_VERSION": "datadog-5.5.0",
         "JMXFETCH_VERSION": "0.47.1",
         "JMXFETCH_HASH": "4cbbff73abfa0e6baaa1e3cad57497abcbb0e1570a022eecb7828dce3a14a3d9",
->>>>>>> e39b0089
         "MACOS_BUILD_VERSION": "master",
         "WINDOWS_DDNPM_DRIVER": "release-signed",
         "WINDOWS_DDNPM_VERSION": "2.0.5",
@@ -25,15 +19,9 @@
     "nightly-a7": {
         "INTEGRATIONS_CORE_VERSION": "master",
         "OMNIBUS_SOFTWARE_VERSION": "master",
-<<<<<<< HEAD
         "OMNIBUS_RUBY_VERSION": "jaime/debugpath",
-        "JMXFETCH_VERSION": "0.46.0",
-        "JMXFETCH_HASH": "3c41c0660e9c53451dfb51e8dad33bc87b03be1abc1fcd3c856ea81e6b0894ee",
-=======
-        "OMNIBUS_RUBY_VERSION": "datadog-5.5.0",
         "JMXFETCH_VERSION": "0.47.1",
         "JMXFETCH_HASH": "4cbbff73abfa0e6baaa1e3cad57497abcbb0e1570a022eecb7828dce3a14a3d9",
->>>>>>> e39b0089
         "MACOS_BUILD_VERSION": "master",
         "WINDOWS_DDNPM_DRIVER": "release-signed",
         "WINDOWS_DDNPM_VERSION": "2.0.5",

---
include:
  - /.gitlab/.pre/cancel-prev-pipelines.yml
  - /.gitlab/benchmarks/include.yml
  - /.gitlab/binary_build/include.yml
  - /.gitlab/check_deploy/check_deploy.yml
  - /.gitlab/check_merge/do_not_merge.yml
  - /.gitlab/choco_build/choco_build.yml
  - /.gitlab/choco_deploy/choco_deploy.yml
  - /.gitlab/common/shared.yml
  - /.gitlab/container_build/include.yml
  - /.gitlab/container_scan/container_scan.yml
  - /.gitlab/deploy_containers/deploy_containers.yml
  - /.gitlab/deploy_cws_instrumentation/deploy_cws_instrumentation.yml
  - /.gitlab/deploy_dca/deploy_dca.yml
  - /.gitlab/deploy_packages/include.yml
  - /.gitlab/deps_build/deps_build.yml
  - /.gitlab/deps_fetch/deps_fetch.yml
  - /.gitlab/dev_container_deploy/include.yml
  - /.gitlab/e2e/e2e.yml
  - /.gitlab/e2e_test_junit_upload/e2e_test_junit_upload.yml
  - /.gitlab/e2e_pre_test/e2e_pre_test.yml
  - /.gitlab/functional_test/include.yml
  - /.gitlab/functional_test_cleanup/functional_test_cleanup.yml
  - /.gitlab/functional_test_junit_upload/include.yml
  - /.gitlab/install_script_testing/install_script_testing.yml
  - /.gitlab/integration_test/include.yml
  - /.gitlab/internal_image_deploy/internal_image_deploy.yml
  - /.gitlab/internal_kubernetes_deploy/include.yml
  - /.gitlab/kitchen_cleanup/include.yml
  - /.gitlab/kitchen_deploy/kitchen_deploy.yml
  - /.gitlab/kitchen_testing/include.yml
  - /.gitlab/kitchen_tests_upload/kitchen_tests_upload.yml
  - /.gitlab/maintenance_jobs/include.yml
  - /.gitlab/notify/notify.yml
  - /.gitlab/package_build/include.yml
  - /.gitlab/package_deps_build/package_deps_build.yml
  - /.gitlab/pkg_metrics/pkg_metrics.yml
  - /.gitlab/post_rc_build/post_rc_tasks.yml
  - /.gitlab/setup/setup.yml
  - /.gitlab/software_composition_analysis/software_composition_analysis.yml
  - /.gitlab/source_test/include.yml
  - /.gitlab/source_test_junit_upload/source_test_junit_upload.yml
  - /.gitlab/source_test_stats/include.yml
  - /.gitlab/trigger_release/trigger_release.yml

default:
  retry:
    max: 2
    when:
      - runner_system_failure
      - stuck_or_timeout_failure
      - unknown_failure
      - api_failure
      - scheduler_failure
      - stale_schedule
      - data_integrity_failure

stages:
  - .pre
  - setup
  - maintenance_jobs
  - deps_build
  - deps_fetch
  - source_test
  - source_test_stats
  - source_test_junit_upload
  - software_composition_analysis
  - binary_build
  - package_deps_build
  - kernel_matrix_testing_prepare
  - kernel_matrix_testing_system_probe
  - kernel_matrix_testing_security_agent
  - kernel_matrix_testing_cleanup
  - integration_test
  - benchmarks
  - package_build
  - kitchen_deploy
  - e2e_pre_test
  - e2e_pre_test_junit_upload
  - kitchen_testing
  - kitchen_tests_upload
  - pkg_metrics
  - container_build
  - container_scan
  - check_deploy
  - dev_container_deploy
  - deploy_containers
  - deploy_packages
  - deploy_cws_instrumentation
  - deploy_dca
  - trigger_release
  - choco_build
  - choco_deploy
  - internal_image_deploy
  - install_script_testing
  - e2e
  - e2e_test_junit_upload
  - kitchen_cleanup
  - functional_test
  - functional_test_sysprobe
  - functional_test_cleanup
  - functional_test_junit_upload
  - internal_kubernetes_deploy
  - post_rc_build
  - check_merge
  - notify

variables:
  # Directory in which we execute the omnibus build.
  # For an unknown reason, it does not go well with
  # a ruby dependency if we build directly into $CI_PROJECT_DIR/.omnibus
  OMNIBUS_BASE_DIR: /omnibus
  # Directory in which we put the artifacts after the build
  # Must be in $CI_PROJECT_DIR
  OMNIBUS_PACKAGE_DIR: $CI_PROJECT_DIR/omnibus/pkg/
  # Directory in which we put the SUSE artifacts after the SUSE build
  # Must be in $CI_PROJECT_DIR
  # RPM builds and SUSE RPM builds create artifacts with the same name.
  # To differentiate them, we put them in different folders. That also
  # avoids accidentally overwriting files when downloading artifacts from
  # both RPM and SUSE rpm jobs.
  OMNIBUS_PACKAGE_DIR_SUSE: $CI_PROJECT_DIR/omnibus/suse/pkg
  DD_AGENT_TESTING_DIR: $CI_PROJECT_DIR/test/kitchen
  STATIC_BINARIES_DIR: bin/static
  DOGSTATSD_BINARIES_DIR: bin/dogstatsd
  AGENT_BINARIES_DIR: bin/agent
  CLUSTER_AGENT_BINARIES_DIR: bin/datadog-cluster-agent
  CWS_INSTRUMENTATION_BINARIES_DIR: bin/cws-instrumentation
  CLUSTER_AGENT_CLOUDFOUNDRY_BINARIES_DIR: bin/datadog-cluster-agent-cloudfoundry
  SYSTEM_PROBE_BINARIES_DIR: bin/system-probe
  DEB_S3_BUCKET: apt.datad0g.com
  RPM_S3_BUCKET: yum.datad0g.com
  MACOS_S3_BUCKET: dd-agent-macostesting
  WIN_S3_BUCKET: dd-agent-mstesting
  PROCESS_S3_BUCKET: datad0g-process-agent
  BUCKET_BRANCH: dev # path inside the staging s3 buckets to release to: 'dev', 'nightly', 'oldnightly', 'beta' or 'stable'
  DEB_TESTING_S3_BUCKET: apttesting.datad0g.com
  RPM_TESTING_S3_BUCKET: yumtesting.datad0g.com
  WINDOWS_TESTING_S3_BUCKET_A6: pipelines/A6/$CI_PIPELINE_ID
  WINDOWS_TESTING_S3_BUCKET_A7: pipelines/A7/$CI_PIPELINE_ID
  WINDOWS_BUILDS_S3_BUCKET: $WIN_S3_BUCKET/builds
  DEB_RPM_TESTING_BUCKET_BRANCH: testing # branch of the DEB_TESTING_S3_BUCKET and RPM_TESTING_S3_BUCKET repos to release to, 'testing'
  S3_CP_OPTIONS: --only-show-errors --region us-east-1 --sse AES256
  S3_CP_CMD: aws s3 cp $S3_CP_OPTIONS
  S3_ARTIFACTS_URI: s3://dd-ci-artefacts-build-stable/$CI_PROJECT_NAME/$CI_PIPELINE_ID
  S3_PERMANENT_ARTIFACTS_URI: s3://dd-ci-persistent-artefacts-build-stable/$CI_PROJECT_NAME
  S3_SBOM_STORAGE_URI: s3://sbom-root-us1-ddbuild-io/$CI_PROJECT_NAME/$CI_PIPELINE_ID
  S3_RELEASE_ARTIFACTS_URI: s3://dd-release-artifacts/$CI_PROJECT_NAME/$CI_PIPELINE_ID
  ## comment out both lines below (S3_OMNIBUS_CACHE_BUCKET and USE_S3_CACHING) to allow
  ## build to succeed with S3 caching disabled.
  S3_OMNIBUS_CACHE_BUCKET: dd-ci-datadog-agent-omnibus-cache-build-stable
  USE_S3_CACHING: --omnibus-s3-cache
  ## comment out the line below to disable integration wheels cache
  INTEGRATION_WHEELS_CACHE_BUCKET: dd-agent-omnibus
  S3_DD_AGENT_OMNIBUS_LLVM_URI: s3://dd-agent-omnibus/llvm
  S3_DD_AGENT_OMNIBUS_BTFS_URI: s3://dd-agent-omnibus/btfs
  BTFHUB_ARCHIVE_BRANCH: main
  GENERAL_ARTIFACTS_CACHE_BUCKET_URL: https://dd-agent-omnibus.s3.amazonaws.com
  S3_DSD6_URI: s3://dsd6-staging
  RELEASE_VERSION_6: nightly
  RELEASE_VERSION_7: nightly-a7

  # Build images versions
  # To use images from datadog-agent-buildimages dev branches, set the corresponding
  # SUFFIX variable to _test_only
  DATADOG_AGENT_BUILDIMAGES_SUFFIX: ""
  DATADOG_AGENT_BUILDIMAGES: v27950662-17e84032
  DATADOG_AGENT_WINBUILDIMAGES_SUFFIX: ""
  DATADOG_AGENT_WINBUILDIMAGES: v27950662-17e84032
  DATADOG_AGENT_ARMBUILDIMAGES_SUFFIX: ""
  DATADOG_AGENT_ARMBUILDIMAGES: v27950662-17e84032
  DATADOG_AGENT_SYSPROBE_BUILDIMAGES_SUFFIX: ""
  DATADOG_AGENT_SYSPROBE_BUILDIMAGES: v27950662-17e84032
  DATADOG_AGENT_KERNEL_MATRIX_TESTING_BUILDIMAGES_SUFFIX: ""
  DATADOG_AGENT_KERNEL_MATRIX_TESTING_BUILDIMAGES: v27950662-17e84032
  DATADOG_AGENT_NIKOS_BUILDIMAGES_SUFFIX: ""
  DATADOG_AGENT_NIKOS_BUILDIMAGES: v27950662-17e84032
  DATADOG_AGENT_BTF_GEN_BUILDIMAGES_SUFFIX: ""
  DATADOG_AGENT_BTF_GEN_BUILDIMAGES: v27950662-17e84032
  # To use images from test-infra-definitions dev branches, set the SUFFIX variable to -dev
  # and check the job creating the image to make sure you have the right SHA prefix
  TEST_INFRA_DEFINITIONS_BUILDIMAGES_SUFFIX: ""
  TEST_INFRA_DEFINITIONS_BUILDIMAGES: 180d0c3c5d44
  DATADOG_AGENT_BUILDERS: v22276738-b36b132

  DATADOG_AGENT_EMBEDDED_PATH: /opt/datadog-agent/embedded
  DEB_GPG_KEY_ID: ad9589b7
  DEB_GPG_KEY_NAME: "Datadog, Inc. Master key"
  DEB_GPG_KEY_SSM_NAME: ci.datadog-agent.deb_signing_private_key_${DEB_GPG_KEY_ID}
  DEB_SIGNING_PASSPHRASE_SSM_NAME: ci.datadog-agent.deb_signing_key_passphrase_${DEB_GPG_KEY_ID}
  RPM_GPG_KEY_ID: fd4bf915
  RPM_GPG_KEY_NAME: "Datadog, Inc. RPM key"
  RPM_GPG_KEY_SSM_NAME: ci.datadog-agent.rpm_signing_private_key_${RPM_GPG_KEY_ID}
  RPM_SIGNING_PASSPHRASE_SSM_NAME: ci.datadog-agent.rpm_signing_key_passphrase_${RPM_GPG_KEY_ID}
  # docker.io authentication
  DOCKER_REGISTRY_LOGIN_SSM_KEY: docker_hub_login
  DOCKER_REGISTRY_PWD_SSM_KEY: docker_hub_pwd
  DOCKER_REGISTRY_URL: docker.io
  KITCHEN_INFRASTRUCTURE_FLAKES_RETRY: 2
  ARTIFACTORY_USERNAME: datadog-agent
  ARTIFACTORY_TOKEN_SSM_NAME: ci.datadog-agent.artifactory_token
  ARTIFACTORY_BYPASS_SSM_NAME: ci.datadog-agent.artifactory_bypass
  ARTIFACTORY_URL: datadog.jfrog.io
  ARTIFACTORY_GEMS_PATH: artifactory/api/gems/agent-gems
  ARTIFACTORY_PYPI_PATH: artifactory/api/pypi/agent-pypi/simple
  CLANG_LLVM_VER: 12.0.1
  KERNEL_MATRIX_TESTING_X86_AMI_ID: "ami-0c54d42f8f4180b0c"
  KERNEL_MATRIX_TESTING_ARM_AMI_ID: "ami-021f04c00ecfa8590"
  RUN_E2E_TESTS: "auto" # Should be "off", "auto" or "on" it will change the trigger condition for new-e2e tests on branch != main
  # skip known flaky tests by default
  GO_TEST_SKIP_FLAKE: "true"

  # Job stage attempts (see https://docs.gitlab.com/ee/ci/runners/configure_runners.html#job-stages-attempts)
  ARTIFACT_DOWNLOAD_ATTEMPTS: 2
  EXECUTOR_JOB_SECTION_ATTEMPTS: 2
  GET_SOURCES_ATTEMPTS: 2
  RESTORE_CACHE_ATTEMPTS: 2

#
# Condition mixins for simplification of rules
#
.if_main_branch: &if_main_branch
  if: $CI_COMMIT_BRANCH == "main"

.if_not_main_branch: &if_not_main_branch
  if: $CI_COMMIT_BRANCH != "main"

.if_release_branch: &if_release_branch
  if: $CI_COMMIT_BRANCH =~ /^[0-9]+\.[0-9]+\.x$/

.if_version_6: &if_version_6
  if: $RELEASE_VERSION_6 != ""

.if_not_version_6: &if_not_version_6
  if: $RELEASE_VERSION_6 == ""

.if_version_7: &if_version_7
  if: $RELEASE_VERSION_7 != ""

.if_not_version_7: &if_not_version_7
  if: $RELEASE_VERSION_7 == ""

.if_deploy: &if_deploy
  if: $DEPLOY_AGENT == "true"

.if_not_deploy: &if_not_deploy
  if: $DEPLOY_AGENT != "true"

.if_tagged_commit: &if_tagged_commit
  if: $CI_COMMIT_TAG != null

.if_not_nightly_repo_branch: &if_not_nightly_repo_branch
  if: $BUCKET_BRANCH != "nightly" && $BUCKET_BRANCH != "oldnightly"

.if_not_nightly_or_dev_repo_branch: &if_not_nightly_or_dev_repo_branch
  if: $BUCKET_BRANCH != "nightly" && $BUCKET_BRANCH != "oldnightly" && $BUCKET_BRANCH != "dev"

.if_not_stable_or_beta_repo_branch: &if_not_stable_or_beta_repo_branch
  if: $BUCKET_BRANCH != "beta" && $BUCKET_BRANCH != "stable"

.if_not_stable_repo_branch: &if_not_stable_repo_branch
  if: $BUCKET_BRANCH != "stable"

# CI_PIPELINE_SOURCE can be set to "trigger" or "pipeline" depending on how the trigger was done.
# See https://docs.gitlab.com/ee/ci/triggers/index.html#configure-cicd-jobs-to-run-in-triggered-pipelines.
.if_triggered_pipeline: &if_triggered_pipeline
  if: $CI_PIPELINE_SOURCE == "trigger" || $CI_PIPELINE_SOURCE == "pipeline"

# Rule to trigger all builds conditionally.
# By default:
# - on main and deploy pipelines, all builds are run
# - on branch pipelines, only a subset of build jobs are run (the ARM and MacOS jobs are not run).
# RUN_ALL_BUILDS can be set to true to force all build jobs to be run on a branch pipeline.
# RUN_ALL_BUILDS has no effect on main/deploy pipelines: they always run all builds (as some jobs
# on main and deploy pipelines depend on jobs that are only run if we run all builds).
.if_run_all_builds: &if_run_all_builds
  if: $CI_COMMIT_BRANCH == "main" || $DEPLOY_AGENT == "true" || $RUN_ALL_BUILDS == "true"

.if_not_run_all_builds: &if_not_run_all_builds
  if: $CI_COMMIT_BRANCH != "main" && $DEPLOY_AGENT != "true" && $RUN_ALL_BUILDS != "true"

# Rule to trigger installer tests
# By default:
# - on main and deploy pipelines, installer tests are run
# - on branch pipelines, installer tests are run on a subset of the OSes we test
# RUN_E2E_TESTS can be set to on to force all the installer tests to be run on a branch pipeline.
# RUN_E2E_TESTS can be set to false to force installer tests to not run on main/deploy pipelines.
.if_installer_tests: &if_installer_tests
  if: ($CI_COMMIT_BRANCH == "main"  || $DEPLOY_AGENT == "true" || $RUN_E2E_TESTS == "true") && $RUN_E2E_TESTS != "false"

.if_testing_cleanup: &if_testing_cleanup
  if: $TESTING_CLEANUP == "true"

.if_run_e2e_tests: &if_run_e2e_tests
  if: $RUN_E2E_TESTS == "on"

# When RUN_E2E_TESTS is set to "auto", we run: 
# - a subset of installer tests on branch pipelines. 
# - agent-related e2e tests based on files changed in the PR.
.if_auto_e2e_tests: &if_auto_e2e_tests
  if: $RUN_E2E_TESTS == "auto"

.if_disable_e2e_tests: &if_disable_e2e_tests
  if: $RUN_E2E_TESTS == "off"

.if_deploy_on_beta_repo_branch: &if_deploy_on_beta_repo_branch
  if: $DEPLOY_AGENT == "true" && $BUCKET_BRANCH == "beta"

.if_deploy_on_stable_repo_branch: &if_deploy_on_stable_repo_branch
  if: $DEPLOY_AGENT == "true" && $BUCKET_BRANCH == "stable"

# Rule to trigger jobs only when a tag matches a given pattern (for RCs)
# on the beta branch.
# Note: due to workflow rules, rc tag => deploy pipeline, so there's technically no
# need to check again if the pipeline is a deploy pipeline, but it doesn't hurt
# to explicitly add it.
.if_deploy_on_rc_tag_on_beta_repo_branch: &if_rc_tag_on_beta_repo_branch
  if: $DEPLOY_AGENT == "true" && $BUCKET_BRANCH == "beta" && $CI_COMMIT_TAG =~ /^[0-9]+\.[0-9]+\.[0-9]+-rc\.[0-9]+$/

.if_scheduled_main: &if_scheduled_main
  if: $CI_PIPELINE_SOURCE == "schedule" && $CI_COMMIT_BRANCH == "main"

# Rule to trigger jobs only when a branch matches the mergequeue pattern.
.if_mergequeue: &if_mergequeue
  if: $CI_COMMIT_BRANCH =~ /^mq-working-branch-/

#
# Workflow rules
# Rules used to define whether a pipeline should run, and with which variables
#

# WARNING: Do not change below if you want to globally disable the caching proxy (all branches would need to be rebased for it to be effectively disabled).
# Instead use the break-glass mechanism by looking for the "Remotely disable Artifactory" doc in Confluence.
workflow:
  rules:
    - <<: *if_triggered_pipeline
      variables:
        USE_CACHING_PROXY_PYTHON: "false"
        USE_CACHING_PROXY_RUBY: "false"
    - <<: *if_main_branch
      variables:
        USE_CACHING_PROXY_PYTHON: "true"
        USE_CACHING_PROXY_RUBY: "true"
        GO_TEST_SKIP_FLAKE: "false"
    - <<: *if_release_branch
      variables:
        USE_CACHING_PROXY_PYTHON: "true"
        USE_CACHING_PROXY_RUBY: "true"
    - <<: *if_deploy
      variables:
        USE_CACHING_PROXY_PYTHON: "true"
        USE_CACHING_PROXY_RUBY: "true"
    - if: $CI_COMMIT_TAG == null
      variables:
        USE_CACHING_PROXY_PYTHON: "false"
        USE_CACHING_PROXY_RUBY: "false"

#
# List of rule blocks used in the pipeline
# Any job in the pipeline either runs (with when: on_success) in all pipelines, or follows one of the below rule blocks.
#

.manual:
  - <<: *if_mergequeue
    when: never
  - when: manual
    allow_failure: true

.on_a6:
  - <<: *if_mergequeue
    when: never
  - <<: *if_version_6

.on_a6_manual:
  - <<: *if_mergequeue
    when: never
  - <<: *if_version_6
    when: manual
    allow_failure: true

.on_a7:
  - <<: *if_mergequeue
    when: never
  - <<: *if_version_7

.on_a7_manual:
  - <<: *if_mergequeue
    when: never
  - <<: *if_version_7
    when: manual
    allow_failure: true

.on_dev_branch_manual:
  - <<: *if_mergequeue
    when: never
  - <<: *if_main_branch
    when: never
  - <<: *if_tagged_commit
    when: never
  - when: manual
    allow_failure: true

.on_main:
  - <<: *if_main_branch

.on_main_manual:
  - <<: *if_main_branch
    when: manual
    allow_failure: true

.on_main_a6:
  - <<: *if_not_version_6
    when: never
  - <<: *if_main_branch

.on_main_a7:
  - <<: *if_not_version_7
    when: never
  - <<: *if_main_branch

.on_tag_or_a7:
  - <<: *if_mergequeue
    when: never
  - <<: *if_tagged_commit
  - <<: *if_version_7

.on_tag_or_a7_all_builds:
  - <<: *if_not_run_all_builds
    when: never
  - <<: *if_tagged_commit
  - <<: *if_version_7

.on_deploy:
  - <<: *if_deploy

.on_deploy_failure:
  - <<: *if_deploy
    when: on_failure

.on_deploy_a6:
  - <<: *if_not_version_6
    when: never
  - <<: *if_deploy

.on_deploy_a6_failure:
  - <<: *if_not_version_6
    when: never
  - <<: *if_deploy
    when: on_failure

.on_deploy_a6_rc:
  - <<: *if_not_version_6
    when: never
  - <<: *if_not_deploy
    when: never
  - <<: *if_rc_tag_on_beta_repo_branch
    when: on_success
    variables:
      AGENT_REPOSITORY: agent
      DSD_REPOSITORY: dogstatsd
      IMG_REGISTRIES: public

.on_deploy_a6_manual:
  - <<: *if_not_version_6
    when: never
  - <<: *if_not_deploy
    when: never
  - <<: *if_not_stable_or_beta_repo_branch
    when: manual
    allow_failure: true
    variables:
      AGENT_REPOSITORY: agent-dev
      IMG_REGISTRIES: dev
  - when: manual
    allow_failure: true
    variables:
      AGENT_REPOSITORY: agent
      IMG_REGISTRIES: public

# Same as on_deploy_a6_manual, except the job would not run on pipelines
# using beta branch, it would only run for the final release.
.on_deploy_a6_manual_final:
  - <<: *if_not_version_6
    when: never
  - <<: *if_not_deploy
    when: never
  - <<: *if_deploy_on_beta_repo_branch
    when: never
  - <<: *if_not_stable_or_beta_repo_branch
    when: manual
    allow_failure: true
    variables:
      AGENT_REPOSITORY: agent-dev
      IMG_REGISTRIES: dev
  - when: manual
    allow_failure: true
    variables:
      AGENT_REPOSITORY: agent
      IMG_REGISTRIES: public

# This rule is a variation of on_deploy_a6_manual where
# the job is usually run manually, except when the pipeline
# builds an RC: in this case, the job is run automatically.
# This is done to reduce the number of manual steps that have
# to be done when creating RCs.
.on_deploy_a6_manual_auto_on_rc:
  - <<: *if_not_version_6
    when: never
  - <<: *if_not_deploy
    when: never
  - <<: *if_not_stable_or_beta_repo_branch
    when: manual
    allow_failure: true
    variables:
      AGENT_REPOSITORY: agent-dev
      IMG_REGISTRIES: dev
  - <<: *if_rc_tag_on_beta_repo_branch
    when: on_success
    variables:
      AGENT_REPOSITORY: agent
      DSD_REPOSITORY: dogstatsd
      IMG_REGISTRIES: public
  - when: manual
    allow_failure: true
    variables:
      AGENT_REPOSITORY: agent
      IMG_REGISTRIES: public

.on_deploy_a7:
  - <<: *if_not_version_7
    when: never
  - <<: *if_deploy

.on_deploy_a7_failure:
  - <<: *if_not_version_7
    when: never
  - <<: *if_deploy
    when: on_failure

.on_deploy_a7_rc:
  - <<: *if_not_version_7
    when: never
  - <<: *if_not_deploy
    when: never
  - <<: *if_rc_tag_on_beta_repo_branch
    when: on_success
    variables:
      AGENT_REPOSITORY: agent
      DSD_REPOSITORY: dogstatsd
      IMG_REGISTRIES: public

.on_deploy_a7_manual:
  - <<: *if_not_version_7
    when: never
  - <<: *if_not_deploy
    when: never
  - <<: *if_not_stable_or_beta_repo_branch
    when: manual
    allow_failure: true
    variables:
      AGENT_REPOSITORY: agent-dev
      DSD_REPOSITORY: dogstatsd-dev
      IMG_REGISTRIES: dev
  - when: manual
    allow_failure: true
    variables:
      AGENT_REPOSITORY: agent
      DSD_REPOSITORY: dogstatsd
      IMG_REGISTRIES: public

# rule to trigger job for internal image deployment if deploy is set or
# manually if not
.on_deploy_a7_internal_or_manual:
  - <<: *if_mergequeue
    when: never
  - <<: *if_not_version_7
    when: never
  - <<: *if_deploy
    variables:
      RELEASE_PROD: "true"
  - when: manual
    allow_failure: true
    variables:
      RELEASE_PROD: "false"

# Same as on_deploy_a7_manual, except the job would not run on pipelines
# using beta branch, it would only run for the final release.
.on_deploy_a7_manual_final:
  - <<: *if_not_version_7
    when: never
  - <<: *if_not_deploy
    when: never
  - <<: *if_deploy_on_beta_repo_branch
    when: never
  - <<: *if_not_stable_or_beta_repo_branch
    when: manual
    allow_failure: true
    variables:
      AGENT_REPOSITORY: agent-dev
      DSD_REPOSITORY: dogstatsd-dev
      IMG_REGISTRIES: dev
  - when: manual
    allow_failure: true
    variables:
      AGENT_REPOSITORY: agent
      DSD_REPOSITORY: dogstatsd
      IMG_REGISTRIES: public

# This rule is a variation of on_deploy_a7_manual where
# the job is usually run manually, except when the pipeline
# builds an RC: in this case, the job is run automatically.
# This is done to reduce the number of manual steps that have
# to be done when creating RCs.
.on_deploy_a7_manual_auto_on_rc:
  - <<: *if_not_version_7
    when: never
  - <<: *if_not_deploy
    when: never
  - <<: *if_not_stable_or_beta_repo_branch
    when: manual
    allow_failure: true
    variables:
      AGENT_REPOSITORY: agent-dev
      DSD_REPOSITORY: dogstatsd-dev
      IMG_REGISTRIES: dev
  - <<: *if_rc_tag_on_beta_repo_branch
    when: on_success
    variables:
      AGENT_REPOSITORY: agent
      DSD_REPOSITORY: dogstatsd
      IMG_REGISTRIES: public
  - when: manual
    allow_failure: true
    variables:
      AGENT_REPOSITORY: agent
      DSD_REPOSITORY: dogstatsd
      IMG_REGISTRIES: public

# This is used for image vulnerability scanning. Because agent 6
# uses python 2, which has many vulnerabilities that will not get
# patched, we do not wish to scan this image. For this reason, only
# agent 7 versions should be published internally using these
# configurations.
.on_deploy_a7_internal_rc:
  - <<: *if_not_version_7
    when: never
  - <<: *if_not_deploy
    when: never
  - <<: *if_rc_tag_on_beta_repo_branch
    when: on_success
    variables:
      AGENT_REPOSITORY: ci/datadog-agent/agent-release
      CLUSTER_AGENT_REPOSITORY: ci/datadog-agent/cluster-agent-release
      DSD_REPOSITORY: ci/datadog-agent/dogstatsd-release
      IMG_REGISTRIES: internal-aws-ddbuild

# Same as on_deploy_a7_manual_final, except the job is used to publish images
# to our internal registries.
.on_deploy_a7_internal_manual_final:
  - <<: *if_not_version_7
    when: never
  - <<: *if_not_deploy
    when: never
  - <<: *if_deploy_on_beta_repo_branch
    when: never
  - <<: *if_not_stable_or_beta_repo_branch
    when: never
  - when: manual
    allow_failure: true
    variables:
      AGENT_REPOSITORY: ci/datadog-agent/agent-release
      CLUSTER_AGENT_REPOSITORY: ci/datadog-agent/cluster-agent-release
      DSD_REPOSITORY: ci/datadog-agent/dogstatsd-release
      IMG_REGISTRIES: internal-aws-ddbuild

.on_deploy_nightly_repo_branch_a6:
  - <<: *if_not_version_6
    when: never
  - <<: *if_not_nightly_or_dev_repo_branch
    when: never
  - <<: *if_deploy

.on_deploy_nightly_repo_branch_a7:
  - <<: *if_not_version_7
    when: never
  - <<: *if_not_nightly_or_dev_repo_branch
    when: never
  - <<: *if_deploy

.on_deploy_stable_or_beta_repo_branch:
  - <<: *if_not_stable_or_beta_repo_branch
    when: never
  - <<: *if_deploy

.on_deploy_stable_or_beta_repo_branch_a6:
  - <<: *if_not_version_6
    when: never
  - <<: *if_not_stable_or_beta_repo_branch
    when: never
  - <<: *if_deploy

.on_deploy_stable_or_beta_repo_branch_a6_manual:
  - <<: *if_not_version_6
    when: never
  - <<: *if_not_stable_or_beta_repo_branch
    when: never
  - <<: *if_deploy
    when: manual
    allow_failure: true

.on_deploy_stable_or_beta_repo_branch_a7:
  - <<: *if_not_version_7
    when: never
  - <<: *if_not_stable_or_beta_repo_branch
    when: never
  - <<: *if_deploy

.on_deploy_stable_or_beta_repo_branch_a7_manual:
  - <<: *if_not_version_7
    when: never
  - <<: *if_not_stable_or_beta_repo_branch
    when: never
  - <<: *if_deploy
    when: manual
    allow_failure: true

.on_deploy_stable_or_rc_tag_on_beta_repo_branch_a7:
  - <<: *if_not_version_7
    when: never
  - <<: *if_not_stable_or_beta_repo_branch
    when: never
  - <<: *if_rc_tag_on_beta_repo_branch
    when: on_success
  - <<: *if_deploy_on_stable_repo_branch
    when: on_success
  - when: never

.on_deploy_stable_or_rc_tag_on_beta_repo_branch_a7_manual_on_stable:
  - <<: *if_not_version_7
    when: never
  - <<: *if_not_stable_or_beta_repo_branch
    when: never
  - <<: *if_rc_tag_on_beta_repo_branch
    when: on_success
  - <<: *if_deploy_on_stable_repo_branch
    when: manual
    allow_failure: true
  - when: never

# This rule is a variation of on_deploy_stable_or_beta_repo_branch_a7_manual where
# the job is usually run manually, except when the pipeline
# builds an RC: in this case, the job is run automatically.
# This is done to reduce the number of manual steps that have
# to be done when creating RCs.
.on_deploy_stable_or_beta_repo_branch_a7_manual_auto_on_rc:
  - <<: *if_not_version_7
    when: never
  - <<: *if_not_stable_or_beta_repo_branch
    when: never
  - <<: *if_rc_tag_on_beta_repo_branch
    when: on_success
  - <<: *if_deploy
    when: manual
    allow_failure: true

# This rule will add the job as manual when running on beta deploy branch
# and will add it as a regular automatically running job when running
# on stable deploy branch.
.on_deploy_stable_or_beta_manual_auto_on_stable:
  - <<: *if_not_stable_or_beta_repo_branch
    when: never
  - <<: *if_not_deploy
    when: never
  - <<: *if_not_stable_repo_branch
    when: manual
    allow_failure: true
  - when: on_success

.on_deploy_stable_repo_branch_a7_manual:
  - <<: *if_not_version_7
    when: never
  - <<: *if_not_stable_repo_branch
    when: never
  - <<: *if_deploy
    when: manual
    allow_failure: true

.except_deploy:
  - <<: *if_deploy
    when: never
  - when: on_success

.except_no_tests_no_deploy:
  - if: $DEPLOY_AGENT == "false" && $RUN_E2E_TESTS == "off"
    when: never

.on_a6_except_deploy:
  - <<: *if_not_version_6
    when: never
  - <<: *if_deploy
    when: never
  - when: on_success

.on_a7_except_deploy:
  - <<: *if_not_version_7
    when: never
  - <<: *if_deploy
    when: never
  - when: on_success

.on_main_or_release_branch:
  - <<: *if_main_branch
  - <<: *if_release_branch

.except_main_or_release_branch:
  - <<: *if_main_branch
    when: never
  - <<: *if_release_branch
    when: never
  - <<: *if_mergequeue
    when: never

.on_main_or_release_branch_or_deploy_always:
  - <<: *if_deploy
    when: always
  - <<: *if_main_branch
    when: always
  - <<: *if_release_branch
    when: always

.on_all_builds:
  - <<: *if_run_all_builds

.on_all_builds_a6:
  - <<: *if_not_version_6
    when: never
  - <<: *if_run_all_builds

.on_all_builds_a6_manual:
  - <<: *if_not_version_6
    when: never
  - <<: *if_run_all_builds
    when: manual
    allow_failure: true

.on_all_builds_a7:
  - <<: *if_not_version_7
    when: never
  - <<: *if_run_all_builds

.on_all_builds_a7_manual:
  - <<: *if_not_version_7
    when: never
  - <<: *if_run_all_builds
    when: manual
    allow_failure: true

.on_kitchen_tests_a6:
  - <<: *if_not_version_6
    when: never
  - <<: *if_installer_tests

.on_kitchen_tests_a6_always:
  - <<: *if_not_version_6
    when: never
  - <<: *if_installer_tests
    when: always

.on_all_kitchen_builds_a6:
  - <<: *if_not_version_6
    when: never
  - <<: *if_not_run_all_builds
    when: never
  - <<: *if_installer_tests

.on_kitchen_tests_a7:
  - <<: *if_not_version_7
    when: never
  - <<: *if_installer_tests

.on_all_kitchen_builds_a7:
  - <<: *if_not_version_7
    when: never
  - <<: *if_not_run_all_builds
    when: never
  - <<: *if_installer_tests

.on_all_new-e2e_tests_a7:
  - <<: *if_not_version_7
    when: never
  - <<: *if_not_run_all_builds
    when: never
  - <<: *if_installer_tests

# Default kitchen tests are also run on dev branches
# In that case, the target OS versions is a subset of the
# available versions, stored in DEFAULT_KITCHEN_OSVERS
.on_default_kitchen_tests_a7:
  - <<: *if_mergequeue
    when: never
  - <<: *if_not_version_7
    when: never
  - <<: *if_installer_tests
  - <<: *if_auto_e2e_tests
    variables:
      KITCHEN_OSVERS: $DEFAULT_KITCHEN_OSVERS

.on_default_new-e2e_tests_a7:
  - <<: *if_mergequeue
    when: never
  - <<: *if_not_version_7
    when: never
  - <<: *if_installer_tests
  - <<: *if_auto_e2e_tests
    variables:
      E2E_OSVERS: $E2E_BRANCH_OSVERS

.on_default_kitchen_tests_a7_always:
  - <<: *if_mergequeue
    when: never
  - <<: *if_not_version_7
    when: never
  - <<: *if_installer_tests
    when: always
  - <<: *if_auto_e2e_tests
    when: always
    variables:
      KITCHEN_OSVERS: $DEFAULT_KITCHEN_OSVERS

.on_main_or_testing_cleanup:
  - <<: *if_main_branch
  - <<: *if_testing_cleanup

.on_testing_cleanup:
  - <<: *if_testing_cleanup

.security_agent_change_paths: &security_agent_change_paths
  - pkg/ebpf/**/*
  - pkg/security/**/*
  - pkg/eventmonitor/**/*
  - test/kitchen/site-cookbooks/dd-security-agent-check/**/*
  - test/kitchen/test/integration/security-agent-test/**/*
  - test/kitchen/test/integration/security-agent-stress/**/*
  - .gitlab/functional_test/security_agent.yml
  - .gitlab/kernel_version_testing/security_agent.yml
  - .gitlab/kernel_version_testing/common.yml
  - test/new-e2e/system-probe/**/*
  - test/new-e2e/scenarios/system-probe/**/*
  - test/new-e2e/runner/**/*
  - test/new-e2e-utils/**/*
  - test/new-e2e/go.mod
  - tasks/security_agent.py

.on_security_agent_changes_or_manual:
  - <<: *if_main_branch
    allow_failure: true
  - <<: *if_mergequeue
    when: never
  - changes:
<<<<<<< HEAD
      paths:
        - pkg/ebpf/**/*
        - pkg/security/**/*
        - pkg/eventmonitor/**/*
        - test/kitchen/site-cookbooks/dd-security-agent-check/**/*
        - test/kitchen/test/integration/security-agent-test/**/*
        - test/kitchen/test/integration/security-agent-stress/**/*
        - .gitlab/functional_test/security_agent.yml
      compare_to: 7.52.x # TODO: use a variable, when this is supported https://gitlab.com/gitlab-org/gitlab/-/issues/369916
=======
      paths: *security_agent_change_paths
      compare_to: main # TODO: use a variable, when this is supported https://gitlab.com/gitlab-org/gitlab/-/issues/369916
>>>>>>> 0c480fb5
    when: on_success
  - when: manual
    allow_failure: true

.if_windows_installer_changes: &if_windows_installer_changes
  changes:
      paths:
        - tools/windows/DatadogAgentInstaller/**/*
        - .gitlab/new-e2e_testing/windows.yml
        - test/new-e2e/tests/windows/install-test/**/*
        - test/new-e2e/tests/windows/domain-test/**/*
        - tasks/msi.py
      compare_to: 7.52.x # TODO: use a variable, when this is supported https://gitlab.com/gitlab-org/gitlab/-/issues/369916

.on_windows_installer_changes_or_manual:
  - <<: *if_disable_e2e_tests
    when: never
  - <<: *if_main_branch
  - <<: *if_mergequeue
    when: never
  - <<: *if_windows_installer_changes
    when: on_success
  - when: manual
    allow_failure: true

.except_windows_installer_changes:
  - <<: *if_windows_installer_changes
    when: never

.system_probe_change_paths: &system_probe_change_paths
  - pkg/collector/corechecks/ebpf/**/*
  - pkg/ebpf/**/*
  - pkg/network/**/*
  - pkg/process/monitor/*
  - pkg/util/kernel/**/*
  - test/kitchen/site-cookbooks/dd-system-probe-check/**/*
  - test/kitchen/test/integration/system-probe-test/**/*
  - test/kitchen/test/integration/win-sysprobe-test/**/*
  - .gitlab/functional_test/system_probe_windows.yml
  - .gitlab/functional_test_sysprobe/system_probe.yml
  - .gitlab/kernel_version_testing/system_probe.yml
  - .gitlab/kernel_version_testing/common.yml
  - test/new-e2e/system-probe/**/*
  - test/new-e2e/scenarios/system-probe/**/*
  - test/new-e2e/runner/**/*
  - test/new-e2e-utils/**/*
  - test/new-e2e/go.mod
  - tasks/system_probe.py

.on_system_probe_or_e2e_changes_or_manual:
  - <<: *if_main_branch
  - <<: *if_mergequeue
    when: never
  - changes:
<<<<<<< HEAD
      paths:
        - pkg/collector/corechecks/ebpf/**/*
        - pkg/ebpf/**/*
        - pkg/network/**/*
        - pkg/process/monitor/*
        - pkg/util/kernel/**/*
        - test/kitchen/site-cookbooks/dd-system-probe-check/**/*
        - test/kitchen/test/integration/system-probe-test/**/*
        - test/kitchen/test/integration/win-sysprobe-test/**/*
        - .gitlab/functional_test/system_probe_windows.yml
        - .gitlab/functional_test_sysprobe/system_probe.yml
        - .gitlab/kernel_version_testing/system_probe.yml
        - test/new-e2e/system-probe/**/*
        - test/new-e2e/scenarios/system-probe/**/*
        - test/new-e2e/runner/**/*
        - test/new-e2e-utils/**/*
        - test/new-e2e/go.mod
        - tasks/system_probe.py
      compare_to: 7.52.x # TODO: use a variable, when this is supported https://gitlab.com/gitlab-org/gitlab/-/issues/369916
=======
      paths: *system_probe_change_paths
      compare_to: main # TODO: use a variable, when this is supported https://gitlab.com/gitlab-org/gitlab/-/issues/369916
>>>>>>> 0c480fb5
    when: on_success
  - when: manual
    allow_failure: true

.on_e2e_changes_or_manual:
  - <<: *if_main_branch
  - <<: *if_mergequeue
    when: never
  - changes:
      paths:
        - test/new-e2e/pkg/**/*
        - test/new-e2e/test-infra-definition/*
        - test/new-e2e/go.mod
      compare_to: 7.52.x # TODO: use a variable, when this is supported https://gitlab.com/gitlab-org/gitlab/-/issues/369916
    when: on_success
  - when: manual
    allow_failure: true

# New E2E related rules


.on_e2e_main_release_or_rc: # This rule is used as a base for all new-e2e rules
  - <<: *if_disable_e2e_tests
    when: never
  - <<: *if_mergequeue
    when: never
  - <<: *if_run_e2e_tests
    when: on_success
  - <<: *if_main_branch
    when: on_success
  - <<: *if_release_branch
    when: on_success
  - if: $CI_COMMIT_TAG =~ /^[0-9]+\.[0-9]+\.[0-9]+-rc\.[0-9]+$/
    when: on_success
  - changes:
      paths:
        - test/new-e2e/pkg/**/*
        - test/new-e2e/go.mod
      compare_to: main # TODO: use a variable, when this is supported https://gitlab.com/gitlab-org/gitlab/-/issues/369916

.always_on_container_or_e2e_changes_or_manual:
  - <<: *if_disable_e2e_tests
    when: never
  - <<: *if_mergequeue
    when: never
  - <<: *if_run_e2e_tests
    when: always
  - <<: *if_main_branch
    when: always
  - <<: *if_release_branch
    when: always
  - if: $CI_COMMIT_TAG =~ /^[0-9]+\.[0-9]+\.[0-9]+-rc\.[0-9]+$/
    when: always
  - changes:
      paths:
        - test/new-e2e/pkg/**/*
        - test/new-e2e/go.mod
      compare_to: main # TODO: use a variable, when this is supported https://gitlab.com/gitlab-org/gitlab/-/issues/369916
  - changes:
      paths:
        - comp/core/tagger/**/*
        - comp/core/workloadmeta/**/*
        - pkg/autodiscovery/listeners/**/*
        - pkg/autodiscovery/providers/**/*
        - pkg/collector/corechecks/cluster/**/*
        - pkg/collector/corechecks/containers/**/*
        - pkg/collector/corechecks/containerimage/**/*
        - pkg/collector/corechecks/containerlifecycle/**/*
        - pkg/collector/corechecks/kubernetes/**/*
        - pkg/collector/corechecks/sbom/**/*
        - pkg/util/clusteragent/**/*
        - pkg/util/containerd/**/*
        - pkg/util/containers/**/*
        - pkg/util/docker/**/*
        - pkg/util/ecs/**/*
        - pkg/util/kubernetes/**/*
        - pkg/util/cgroups/**/*
        - test/new-e2e/tests/containers/**/*
        - test/new-e2e/go.mod
      compare_to: 7.52.x # TODO: use a variable, when this is supported https://gitlab.com/gitlab-org/gitlab/-/issues/369916
    when: always
  - when: manual
    allow_failure: true

.on_container_or_e2e_changes_or_manual:
  - !reference [.on_e2e_main_release_or_rc]
  - changes:
      paths:
        - comp/core/tagger/**/*
        - comp/core/workloadmeta/**/*
        - pkg/autodiscovery/listeners/**/*
        - pkg/autodiscovery/providers/**/*
        - pkg/collector/corechecks/cluster/**/*
        - pkg/collector/corechecks/containers/**/*
        - pkg/collector/corechecks/containerimage/**/*
        - pkg/collector/corechecks/containerlifecycle/**/*
        - pkg/collector/corechecks/kubernetes/**/*
        - pkg/collector/corechecks/sbom/**/*
        - pkg/util/clusteragent/**/*
        - pkg/util/containerd/**/*
        - pkg/util/containers/**/*
        - pkg/util/docker/**/*
        - pkg/util/ecs/**/*
        - pkg/util/kubernetes/**/*
        - pkg/util/cgroups/**/*
        - test/new-e2e/tests/containers/**/*
        - test/new-e2e/go.mod
      compare_to: 7.52.x # TODO: use a variable, when this is supported https://gitlab.com/gitlab-org/gitlab/-/issues/369916
    when: on_success
  - when: manual
    allow_failure: true

.on_rc_or_e2e_changes_or_manual:
  - !reference [.on_e2e_main_release_or_rc]
  - changes:
      paths:
        - pkg/config/remote/**/*
        - comp/remote-config/**/*
        - test/new-e2e/tests/remote-config/**/*
  - when: manual
    allow_failure: true

.on_any_kmt_test_component_or_manual:
  - <<: *if_main_branch
  - <<: *if_mergequeue
    when: never
  - changes:
      paths: *system_probe_change_paths
      compare_to: main
    when: on_success
  - changes:
      paths: *security_agent_change_paths
      compare_to: main
    when: on_success
  - when: manual
    allow_failure: true

.on_asc_or_e2e_changes_or_manual:
  - !reference [.on_e2e_main_release_or_rc]
  - changes:
      paths:
        # TODO: Add paths that should trigger tests for ASC
        - test/new-e2e/tests/agent-shared-components/**/*
  - when: manual
    allow_failure: true

.on_subcommands_or_e2e_changes_or_manual:
  - !reference [.on_e2e_main_release_or_rc]
  - changes:
      paths:
        # TODO: Add paths that should trigger tests for subcommands
        - test/new-e2e/tests/agent-subcommands/**/*
  - when: manual
    allow_failure: true

.on_language-detection_or_e2e_changes_or_manual:
  - !reference [.on_e2e_main_release_or_rc]
  - changes:
      paths:
        # TODO: Add paths that should trigger tests for language detection
        - test/new-e2e/tests/language-detection/**/*
  - when: manual
    allow_failure: true

.on_npm_or_e2e_changes_or_manual:
  - !reference [.on_e2e_main_release_or_rc]
  - changes:
      paths:
        # TODO: Add paths that should trigger tests for npm
        - test/new-e2e/tests/npm/**/*
  - when: manual
    allow_failure: true

.on_aml_or_e2e_changes_or_manual:
  - !reference [.on_e2e_main_release_or_rc]
  - changes:
      paths:
        # TODO: Add paths that should trigger tests for AML
        - test/new-e2e/tests/agent-metrics-logs/**/*
  - when: manual
    allow_failure: true

.on_cws_or_e2e_changes_or_manual:
  - !reference [.on_e2e_main_release_or_rc]
  - changes:
      paths:
        # TODO: Add paths that should trigger tests for CWS
        - test/new-e2e/tests/cws/**/*
  - when: manual
    allow_failure: true

.on_process_or_e2e_changes_or_manual:
  - !reference [.on_e2e_main_release_or_rc]
  - changes:
      paths:
        # TODO: Add paths that should trigger tests for process
        - test/new-e2e/tests/process/**/*
  - when: manual
    allow_failure: true

.on_orchestrator_or_e2e_changes_or_manual:
  - !reference [.on_e2e_main_release_or_rc]
  - changes:
      paths:
        # TODO: Add paths that should trigger tests for orchestrator
        - test/new-e2e/tests/orchestrator/**/*
  - when: manual
    allow_failure: true

.on_install_script_release_manual:
  - <<: *if_not_version_7
    when: never
  - <<: *if_not_version_6
    when: never
  - <<: *if_not_main_branch
    when: never
  - <<: *if_installer_tests
    when: manual
    allow_failure: true

.on_apm_or_e2e_changes_or_manual:
  - !reference [.on_e2e_main_release_or_rc]
  - changes:
      paths:
        - pkg/trace/**/*
        - cmd/trace-agent/**/*
        - comp/trace/**/*
        - test/new-e2e/tests/apm/**/*
        - test/new-e2e/go.mod
      compare_to: main # TODO: use a variable, when this is supported https://gitlab.com/gitlab-org/gitlab/-/issues/369916
    when: on_success
  - when: manual
    allow_failure: true

.on_updater_or_e2e_changes_or_manual:
  - <<: *if_disable_e2e_tests
    when: never
  - <<: *if_mergequeue
    when: never
  - <<: *if_main_branch
    when: on_success
  - <<: *if_release_branch
    when: on_success
  - if: $CI_COMMIT_TAG =~ /^[0-9]+\.[0-9]+\.[0-9]+-rc\.[0-9]+$/
    when: on_success
  - changes:
      paths:
        - pkg/updater/**/*
        - cmd/updater/**/*
        - test/new-e2e/tests/updater/**/*
        - test/new-e2e/go.mod
      compare_to: 7.52.x # TODO: use a variable, when this is supported https://gitlab.com/gitlab-org/gitlab/-/issues/369916
    when: on_success
  - when: manual
    allow_failure: true

.on_trace_agent_changes_or_manual:
  - changes:
      - pkg/trace/**/*
      - .gitlab/benchmarks/*
    when: on_success
  - when: manual
    allow_failure: true

.on_scheduled_main:
  - <<: *if_scheduled_main

.on_scheduled_main_or_manual:
  - <<: *if_scheduled_main
    when: always
  - when: manual
    allow_failure: true

.on_main_or_rc_and_no_skip_e2e:
  - <<: *if_disable_e2e_tests
    when: never
  - <<: *if_release_branch
    when: on_success
  - if: $CI_COMMIT_TAG =~ /^[0-9]+\.[0-9]+\.[0-9]+-rc\.[0-9]+$/
    when: on_success
  - <<: *if_main_branch
    when: on_success

.except_mergequeue:
  - <<: *if_mergequeue
    when: never

.on_packaging_change:
  - !reference [.except_mergequeue] # The prerequisites are not run in the mergequeue pipeline so we need to skip this rule
  - changes:
      paths:
        - omnibus/**/*
        - .gitlab-ci.yml
        - .gitlab/package_build.yml
        - release.json
        - .gitlab/package_build/**/*
      compare_to: 7.52.x # TODO: use a variable, when this is supported https://gitlab.com/gitlab-org/gitlab/-/issues/369916

.on_go-version_change:
  - !reference [.except_mergequeue] # The prerequisites are not run in the mergequeue pipeline so we need to skip this rule
  - changes:
      paths:
        - .go-version
<<<<<<< HEAD
      compare_to: 7.52.x # TODO: use a variable, when this is supported https://gitlab.com/gitlab-org/gitlab/-/issues/369916
=======
      compare_to: main # TODO: use a variable, when this is supported https://gitlab.com/gitlab-org/gitlab/-/issues/369916

.on_fakeintake_changes: &on_fakeintake_changes
  changes:
    - "test/fakeintake/**/*"
    - .gitlab/binary_build/fakeintake.yml
    - .gitlab/container_build/fakeintake.yml
    - .gitlab/dev_container_deploy/fakeintake.yml

.on_fakeintake_changes_on_main_or_manual:
  - <<: *on_fakeintake_changes
    if: $CI_COMMIT_BRANCH == "main"
  - <<: *on_fakeintake_changes
    when: manual
    allow_failure: true

.on_fakeintake_changes_on_main:
  - <<: *on_fakeintake_changes
    if: $CI_COMMIT_BRANCH == "main"
>>>>>>> 0c480fb5
<|MERGE_RESOLUTION|>--- conflicted
+++ resolved
@@ -958,20 +958,8 @@
   - <<: *if_mergequeue
     when: never
   - changes:
-<<<<<<< HEAD
-      paths:
-        - pkg/ebpf/**/*
-        - pkg/security/**/*
-        - pkg/eventmonitor/**/*
-        - test/kitchen/site-cookbooks/dd-security-agent-check/**/*
-        - test/kitchen/test/integration/security-agent-test/**/*
-        - test/kitchen/test/integration/security-agent-stress/**/*
-        - .gitlab/functional_test/security_agent.yml
-      compare_to: 7.52.x # TODO: use a variable, when this is supported https://gitlab.com/gitlab-org/gitlab/-/issues/369916
-=======
       paths: *security_agent_change_paths
       compare_to: main # TODO: use a variable, when this is supported https://gitlab.com/gitlab-org/gitlab/-/issues/369916
->>>>>>> 0c480fb5
     when: on_success
   - when: manual
     allow_failure: true
@@ -1026,30 +1014,8 @@
   - <<: *if_mergequeue
     when: never
   - changes:
-<<<<<<< HEAD
-      paths:
-        - pkg/collector/corechecks/ebpf/**/*
-        - pkg/ebpf/**/*
-        - pkg/network/**/*
-        - pkg/process/monitor/*
-        - pkg/util/kernel/**/*
-        - test/kitchen/site-cookbooks/dd-system-probe-check/**/*
-        - test/kitchen/test/integration/system-probe-test/**/*
-        - test/kitchen/test/integration/win-sysprobe-test/**/*
-        - .gitlab/functional_test/system_probe_windows.yml
-        - .gitlab/functional_test_sysprobe/system_probe.yml
-        - .gitlab/kernel_version_testing/system_probe.yml
-        - test/new-e2e/system-probe/**/*
-        - test/new-e2e/scenarios/system-probe/**/*
-        - test/new-e2e/runner/**/*
-        - test/new-e2e-utils/**/*
-        - test/new-e2e/go.mod
-        - tasks/system_probe.py
-      compare_to: 7.52.x # TODO: use a variable, when this is supported https://gitlab.com/gitlab-org/gitlab/-/issues/369916
-=======
       paths: *system_probe_change_paths
       compare_to: main # TODO: use a variable, when this is supported https://gitlab.com/gitlab-org/gitlab/-/issues/369916
->>>>>>> 0c480fb5
     when: on_success
   - when: manual
     allow_failure: true
@@ -1353,9 +1319,6 @@
   - changes:
       paths:
         - .go-version
-<<<<<<< HEAD
-      compare_to: 7.52.x # TODO: use a variable, when this is supported https://gitlab.com/gitlab-org/gitlab/-/issues/369916
-=======
       compare_to: main # TODO: use a variable, when this is supported https://gitlab.com/gitlab-org/gitlab/-/issues/369916
 
 .on_fakeintake_changes: &on_fakeintake_changes
@@ -1374,5 +1337,4 @@
 
 .on_fakeintake_changes_on_main:
   - <<: *on_fakeintake_changes
-    if: $CI_COMMIT_BRANCH == "main"
->>>>>>> 0c480fb5
+    if: $CI_COMMIT_BRANCH == "main"
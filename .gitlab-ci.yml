--- conflicted
+++ resolved
@@ -160,21 +160,6 @@
   # To use images from datadog-agent-buildimages dev branches, set the corresponding
   # SUFFIX variable to _test_only
   DATADOG_AGENT_BUILDIMAGES_SUFFIX: ""
-<<<<<<< HEAD
-  DATADOG_AGENT_BUILDIMAGES: v24628632-ba2232ce
-  DATADOG_AGENT_WINBUILDIMAGES_SUFFIX: ""
-  DATADOG_AGENT_WINBUILDIMAGES: v24628632-ba2232ce
-  DATADOG_AGENT_ARMBUILDIMAGES_SUFFIX: ""
-  DATADOG_AGENT_ARMBUILDIMAGES: v24628632-ba2232ce
-  DATADOG_AGENT_SYSPROBE_BUILDIMAGES_SUFFIX: ""
-  DATADOG_AGENT_SYSPROBE_BUILDIMAGES: v24628632-ba2232ce
-  DATADOG_AGENT_KERNEL_MATRIX_TESTING_BUILDIMAGES_SUFFIX: ""
-  DATADOG_AGENT_KERNEL_MATRIX_TESTING_BUILDIMAGES: v24628632-ba2232ce
-  DATADOG_AGENT_NIKOS_BUILDIMAGES_SUFFIX: ""
-  DATADOG_AGENT_NIKOS_BUILDIMAGES: v24628632-ba2232ce
-  DATADOG_AGENT_BTF_GEN_BUILDIMAGES_SUFFIX: ""
-  DATADOG_AGENT_BTF_GEN_BUILDIMAGES: v24628632-ba2232ce
-=======
   DATADOG_AGENT_BUILDIMAGES: v25641302-c1f86354
   DATADOG_AGENT_WINBUILDIMAGES_SUFFIX: ""
   DATADOG_AGENT_WINBUILDIMAGES: v25641302-c1f86354
@@ -188,7 +173,6 @@
   DATADOG_AGENT_NIKOS_BUILDIMAGES: v25641302-c1f86354
   DATADOG_AGENT_BTF_GEN_BUILDIMAGES_SUFFIX: ""
   DATADOG_AGENT_BTF_GEN_BUILDIMAGES: v25641302-c1f86354
->>>>>>> 20b6bac1
   # To use images from test-infra-definitions dev branches, set the SUFFIX variable to -dev
   # and check the job creating the image to make sure you have the right SHA prefix
   TEST_INFRA_DEFINITIONS_BUILDIMAGES_SUFFIX: ""

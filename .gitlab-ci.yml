---
include:
  - /.gitlab/setup.yml
  - /.gitlab/shared.yml
  - /.gitlab/maintenance_jobs.yml
  - /.gitlab/deps_build.yml
  - /.gitlab/package_deps_build.yml
  - /.gitlab/deps_fetch.yml
  - /.gitlab/source_test.yml
  - /.gitlab/source_test_junit_upload.yml
  - /.gitlab/binary_build.yml
  - /.gitlab/integration_test.yml
  - /.gitlab/package_build.yml
  - /.gitlab/kitchen_deploy.yml
  - /.gitlab/kitchen_testing.yml
  - /.gitlab/pkg_metrics.yml
  - /.gitlab/container_build.yml
  - /.gitlab/container_scan.yml
  - /.gitlab/check_deploy.yml
  - /.gitlab/dev_container_deploy.yml
  - /.gitlab/deploy_common.yml
  - /.gitlab/deploy_6.yml
  - /.gitlab/deploy_7.yml
  - /.gitlab/deploy_dca.yml
  - /.gitlab/choco_build.yml
  - /.gitlab/choco_deploy.yml
  - /.gitlab/internal_image_deploy.yml
  - /.gitlab/trigger_release.yml
  - /.gitlab/e2e.yml
  - /.gitlab/e2e_test_junit_upload.yml
  - /.gitlab/fakeintake.yml
  - /.gitlab/kitchen_cleanup.yml
  - /.gitlab/functional_test.yml
  - /.gitlab/functional_test_cleanup.yml
  - /.gitlab/functional_test_junit_upload.yml
  - /.gitlab/internal_kubernetes_deploy.yml
  - /.gitlab/notify.yml
  # FIXME: our current Gitlab version doesn't support importing a file more than once
  # For now, the workaround is to include "common" files once in the top-level .gitlab-ci.yml file
  # See: https://gitlab.com/gitlab-org/gitlab/-/issues/28987
  - /.gitlab/kitchen_common/cleanup.yml
  - /.gitlab/kitchen_common/testing.yml
  - /.gitlab/docker_common/publish_job_templates.yml
  - /.gitlab/benchmarks/benchmarks.yml
  - /.gitlab/benchmarks/macrobenchmarks.yml

default:
  retry:
    max: 2
    when:
      - runner_system_failure
      - stuck_or_timeout_failure
      - unknown_failure
      - api_failure

stages:
  - setup
  - maintenance_jobs
  - deps_build
  - deps_fetch
  - source_test
  - source_test_junit_upload
  - binary_build
  - package_deps_build
  - kernel_matrix_testing
  - integration_test
  - benchmarks
  - package_build
  - kitchen_deploy
  - kitchen_testing
  - pkg_metrics
  - container_build
  - container_scan
  - check_deploy
  - dev_container_deploy
  - deploy6
  - deploy7
  - trigger_release
  - deploy_dca
  - choco_build
  - choco_deploy
  - internal_image_deploy
  - e2e
  - e2e_test_junit_upload
  - kitchen_cleanup
  - functional_test
  - functional_test_cleanup
  - functional_test_junit_upload
  - internal_kubernetes_deploy
  - notify

variables:
  #Do not change this - must be the repository name for Kubernetes runners to work
  KUBERNETES_SERVICE_ACCOUNT_OVERWRITE: "datadog-agent"
  # Directory in which we execute the omnibus build.
  # For an unknown reason, it does not go well with
  # a ruby dependency if we build directly into $CI_PROJECT_DIR/.omnibus
  OMNIBUS_BASE_DIR: /omnibus
  # Directory in which we put the artifacts after the build
  # Must be in $CI_PROJECT_DIR
  OMNIBUS_PACKAGE_DIR: $CI_PROJECT_DIR/omnibus/pkg/
  # Directory in which we put the SUSE artifacts after the SUSE build
  # Must be in $CI_PROJECT_DIR
  # RPM builds and SUSE RPM builds create artifacts with the same name.
  # To differentiate them, we put them in different folders. That also
  # avoids accidentally overwriting files when downloading artifacts from
  # both RPM and SUSE rpm jobs.
  OMNIBUS_PACKAGE_DIR_SUSE: $CI_PROJECT_DIR/omnibus/suse/pkg
  DD_AGENT_TESTING_DIR: $CI_PROJECT_DIR/test/kitchen
  STATIC_BINARIES_DIR: bin/static
  DOGSTATSD_BINARIES_DIR: bin/dogstatsd
  AGENT_BINARIES_DIR: bin/agent
  CLUSTER_AGENT_BINARIES_DIR: bin/datadog-cluster-agent
  CLUSTER_AGENT_CLOUDFOUNDRY_BINARIES_DIR: bin/datadog-cluster-agent-cloudfoundry
  SYSTEM_PROBE_BINARIES_DIR: bin/system-probe
  DEB_S3_BUCKET: apt.datad0g.com
  RPM_S3_BUCKET: yum.datad0g.com
  MACOS_S3_BUCKET: dd-agent-macostesting
  WIN_S3_BUCKET: dd-agent-mstesting
  PROCESS_S3_BUCKET: datad0g-process-agent
  BUCKET_BRANCH: nightly # path inside the staging s3 buckets to release to: 'nightly', 'oldnightly', 'beta' or 'stable'
  DEB_TESTING_S3_BUCKET: apttesting.datad0g.com
  RPM_TESTING_S3_BUCKET: yumtesting.datad0g.com
  WINDOWS_TESTING_S3_BUCKET_A6: pipelines/A6/$CI_PIPELINE_ID
  WINDOWS_TESTING_S3_BUCKET_A7: pipelines/A7/$CI_PIPELINE_ID
  WINDOWS_BUILDS_S3_BUCKET: $WIN_S3_BUCKET/builds
  DEB_RPM_TESTING_BUCKET_BRANCH: testing # branch of the DEB_TESTING_S3_BUCKET and RPM_TESTING_S3_BUCKET repos to release to, 'testing'
  DD_REPO_BRANCH_NAME: $CI_COMMIT_REF_NAME
  S3_CP_OPTIONS: --only-show-errors --region us-east-1 --sse AES256
  S3_CP_CMD: aws s3 cp $S3_CP_OPTIONS
  S3_ARTIFACTS_URI: s3://dd-ci-artefacts-build-stable/$CI_PROJECT_NAME/$CI_PIPELINE_ID
  S3_PERMANENT_ARTIFACTS_URI: s3://dd-ci-persistent-artefacts-build-stable/$CI_PROJECT_NAME
  S3_SBOM_STORAGE_URI: s3://sbom-root-us1-ddbuild-io/$CI_PROJECT_NAME/$CI_PIPELINE_ID
  S3_RELEASE_ARTIFACTS_URI: s3://dd-release-artifacts/$CI_PROJECT_NAME/$CI_PIPELINE_ID
  ## comment out both lines below (S3_OMNIBUS_CACHE_BUCKET and USE_S3_CACHING) to allow
  ## build to succeed with S3 caching disabled.
  S3_OMNIBUS_CACHE_BUCKET: dd-ci-datadog-agent-omnibus-cache-build-stable
  USE_S3_CACHING: --omnibus-s3-cache
  ## comment out the line below to disable integration wheels cache
  INTEGRATION_WHEELS_CACHE_BUCKET: dd-agent-omnibus
  S3_DD_AGENT_OMNIBUS_LLVM_URI: s3://dd-agent-omnibus/llvm
  S3_DD_AGENT_OMNIBUS_BTFS_URI: s3://dd-agent-omnibus/btfs
  GENERAL_ARTIFACTS_CACHE_BUCKET_URL: https://dd-agent-omnibus.s3.amazonaws.com
  S3_DSD6_URI: s3://dsd6-staging
  RELEASE_VERSION_6: nightly
  RELEASE_VERSION_7: nightly-a7
  # Build images versions
  # To use images from datadog-agent-buildimages dev branches, set the corresponding
  # SUFFIX variable to _test_only
  DATADOG_AGENT_BUILDIMAGES_SUFFIX: ""
  DATADOG_AGENT_BUILDIMAGES: v17432894-4fdacd4
  DATADOG_AGENT_WINBUILDIMAGES_SUFFIX: ""
  DATADOG_AGENT_WINBUILDIMAGES: v17432894-4fdacd4
  DATADOG_AGENT_ARMBUILDIMAGES_SUFFIX: ""
  DATADOG_AGENT_ARMBUILDIMAGES: v17432894-4fdacd4
  DATADOG_AGENT_SYSPROBE_BUILDIMAGES_SUFFIX: ""
  DATADOG_AGENT_SYSPROBE_BUILDIMAGES: v17432894-4fdacd4
  DATADOG_AGENT_KERNEL_MATRIX_TESTING_BUILDIMAGES_SUFFIX: ""
  DATADOG_AGENT_KERNEL_MATRIX_TESTING_BUILDIMAGES: v14597610-8d767dd
  DATADOG_AGENT_NIKOS_BUILDIMAGES_SUFFIX: ""
  DATADOG_AGENT_NIKOS_BUILDIMAGES: v17432894-4fdacd4
  DATADOG_AGENT_BTF_GEN_BUILDIMAGES_SUFFIX: ""
  DATADOG_AGENT_BTF_GEN_BUILDIMAGES: v17432894-4fdacd4
  DATADOG_AGENT_BUILDERS: v16852259-65c480c
  TEST_INFRA_DEFINITIONS_BUILDIMAGES: efed150be993

  DATADOG_AGENT_EMBEDDED_PATH: /opt/datadog-agent/embedded
  DEB_GPG_KEY_ID: ad9589b7
  DEB_GPG_KEY_NAME: "Datadog, Inc. Master key"
  DEB_GPG_KEY_SSM_NAME: ci.datadog-agent.deb_signing_private_key_${DEB_GPG_KEY_ID}
  DEB_SIGNING_PASSPHRASE_SSM_NAME: ci.datadog-agent.deb_signing_key_passphrase_${DEB_GPG_KEY_ID}
  RPM_GPG_KEY_ID: fd4bf915
  RPM_GPG_KEY_NAME: "Datadog, Inc. RPM key"
  RPM_GPG_KEY_SSM_NAME: ci.datadog-agent.rpm_signing_private_key_${RPM_GPG_KEY_ID}
  RPM_SIGNING_PASSPHRASE_SSM_NAME: ci.datadog-agent.rpm_signing_key_passphrase_${RPM_GPG_KEY_ID}
  # docker.io authentication
  DOCKER_REGISTRY_LOGIN_SSM_KEY: docker_hub_login
  DOCKER_REGISTRY_PWD_SSM_KEY: docker_hub_pwd
  DOCKER_REGISTRY_URL: docker.io
  KITCHEN_INFRASTRUCTURE_FLAKES_RETRY: 2
  ARTIFACTORY_USERNAME: datadog-agent
  ARTIFACTORY_TOKEN_SSM_NAME: ci.datadog-agent.artifactory_token
  ARTIFACTORY_BYPASS_SSM_NAME: ci.datadog-agent.artifactory_bypass
  ARTIFACTORY_URL: datadog.jfrog.io
  ARTIFACTORY_GEMS_PATH: artifactory/api/gems/agent-gems
  ARTIFACTORY_PYPI_PATH: artifactory/api/pypi/agent-pypi/simple
  CLANG_LLVM_VER: 12.0.1
  KERNEL_MATRIX_TESTING_X86_AMI_ID: "ami-08d9716d20480186e"
  KERNEL_MATRIX_TESTING_ARM_AMI_ID: "ami-044d1c0f7ab0e3537"

#
# Condition mixins for simplification of rules
#
.if_main_branch: &if_main_branch
  if: $CI_COMMIT_BRANCH == "main"

.if_not_main_branch: &if_not_main_branch
  if: $CI_COMMIT_BRANCH != "main"

.if_release_branch: &if_release_branch
  if: $CI_COMMIT_BRANCH =~ /^[0-9]+\.[0-9]+\.x$/

.if_version_6: &if_version_6
  if: $RELEASE_VERSION_6 != ""

.if_not_version_6: &if_not_version_6
  if: $RELEASE_VERSION_6 == ""

.if_version_7: &if_version_7
  if: $RELEASE_VERSION_7 != ""

.if_not_version_7: &if_not_version_7
  if: $RELEASE_VERSION_7 == ""

.if_deploy: &if_deploy
  if: $DEPLOY_AGENT == "true"

.if_not_deploy: &if_not_deploy
  if: $DEPLOY_AGENT != "true"

.if_tagged_commit: &if_tagged_commit
  if: $CI_COMMIT_TAG != null

.if_not_nightly_repo_branch: &if_not_nightly_repo_branch
  if: $BUCKET_BRANCH != "nightly" && $BUCKET_BRANCH != "oldnightly"

.if_not_stable_or_beta_repo_branch: &if_not_stable_or_beta_repo_branch
  if: $BUCKET_BRANCH != "beta" && $BUCKET_BRANCH != "stable"

.if_not_stable_repo_branch: &if_not_stable_repo_branch
  if: $BUCKET_BRANCH != "stable"

# CI_PIPELINE_SOURCE can be set to "trigger" or "pipeline" depending on how the trigger was done.
# See https://docs.gitlab.com/ee/ci/triggers/index.html#configure-cicd-jobs-to-run-in-triggered-pipelines.
.if_triggered_pipeline: &if_triggered_pipeline
  if: $CI_PIPELINE_SOURCE == "trigger" || $CI_PIPELINE_SOURCE == "pipeline"

# Rule to trigger all builds conditionally.
# By default:
# - on main and deploy pipelines, all builds are run
# - on branch pipelines, only a subset of build jobs are run (the ARM and MacOS jobs are not run).
# RUN_ALL_BUILDS can be set to true to force all build jobs to be run on a branch pipeline.
# RUN_ALL_BUILDS has no effect on main/deploy pipelines: they always run all builds (as some jobs
# on main and deploy pipelines depend on jobs that are only run if we run all builds).
.if_run_all_builds: &if_run_all_builds
  if: $CI_COMMIT_BRANCH == "main" || $DEPLOY_AGENT == "true" || $RUN_ALL_BUILDS == "true"

.if_not_run_all_builds: &if_not_run_all_builds
  if: $CI_COMMIT_BRANCH != "main" && $DEPLOY_AGENT != "true" && $RUN_ALL_BUILDS != "true"

# Rule to trigger test kitchen setup, run, and cleanup.
# By default:
# - on main and deploy pipelines, kitchen tests are run
# - on branch pipelines, kitchen tests are not run
# RUN_KITCHEN_TESTS can be set to true to force kitchen tests to be run on a branch pipeline.
# RUN_KITCHEN_TESTS can be set to false to force kitchen tests to not run on main/deploy pipelines.
.if_kitchen: &if_kitchen
  if: ($CI_COMMIT_BRANCH == "main"  || $DEPLOY_AGENT == "true" || $RUN_KITCHEN_TESTS == "true") && $RUN_KITCHEN_TESTS != "false"

# Rules to trigger default kitchen tests.
# Some of the kitchen tests are run on all pipelines by default. They can only be disabled
# by setting RUN_KITCHEN_TESTS to false.
.if_default_kitchen: &if_default_kitchen
  if: $RUN_KITCHEN_TESTS != "false"

.if_testing_cleanup: &if_testing_cleanup
  if: $TESTING_CLEANUP == "true"

.if_deploy_on_beta_repo_branch: &if_deploy_on_beta_repo_branch
  if: $DEPLOY_AGENT == "true" && $BUCKET_BRANCH == "beta"

.if_deploy_on_stable_repo_branch: &if_deploy_on_stable_repo_branch
  if: $DEPLOY_AGENT == "true" && $BUCKET_BRANCH == "stable"

# Rule to trigger jobs only when a tag matches a given pattern (for RCs)
# on the beta branch.
# Note: due to workflow rules, rc tag => deploy pipeline, so there's technically no
# need to check again if the pipeline is a deploy pipeline, but it doesn't hurt
# to explicitly add it.
.if_deploy_on_rc_tag_on_beta_repo_branch: &if_rc_tag_on_beta_repo_branch
  if: $DEPLOY_AGENT == "true" && $BUCKET_BRANCH == "beta" && $CI_COMMIT_TAG =~ /^[0-9]+\.[0-9]+\.[0-9]+-rc\.[0-9]+$/

.if_scheduled_main: &if_scheduled_main
  if: $CI_PIPELINE_SOURCE == "schedule" && $CI_COMMIT_BRANCH == "main"

#
# Workflow rules
# Rules used to define whether a pipeline should run, and with which variables
#

workflow:
  rules:
    - <<: *if_triggered_pipeline
      variables:
        USE_CACHING_PROXY_PYTHON: "false"
        USE_CACHING_PROXY_RUBY: "false"
    - <<: *if_main_branch
      variables:
        USE_CACHING_PROXY_PYTHON: "true"
        USE_CACHING_PROXY_RUBY: "true"
    - <<: *if_release_branch
      variables:
        USE_CACHING_PROXY_PYTHON: "true"
        USE_CACHING_PROXY_RUBY: "true"
    - <<: *if_deploy
      variables:
        USE_CACHING_PROXY_PYTHON: "false"
        USE_CACHING_PROXY_RUBY: "false"
    - if: $CI_COMMIT_TAG == null
      variables:
        USE_CACHING_PROXY_PYTHON: "false"
        USE_CACHING_PROXY_RUBY: "false"

#
# List of rule blocks used in the pipeline
# Any job in the pipeline either runs (with when: on_success) in all pipelines, or follows one of the below rule blocks.
#

.manual:
  - when: manual
    allow_failure: true

.on_a6:
  - <<: *if_version_6

.on_a6_manual:
  - <<: *if_version_6
    when: manual
    allow_failure: true

.on_a7:
  - <<: *if_version_7

.on_a7_manual:
  - <<: *if_version_7
    when: manual
    allow_failure: true

.on_dev_branch_manual:
  - <<: *if_main_branch
    when: never
  - <<: *if_tagged_commit
    when: never
  - when: manual
    allow_failure: true

.on_main:
  - <<: *if_main_branch

.on_main_manual:
  - <<: *if_main_branch
    when: manual
    allow_failure: true

.on_main_a6:
  - <<: *if_not_version_6
    when: never
  - <<: *if_main_branch

.on_main_a7:
  - <<: *if_not_version_7
    when: never
  - <<: *if_main_branch

.on_tag_or_a7:
  - <<: *if_tagged_commit
  - <<: *if_version_7

.on_tag_or_a7_all_builds:
  - <<: *if_not_run_all_builds
    when: never
  - <<: *if_tagged_commit
  - <<: *if_version_7

.on_deploy:
  - <<: *if_deploy

.on_deploy_failure:
  - <<: *if_deploy
    when: on_failure

.on_deploy_a6:
  - <<: *if_not_version_6
    when: never
  - <<: *if_deploy

.on_deploy_a6_rc:
  - <<: *if_not_version_6
    when: never
  - <<: *if_not_deploy
    when: never
  - <<: *if_rc_tag_on_beta_repo_branch
    when: on_success
    variables:
      AGENT_REPOSITORY: agent
      DSD_REPOSITORY: dogstatsd
      IMG_REGISTRIES: public

.on_deploy_a6_manual:
  - <<: *if_not_version_6
    when: never
  - <<: *if_not_deploy
    when: never
  - <<: *if_not_stable_or_beta_repo_branch
    when: manual
    allow_failure: true
    variables:
      AGENT_REPOSITORY: agent-dev
      IMG_REGISTRIES: dev
  - when: manual
    allow_failure: true
    variables:
      AGENT_REPOSITORY: agent
      IMG_REGISTRIES: public

# Same as on_deploy_a6_manual, except the job would not run on pipelines
# using beta branch, it would only run for the final release.
.on_deploy_a6_manual_final:
  - <<: *if_not_version_6
    when: never
  - <<: *if_not_deploy
    when: never
  - <<: *if_deploy_on_beta_repo_branch
    when: never
  - <<: *if_not_stable_or_beta_repo_branch
    when: manual
    allow_failure: true
    variables:
      AGENT_REPOSITORY: agent-dev
      IMG_REGISTRIES: dev
  - when: manual
    allow_failure: true
    variables:
      AGENT_REPOSITORY: agent
      IMG_REGISTRIES: public

# This rule is a variation of on_deploy_a6_manual where
# the job is usually run manually, except when the pipeline
# builds an RC: in this case, the job is run automatically.
# This is done to reduce the number of manual steps that have
# to be done when creating RCs.
.on_deploy_a6_manual_auto_on_rc:
  - <<: *if_not_version_6
    when: never
  - <<: *if_not_deploy
    when: never
  - <<: *if_not_stable_or_beta_repo_branch
    when: manual
    allow_failure: true
    variables:
      AGENT_REPOSITORY: agent-dev
      IMG_REGISTRIES: dev
  - <<: *if_rc_tag_on_beta_repo_branch
    when: on_success
    variables:
      AGENT_REPOSITORY: agent
      DSD_REPOSITORY: dogstatsd
      IMG_REGISTRIES: public
  - when: manual
    allow_failure: true
    variables:
      AGENT_REPOSITORY: agent
      IMG_REGISTRIES: public

.on_deploy_a7:
  - <<: *if_not_version_7
    when: never
  - <<: *if_deploy

.on_deploy_a7_rc:
  - <<: *if_not_version_7
    when: never
  - <<: *if_not_deploy
    when: never
  - <<: *if_rc_tag_on_beta_repo_branch
    when: on_success
    variables:
      AGENT_REPOSITORY: agent
      DSD_REPOSITORY: dogstatsd
      IMG_REGISTRIES: public

.on_deploy_a7_manual:
  - <<: *if_not_version_7
    when: never
  - <<: *if_not_deploy
    when: never
  - <<: *if_not_stable_or_beta_repo_branch
    when: manual
    allow_failure: true
    variables:
      AGENT_REPOSITORY: agent-dev
      DSD_REPOSITORY: dogstatsd-dev
      IMG_REGISTRIES: dev
  - when: manual
    allow_failure: true
    variables:
      AGENT_REPOSITORY: agent
      DSD_REPOSITORY: dogstatsd
      IMG_REGISTRIES: public

# rule to trigger job for internal image deployment if deploy is set or
# manually if not
.on_deploy_a7_internal_or_manual:
  - <<: *if_not_version_7
    when: never
  - <<: *if_deploy
    variables:
      RELEASE_PROD: "true"
  - when: manual
    allow_failure: true
    variables:
      RELEASE_PROD: "false"

# Same as on_deploy_a7_manual, except the job would not run on pipelines
# using beta branch, it would only run for the final release.
.on_deploy_a7_manual_final:
  - <<: *if_not_version_7
    when: never
  - <<: *if_not_deploy
    when: never
  - <<: *if_deploy_on_beta_repo_branch
    when: never
  - <<: *if_not_stable_or_beta_repo_branch
    when: manual
    allow_failure: true
    variables:
      AGENT_REPOSITORY: agent-dev
      DSD_REPOSITORY: dogstatsd-dev
      IMG_REGISTRIES: dev
  - when: manual
    allow_failure: true
    variables:
      AGENT_REPOSITORY: agent
      DSD_REPOSITORY: dogstatsd
      IMG_REGISTRIES: public

# This rule is a variation of on_deploy_a7_manual where
# the job is usually run manually, except when the pipeline
# builds an RC: in this case, the job is run automatically.
# This is done to reduce the number of manual steps that have
# to be done when creating RCs.
.on_deploy_a7_manual_auto_on_rc:
  - <<: *if_not_version_7
    when: never
  - <<: *if_not_deploy
    when: never
  - <<: *if_not_stable_or_beta_repo_branch
    when: manual
    allow_failure: true
    variables:
      AGENT_REPOSITORY: agent-dev
      DSD_REPOSITORY: dogstatsd-dev
      IMG_REGISTRIES: dev
  - <<: *if_rc_tag_on_beta_repo_branch
    when: on_success
    variables:
      AGENT_REPOSITORY: agent
      DSD_REPOSITORY: dogstatsd
      IMG_REGISTRIES: public
  - when: manual
    allow_failure: true
    variables:
      AGENT_REPOSITORY: agent
      DSD_REPOSITORY: dogstatsd
      IMG_REGISTRIES: public

# This is used for image vulnerability scanning. Because agent 6
# uses python 2, which has many vulnerabilities that will not get
# patched, we do not wish to scan this image. For this reason, only
# agent 7 versions should be published internally using these
# configurations.
.on_deploy_a7_internal_rc:
  - <<: *if_not_version_7
    when: never
  - <<: *if_not_deploy
    when: never
  - <<: *if_rc_tag_on_beta_repo_branch
    when: on_success
    variables:
      AGENT_REPOSITORY: ci/datadog-agent/agent-release
      CLUSTER_AGENT_REPOSITORY: ci/datadog-agent/cluster-agent-release
      DSD_REPOSITORY: ci/datadog-agent/dogstatsd-release
      IMG_REGISTRIES: internal-aws-ddbuild

# Same as on_deploy_a7_manual_final, except the job is used to publish images
# to our internal registries.
.on_deploy_a7_internal_manual_final:
  - <<: *if_not_version_7
    when: never
  - <<: *if_not_deploy
    when: never
  - <<: *if_deploy_on_beta_repo_branch
    when: never
  - <<: *if_not_stable_or_beta_repo_branch
    when: never
  - when: manual
    allow_failure: true
    variables:
      AGENT_REPOSITORY: ci/datadog-agent/agent-release
      CLUSTER_AGENT_REPOSITORY: ci/datadog-agent/cluster-agent-release
      DSD_REPOSITORY: ci/datadog-agent/dogstatsd-release
      IMG_REGISTRIES: internal-aws-ddbuild

.on_deploy_nightly_repo_branch_a6:
  - <<: *if_not_version_6
    when: never
  - <<: *if_not_nightly_repo_branch
    when: never
  - <<: *if_deploy

.on_deploy_nightly_repo_branch_a7:
  - <<: *if_not_version_7
    when: never
  - <<: *if_not_nightly_repo_branch
    when: never
  - <<: *if_deploy

.on_deploy_stable_or_beta_repo_branch:
  - <<: *if_not_stable_or_beta_repo_branch
    when: never
  - <<: *if_deploy

.on_deploy_stable_or_beta_repo_branch_a6:
  - <<: *if_not_version_6
    when: never
  - <<: *if_not_stable_or_beta_repo_branch
    when: never
  - <<: *if_deploy

.on_deploy_stable_or_beta_repo_branch_a6_manual:
  - <<: *if_not_version_6
    when: never
  - <<: *if_not_stable_or_beta_repo_branch
    when: never
  - <<: *if_deploy
    when: manual
    allow_failure: true

.on_deploy_stable_or_beta_repo_branch_a7:
  - <<: *if_not_version_7
    when: never
  - <<: *if_not_stable_or_beta_repo_branch
    when: never
  - <<: *if_deploy

.on_deploy_stable_or_beta_repo_branch_a7_manual:
  - <<: *if_not_version_7
    when: never
  - <<: *if_not_stable_or_beta_repo_branch
    when: never
  - <<: *if_deploy
    when: manual
    allow_failure: true

.on_deploy_stable_or_rc_tag_on_beta_repo_branch_a7:
  - <<: *if_not_version_7
    when: never
  - <<: *if_not_stable_or_beta_repo_branch
    when: never
  - <<: *if_rc_tag_on_beta_repo_branch
    when: on_success
  - <<: *if_deploy_on_stable_repo_branch
    when: on_success
  - when: never

.on_deploy_stable_or_rc_tag_on_beta_repo_branch_a7_manual_on_stable:
  - <<: *if_not_version_7
    when: never
  - <<: *if_not_stable_or_beta_repo_branch
    when: never
  - <<: *if_rc_tag_on_beta_repo_branch
    when: on_success
  - <<: *if_deploy_on_stable_repo_branch
    when: manual
    allow_failure: true
  - when: never

# This rule is a variation of on_deploy_stable_or_beta_repo_branch_a7_manual where
# the job is usually run manually, except when the pipeline
# builds an RC: in this case, the job is run automatically.
# This is done to reduce the number of manual steps that have
# to be done when creating RCs.
.on_deploy_stable_or_beta_repo_branch_a7_manual_auto_on_rc:
  - <<: *if_not_version_7
    when: never
  - <<: *if_not_stable_or_beta_repo_branch
    when: never
  - <<: *if_rc_tag_on_beta_repo_branch
    when: on_success
  - <<: *if_deploy
    when: manual
    allow_failure: true

# This rule will add the job as manual when running on beta deploy branch
# and will add it as a regular automatically running job when running
# on stable deploy branch.
.on_deploy_stable_or_beta_manual_auto_on_stable:
  - <<: *if_not_stable_or_beta_repo_branch
    when: never
  - <<: *if_not_deploy
    when: never
  - <<: *if_not_stable_repo_branch
    when: manual
    allow_failure: true
  - when: on_success

.on_deploy_stable_repo_branch_a7_manual:
  - <<: *if_not_version_7
    when: never
  - <<: *if_not_stable_repo_branch
    when: never
  - <<: *if_deploy
    when: manual
    allow_failure: true

.except_deploy:
  - <<: *if_deploy
    when: never
  - when: on_success

.on_a6_except_deploy:
  - <<: *if_not_version_6
    when: never
  - <<: *if_deploy
    when: never
  - when: on_success

.on_a7_except_deploy:
  - <<: *if_not_version_7
    when: never
  - <<: *if_deploy
    when: never
  - when: on_success

.on_main_or_release_branch:
  - <<: *if_main_branch
  - <<: *if_release_branch

.on_main_or_release_branch_or_deploy_always:
  - <<: *if_deploy
    when: always
  - <<: *if_main_branch
    when: always
  - <<: *if_release_branch
    when: always

.on_all_builds:
  - <<: *if_run_all_builds

.on_all_builds_a6:
  - <<: *if_not_version_6
    when: never
  - <<: *if_run_all_builds

.on_all_builds_a6_manual:
  - <<: *if_not_version_6
    when: never
  - <<: *if_run_all_builds
    when: manual
    allow_failure: true

.on_all_builds_a7:
  - <<: *if_not_version_7
    when: never
  - <<: *if_run_all_builds

.on_all_builds_a7_manual:
  - <<: *if_not_version_7
    when: never
  - <<: *if_run_all_builds
    when: manual
    allow_failure: true

.on_kitchen_tests_a6:
  - <<: *if_not_version_6
    when: never
  - <<: *if_kitchen

.on_kitchen_tests_a6_always:
  - <<: *if_not_version_6
    when: never
  - <<: *if_kitchen
    when: always

.on_all_kitchen_builds_a6:
  - <<: *if_not_version_6
    when: never
  - <<: *if_not_run_all_builds
    when: never
  - <<: *if_kitchen

.on_kitchen_tests_a7:
  - <<: *if_not_version_7
    when: never
  - <<: *if_kitchen

.on_kitchen_tests_a7_always:
  - <<: *if_not_version_7
    when: never
  - <<: *if_kitchen
    when: always

.on_all_kitchen_builds_a7:
  - <<: *if_not_version_7
    when: never
  - <<: *if_not_run_all_builds
    when: never
  - <<: *if_kitchen

# Default kitchen tests are also run on dev branches
# In that case, the target OS versions is a subset of the
# available versions, stored in DEFAULT_KITCHEN_OSVERS
.on_default_kitchen_tests_a7:
  - <<: *if_not_version_7
    when: never
  - <<: *if_kitchen
  - <<: *if_default_kitchen
    variables:
      KITCHEN_OSVERS: $DEFAULT_KITCHEN_OSVERS

.on_default_kitchen_tests_a7_always:
  - <<: *if_not_version_7
    when: never
  - <<: *if_kitchen
    when: always
  - <<: *if_default_kitchen
    when: always
    variables:
      KITCHEN_OSVERS: $DEFAULT_KITCHEN_OSVERS

.on_main_or_testing_cleanup:
  - <<: *if_main_branch
  - <<: *if_testing_cleanup

.on_testing_cleanup:
  - <<: *if_testing_cleanup

.on_security_agent_changes_or_manual:
  - <<: *if_main_branch
  - changes:
      - pkg/ebpf/**/*
      - pkg/security/**/*
      - test/kitchen/site-cookbooks/dd-security-agent-check/**/*
      - test/kitchen/test/integration/security-agent-test/**/*
      - test/kitchen/test/integration/security-agent-stress/**/*
      - .gitlab/functional_test/security_agent.yml
    when: on_success
  - when: manual
    allow_failure: true

<<<<<<< HEAD
.on_system_probe_changes:
  - variables:
      SYSTEM_PROBE_SRC_PATH: |
        pkg/collector/corechecks/ebpf/
        pkg/ebpf/
        pkg/network/
        pkg/util/kernel/
        test/kitchen/site-cookbooks/dd-system-probe-check/
        test/kitchen/test/integration/system-probe-test/
        test/kitchen/test/integration/win-sysprobe-test/
        .gitlab/functional_test/system_probe.yml
        test/new-e2e/system-probe/
        test/new-e2e/scenarios/system-probe/

  - when: on_success
=======
.on_system_probe_changes_or_manual:
  - changes:
      - pkg/collector/corechecks/ebpf/**/*
      - pkg/ebpf/**/*
      - pkg/network/**/*
      - pkg/util/kernel/**/*
      - test/kitchen/site-cookbooks/dd-system-probe-check/**/*
      - test/kitchen/test/integration/system-probe-test/**/*
      - test/kitchen/test/integration/win-sysprobe-test/**/*
      - .gitlab/functional_test/system_probe.yml
      - .gitlab/kernel_version_testing/system_probe.yml
      - test/new-e2e/system-probe/**/*
      - test/new-e2e/scenarios/system-probe/**/*
      - test/new-e2e/runner/**/*
      - test/new-e2e-utils/**/*
      - test/new-e2e/go.mod
    when: on_success
  - when: manual
>>>>>>> 443ac501
    allow_failure: true


.on_install_script_release_manual:
  - <<: *if_not_version_7
    when: never
  - <<: *if_not_version_6
    when: never
  - <<: *if_not_main_branch
    when: never
  - <<: *if_kitchen
    when: manual
    allow_failure: true

.on_trace_agent_changes_or_manual:
  - changes:
      - pkg/trace/**/*
      - .gitlab/benchmarks/*
    when: on_success
  - when: manual
    allow_failure: true

.on_scheduled_main_or_manual:
  - <<: *if_scheduled_main
    when: always
  - when: manual
    allow_failure: true<|MERGE_RESOLUTION|>--- conflicted
+++ resolved
@@ -848,7 +848,6 @@
   - when: manual
     allow_failure: true
 
-<<<<<<< HEAD
 .on_system_probe_changes:
   - variables:
       SYSTEM_PROBE_SRC_PATH: |
@@ -864,26 +863,6 @@
         test/new-e2e/scenarios/system-probe/
 
   - when: on_success
-=======
-.on_system_probe_changes_or_manual:
-  - changes:
-      - pkg/collector/corechecks/ebpf/**/*
-      - pkg/ebpf/**/*
-      - pkg/network/**/*
-      - pkg/util/kernel/**/*
-      - test/kitchen/site-cookbooks/dd-system-probe-check/**/*
-      - test/kitchen/test/integration/system-probe-test/**/*
-      - test/kitchen/test/integration/win-sysprobe-test/**/*
-      - .gitlab/functional_test/system_probe.yml
-      - .gitlab/kernel_version_testing/system_probe.yml
-      - test/new-e2e/system-probe/**/*
-      - test/new-e2e/scenarios/system-probe/**/*
-      - test/new-e2e/runner/**/*
-      - test/new-e2e-utils/**/*
-      - test/new-e2e/go.mod
-    when: on_success
-  - when: manual
->>>>>>> 443ac501
     allow_failure: true
 
 

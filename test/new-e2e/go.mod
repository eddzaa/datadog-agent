--- conflicted
+++ resolved
@@ -208,21 +208,12 @@
 	github.com/zorkian/go-datadog-api v2.30.0+incompatible // indirect
 	go.starlark.net v0.0.0-20230525235612-a134d8f9ddca // indirect
 	go.uber.org/atomic v1.11.0 // indirect
-<<<<<<< HEAD
 	golang.org/x/exp v0.0.0-20231110203233-9a3e6036ecaa // indirect
 	golang.org/x/mod v0.14.0 // indirect
 	golang.org/x/net v0.19.0 // indirect
 	golang.org/x/oauth2 v0.11.0 // indirect
 	golang.org/x/sync v0.5.0 // indirect
 	golang.org/x/text v0.14.0 // indirect
-=======
-	golang.org/x/exp v0.0.0-20230725093048-515e97ebf090 // indirect
-	golang.org/x/mod v0.12.0 // indirect
-	golang.org/x/net v0.17.0 // indirect
-	golang.org/x/oauth2 v0.10.0 // indirect
-	golang.org/x/sync v0.3.0 // indirect
-	golang.org/x/text v0.13.0 // indirect
->>>>>>> 62e2541b
 	golang.org/x/time v0.3.0 // indirect
 	golang.org/x/tools v0.15.0 // indirect
 	google.golang.org/appengine v1.6.7 // indirect
